--- conflicted
+++ resolved
@@ -86,11 +86,7 @@
         return continuation_;
     assert(continuation_);
     auto bb = world().basicblock(loc(), name_);
-<<<<<<< HEAD
     lambda_->jump(bb, {}, loc());
-=======
-    continuation_->jump(bb, {}, {}, loc());
->>>>>>> d5666565
     first_ = false;
     return continuation_ = bb;
 }
@@ -126,15 +122,9 @@
     return continuation(world().fn_type(), loc, CC::C, Intrinsic::None, name);
 }
 
-<<<<<<< HEAD
 Lambda* IRBuilder::lambda(const FnType* fn, const Location& loc, CC cc, Intrinsic intrinsic, const std::string& name) {
     auto l = world().lambda(fn, loc, cc, intrinsic, name);
     if (fn->size() >= 1 && fn->args().front()->isa<MemType>()) {
-=======
-Continuation* IRBuilder::continuation(const FnType* fn, const Location& loc, CC cc, Intrinsic intrinsic, const std::string& name) {
-    auto l = world().continuation(fn, loc, cc, intrinsic, name);
-    if (fn->num_args() >= 1 && fn->args().front()->isa<MemType>()) {
->>>>>>> d5666565
         auto param = l->params().front();
         l->set_mem(param);
         if (param->name.empty())
