#ifndef THORIN_NORMALIZE_H
#define THORIN_NORMALIZE_H

namespace thorin {

class Def;

const Def* normalize_bit    (const Def*, const Def*, const Def*, const Def*);
const Def* normalize_bitcast(const Def*, const Def*, const Def*, const Def*);
const Def* normalize_lea    (const Def*, const Def*, const Def*, const Def*);
const Def* normalize_load   (const Def*, const Def*, const Def*, const Def*);
const Def* normalize_remem  (const Def*, const Def*, const Def*, const Def*);
const Def* normalize_store  (const Def*, const Def*, const Def*, const Def*);
<<<<<<< HEAD
const Def* normalize_lift   (const Def*, const Def*, const Def*, const Def*);
=======
const Def* normalize_zip    (const Def*, const Def*, const Def*, const Def*);
>>>>>>> 2a9839c7

template<Bit  > const Def* normalize_Bit  (const Def*, const Def*, const Def*, const Def*);
template<Shr  > const Def* normalize_Shr  (const Def*, const Def*, const Def*, const Def*);
template<Wrap > const Def* normalize_Wrap (const Def*, const Def*, const Def*, const Def*);
template<Div  > const Def* normalize_Div  (const Def*, const Def*, const Def*, const Def*);
template<ROp  > const Def* normalize_ROp  (const Def*, const Def*, const Def*, const Def*);
template<ICmp > const Def* normalize_ICmp (const Def*, const Def*, const Def*, const Def*);
template<RCmp > const Def* normalize_RCmp (const Def*, const Def*, const Def*, const Def*);
template<Trait> const Def* normalize_Trait(const Def*, const Def*, const Def*, const Def*);
template<Conv > const Def* normalize_Conv (const Def*, const Def*, const Def*, const Def*);
template<PE   > const Def* normalize_PE   (const Def*, const Def*, const Def*, const Def*);
template<Acc  > const Def* normalize_Acc  (const Def*, const Def*, const Def*, const Def*);

}

#endif<|MERGE_RESOLUTION|>--- conflicted
+++ resolved
@@ -11,11 +11,7 @@
 const Def* normalize_load   (const Def*, const Def*, const Def*, const Def*);
 const Def* normalize_remem  (const Def*, const Def*, const Def*, const Def*);
 const Def* normalize_store  (const Def*, const Def*, const Def*, const Def*);
-<<<<<<< HEAD
-const Def* normalize_lift   (const Def*, const Def*, const Def*, const Def*);
-=======
 const Def* normalize_zip    (const Def*, const Def*, const Def*, const Def*);
->>>>>>> 2a9839c7
 
 template<Bit  > const Def* normalize_Bit  (const Def*, const Def*, const Def*, const Def*);
 template<Shr  > const Def* normalize_Shr  (const Def*, const Def*, const Def*, const Def*);
