#include "thorin/world.h"

#include <fstream>

#include "thorin/def.h"
#include "thorin/primop.h"
#include "thorin/rewrite.h"
#include "thorin/util.h"
#include "thorin/analyses/scope.h"
#include "thorin/util/array.h"
#include "thorin/util/log.h"

namespace thorin {

/*
 * constructor and destructor
 */

#ifndef NDEBUG
bool World::Lock::allocate_guard_ = false;
#endif

World::World(uint32_t cur_gid, const char* name, Loc loc)
    : root_page_(new Zone)
    , cur_page_ (root_page_.get())
    , name_(name ? name : "module")
    , loc_(loc)
    , cur_gid_  (cur_gid)
{
    cache_.universe_         = insert<Universe>(0, *this);
    cache_.kind_.kind_arity_ = insert<Kind>(0, *this, Node_KindArity);
    cache_.kind_.kind_multi_ = insert<Kind>(0, *this, Node_KindMulti);
    cache_.kind_.kind_star_  = insert<Kind>(0, *this, Node_KindStar);
#define THORIN_ALL_TYPE(T, M) \
    cache_.primtype_.T##_    = insert<PrimType>(0, *this, PrimType_##T, Debug(lit_str(#T)));
#include "thorin/tables/primtypetable.h"
    cache_.bot_star_         = insert<BotTop>(0, false, kind_star(), Debug{});
    cache_.top_arity_        = insert<BotTop>(0, true, kind_arity(), Debug{});
    cache_.sigma_            = insert<Sigma>(0, kind_star(), Defs{}, Debug{})->as<Sigma>();
    cache_.tuple_            = insert<Tuple>(0, sigma(), Defs{}, Debug{})->as<Tuple>();
    cache_.mem_              = insert<MemType>(0, *this);
    cache_.type_nat_         = axiom(kind_star(), {"nat"});
    cache_.lit_arity_1_      = lit_arity(1);
    cache_.lit_index_0_1_    = lit_index(lit_arity_1(), 0);
    cache_.lit_nat_0_        = lit_nat(0);
    cache_.lit_bool_[0]      = lit(type_bool(), {false});
    cache_.lit_bool_[1]      = lit(type_bool(), {true});
    cache_.end_scope_        = lam(cn(), CC::C, Intrinsic::EndScope, {"end_scope"});

    for (size_t j = 0; j != cache_.lit_nat_.size(); ++j)
        cache_.lit_nat_[j] = lit_nat(1 << int64_t(j));
}

World::~World() {
    for (auto def : defs_) def->~Def();
}

<<<<<<< HEAD
const Def* World::lit_n(const Def* elem_type, size_t num_elems, const char* data, Dbg dbg) {
    auto extra_num_bytes = num_elems * (num_bits(elem_type->as<PrimType>()->primtype_tag()) / 8_s);

    if (num_elems == 0) return tuple();
    if (num_elems == 1) {
        Box box(0_u64);
        memcpy(&box, data, extra_num_bytes);
        return lit(elem_type, box, dbg);
    }

    return unify_n<LitN>(sizeof(Def) + sizeof(LitN::Extra) + extra_num_bytes, variadic(num_elems, elem_type, dbg), extra_num_bytes, data, debug(dbg));
}

const Def* World::app(const Def* callee, const Def* arg, Dbg dbg) {
=======
const Def* World::app(const Def* callee, const Def* arg, Debug dbg) {
>>>>>>> d32e93d7
    auto pi = callee->type()->as<Pi>();
    assertf(pi->domain() == arg->type(), "callee '{}' expects an argument of type '{}' but the argument '{}' is of type '{}'\n", callee, pi->domain(), arg, arg->type());

    if (auto lam = callee->isa<Lam>()) {
        if (lam->intrinsic() == Intrinsic::Match) {
            auto args = arg->as<Tuple>()->ops();
            if (args.size() == 2) return app(args[1], Defs{}, dbg);
            if (auto lit = args[0]->isa<Lit>()) {
                for (size_t i = 2; i < args.size(); i++) {
                    if (extract(args[i], 0_s)->as<Lit>() == lit)
                        return app(extract(args[i], 1), Defs{}, dbg);
                }
                return app(args[1], Defs{}, dbg);
            }
        }
    }

    return unify<App>(2, pi->codomain(), callee, arg, debug(dbg));
}

const Lam* World::lam(const Def* domain, const Def* filter, const Def* body, Dbg dbg) {
    auto p = pi(domain, body->type());
    return unify<Lam>(2, p, filter, body, debug(dbg));
}

static const Def* lub(const Def* t1, const Def* t2) {
    if (t1->isa<Universe>()) return t1;
    if (t2->isa<Universe>()) return t2;
    assert(t1->isa<Kind>() && t2->isa<Kind>());
    auto tag = std::max(t1->tag(), t2->tag());
    return t1->world().kind(tag);
}

const Pi* World::pi(const Def* domain, const Def* codomain, Dbg dbg) {
    auto type = lub(domain->type(), codomain->type());
    return unify<Pi>(2, type, domain, codomain, debug(dbg));
}

const Def* World::sigma(const Def* type, Defs ops, Dbg dbg) {
    auto n = ops.size();
    if (n == 0) return sigma();
    if (n == 1) return ops[0];
    if (std::all_of(ops.begin()+1, ops.end(), [&](auto op) { return ops[0] == op; }))
        return variadic(n, ops[0]);
    return unify<Sigma>(ops.size(), type, ops, debug(dbg));
}

static const Def* infer_sigma(World& world, Defs ops) {
    Array<const Def*> elems(ops.size());
    for (size_t i = 0, e = ops.size(); i != e; ++i)
        elems[i] = ops[i]->type();

    return world.sigma(elems);
}

const Def* World::tuple(Defs ops, Dbg dbg) {
    return tuple(infer_sigma(*this, ops), ops, dbg);
}

const Def* World::tuple(const Def* type, Defs ops, Dbg dbg) {
#if THORIN_ENABLE_CHECKS
    // TODO type-check type vs inferred type
#endif

    auto n = ops.size();
    if (n == 0) return tuple();
    if (n == 1) return ops[0];
    if (type->isa_nominal()) return unify<Tuple>(ops.size(), type, ops, debug(dbg));

    if (std::all_of(ops.begin()+1, ops.end(), [&](auto op) { return ops[0] == op; }))
        return pack(n, ops[0]);

    // eta rule for tuples:
    // (extract(agg, 0), extract(agg, 1), extract(agg, 2)) -> agg
    bool eta = true;
    const Def* agg = nullptr;
    for (size_t i = 0; i != n && eta; ++i) {
        if (auto extract = ops[i]->isa<Extract>()) {
            if (auto index = isa_lit<u64>(extract->index())) {
                if (eta &= u64(i) == *index) {
                    if (i == 0) {
                        agg = extract->agg();
                        eta &= agg->type() == type;
                    } else {
                        eta &= extract->agg() == agg;
                    }
                    continue;
                }
            }
        }
        eta = false;
    }

    if (eta) return agg;
    return unify<Tuple>(ops.size(), type, ops, debug(dbg));
}

const Def* World::extract(const Def* agg, const Def* index, Dbg dbg) {
    assertf(agg->arity() == index->type(), "extracting from aggregate {} of arity {} with index {} of type {}", agg, agg->arity(), index, index->type());

    if (index->type() == lit_arity_1()) return agg;
    if (auto pack = agg->isa<Pack>()) return pack->body();

    // extract(insert(x, index, val), index) -> val
    if (auto insert = agg->isa<Insert>()) {
        if (index == insert->index())
            return insert->val();
    }

    if (auto i = isa_lit<u64>(index)) {
        if (auto tuple = agg->isa<Tuple>()) return tuple->op(*i);

        // extract(insert(x, j, val), i) -> extract(x, i) where i != j (guaranteed by rule above)
        if (auto insert = agg->isa<Insert>()) {
            if (insert->index()->isa<Lit>())
                return extract(insert->agg(), index, dbg);
        }

        if (auto sigma = agg->type()->isa<Sigma>())
            return unify<Extract>(2, sigma->op(*i), agg, index, debug(dbg));
    }

    auto type = agg->type()->as<Variadic>()->body();
    return unify<Extract>(2, type, agg, index, debug(dbg));
}

const Def* World::insert(const Def* agg, const Def* index, const Def* val, Dbg dbg) {
    assertf(agg->arity() == index->type(), "inserting into aggregate {} of arity {} with index {} of type {}", agg, agg->arity(), index, index->type());

    if (index->type() == lit_arity_1()) return val;

    // insert((a, b, c, d), 2, x) -> (a, b, x, d)
    if (auto tup = agg->isa<Tuple>()) {
        Array<const Def*> new_ops = tup->ops();
        new_ops[as_lit<u64>(index)] = val;
        return tuple(tup->type(), new_ops, dbg);
    }

    // insert(‹4; x›, 2, y) -> (x, x, y, x)
    if (auto pack = agg->isa<Pack>()) {
        if (auto a = isa_lit<u64>(pack->arity())) {
            Array<const Def*> new_ops(*a, pack->body());
            new_ops[as_lit<u64>(index)] = val;
            return tuple(pack->type(), new_ops, dbg);
        }
    }

    // insert(insert(x, index, y), index, val) -> insert(x, index, val)
    if (auto insert = agg->isa<Insert>()) {
        if (insert->index() == index)
            agg = insert->agg();
    }

    return unify<Insert>(3, agg, index, val, debug(dbg));
}

const Def* World::variadic(const Def* arity, const Def* body, Dbg dbg) {
    if (auto a = isa_lit<u64>(arity)) {
        if (*a == 0) return sigma();
        if (*a == 1) return body;
    }

    auto type = kind_star();
    return unify<Variadic>(2, type, arity, body, debug(dbg));
}

const Def* World::pack(const Def* arity, const Def* body, Dbg dbg) {
    if (auto a = isa_lit<u64>(arity)) {
        if (*a == 0) return tuple();
        if (*a == 1) return body;
    }

    auto type = variadic(arity, body->type());
    return unify<Pack>(1, type, body, debug(dbg));
}

const Def* World::variadic(Defs arity, const Def* body, Dbg dbg) {
    if (arity.empty()) return body;
    return variadic(arity.skip_back(), variadic(arity.back(), body, dbg), dbg);
}

const Def* World::pack(Defs arity, const Def* body, Dbg dbg) {
    if (arity.empty()) return body;
    return pack(arity.skip_back(), pack(arity.back(), body, dbg), dbg);
}

/*
 * literals
 */

const Lit* World::lit_allset(PrimTypeTag tag, Dbg dbg) {
    switch (tag) {
#define THORIN_I_TYPE(T, M) \
    case PrimType_##T: return lit(PrimType_##T, Box(~T(0)), dbg);
#define THORIN_BOOL_TYPE(T, M) \
    case PrimType_##T: return lit(PrimType_##T, Box(true), dbg);
#include "thorin/tables/primtypetable.h"
        default: THORIN_UNREACHABLE;
    }
}

const Lit* World::lit_index(const Def* a, u64 i, Dbg dbg) {
    if (is_top(a)) return lit(a, i, dbg);

    auto arity = as_lit<u64>(a);
    assertf(i < arity, "index literal '{}' does not fit within arity '{}'", i, a);

    return lit(a, i, dbg);
}

/*
 * arithops
 */

const Def* World::binop(int tag, const Def* lhs, const Def* rhs, Dbg dbg) {
    if (is_arithop(tag))
        return arithop((ArithOpTag) tag, lhs, rhs, dbg);

    assert(is_cmp(tag) && "must be a Cmp");
    return cmp((CmpTag) tag, lhs, rhs, dbg);
}

const Def* World::arithop(ArithOpTag tag, const Def* a, const Def* b, Dbg dbg) {
    assert(a->type() == b->type());
    PrimTypeTag type = a->type()->as<PrimType>()->primtype_tag();

    auto llit = a->isa<Lit>();
    auto rlit = b->isa<Lit>();

    if (llit && rlit) {
        Box l = llit->box();
        Box r = rlit->box();

        try {
            switch (tag) {
                case ArithOp_add:
                    switch (type) {
#define THORIN_ALL_TYPE(T, M) case PrimType_##T: return lit(type, Box(T(l.get_##T() + r.get_##T())), dbg);
#include "thorin/tables/primtypetable.h"
                        default: THORIN_UNREACHABLE;
                    }
                case ArithOp_sub:
                    switch (type) {
#define THORIN_ALL_TYPE(T, M) case PrimType_##T: return lit(type, Box(T(l.get_##T() - r.get_##T())), dbg);
#include "thorin/tables/primtypetable.h"
                        default: THORIN_UNREACHABLE;
                    }
                case ArithOp_mul:
                    switch (type) {
#define THORIN_P_TYPE(T, M) case PrimType_##T: return lit(type, Box(T(l.get_##T() * r.get_##T())), dbg);
#define THORIN_Q_TYPE(T, M) case PrimType_##T: return lit(type, Box(T(l.get_##T() * r.get_##T())), dbg);
#include "thorin/tables/primtypetable.h"
                        default: THORIN_UNREACHABLE;
                    }
                case ArithOp_div:
                    switch (type) {
#define THORIN_ALL_TYPE(T, M) case PrimType_##T: return lit(type, Box(T(l.get_##T() / r.get_##T())), dbg);
#include "thorin/tables/primtypetable.h"
                        default: THORIN_UNREACHABLE;
                    }
                case ArithOp_rem:
                    switch (type) {
#define THORIN_ALL_TYPE(T, M) case PrimType_##T: return lit(type, Box(T(l.get_##T() % r.get_##T())), dbg);
#include "thorin/tables/primtypetable.h"
                        default: THORIN_UNREACHABLE;
                    }
                case ArithOp_and:
                    switch (type) {
#define THORIN_I_TYPE(T, M)    case PrimType_##T: return lit(type, Box(T(l.get_##T() & r.get_##T())), dbg);
#define THORIN_BOOL_TYPE(T, M) case PrimType_##T: return lit(type, Box(T(l.get_##T() & r.get_##T())), dbg);
#include "thorin/tables/primtypetable.h"
                        default: THORIN_UNREACHABLE;
                    }
                case ArithOp_or:
                    switch (type) {
#define THORIN_I_TYPE(T, M)    case PrimType_##T: return lit(type, Box(T(l.get_##T() | r.get_##T())), dbg);
#define THORIN_BOOL_TYPE(T, M) case PrimType_##T: return lit(type, Box(T(l.get_##T() | r.get_##T())), dbg);
#include "thorin/tables/primtypetable.h"
                        default: THORIN_UNREACHABLE;
                    }
                case ArithOp_xor:
                    switch (type) {
#define THORIN_I_TYPE(T, M)    case PrimType_##T: return lit(type, Box(T(l.get_##T() ^ r.get_##T())), dbg);
#define THORIN_BOOL_TYPE(T, M) case PrimType_##T: return lit(type, Box(T(l.get_##T() ^ r.get_##T())), dbg);
#include "thorin/tables/primtypetable.h"
                        default: THORIN_UNREACHABLE;
                    }
                case ArithOp_shl:
                    switch (type) {
#define THORIN_I_TYPE(T, M) case PrimType_##T: return lit(type, Box(T(l.get_##T() << r.get_##T())), dbg);
#include "thorin/tables/primtypetable.h"
                        default: THORIN_UNREACHABLE;
                    }
                case ArithOp_shr:
                    switch (type) {
#define THORIN_I_TYPE(T, M) case PrimType_##T: return lit(type, Box(T(l.get_##T() >> r.get_##T())), dbg);
#include "thorin/tables/primtypetable.h"
                        default: THORIN_UNREACHABLE;
                    }
            }
        } catch (BottomException) {
            return bot(type, dbg);
        }
    }

    // normalize: swap literal to the left
    if (is_commutative(tag) && rlit) {
        std::swap(a, b);
        std::swap(llit, rlit);
    }

    if (is_type_i(type) || type == PrimType_bool) {
        if (a == b) {
            switch (tag) {
                case ArithOp_add: return arithop_mul(lit(type, 2, dbg), a, dbg);

                case ArithOp_sub:
                case ArithOp_xor: return lit_zero(type, dbg);

                case ArithOp_and:
                case ArithOp_or:  return a;

                case ArithOp_div:
                    if (is_zero(b))
                        return bot(type, dbg);
                    return lit_one(type, dbg);

                case ArithOp_rem:
                    if (is_zero(b))
                        return bot(type, dbg);
                    return lit_zero(type, dbg);

                default: break;
            }
        }

        if (is_zero(a)) {
            switch (tag) {
                case ArithOp_mul:
                case ArithOp_div:
                case ArithOp_rem:
                case ArithOp_and:
                case ArithOp_shl:
                case ArithOp_shr: return lit_zero(type, dbg);

                case ArithOp_add:
                case ArithOp_or:
                case ArithOp_xor:  return b;

                default: break;
            }
        }

        if (is_one(a)) {
            switch (tag) {
                case ArithOp_mul: return b;
                default: break;
            }
        }

        if (is_allset(a)) {
            switch (tag) {
                case ArithOp_and: return b;
                case ArithOp_or:  return llit; // allset
                default: break;
            }
        }

        if (is_zero(b)) {
            switch (tag) {
                case ArithOp_div:
                case ArithOp_rem: return bot(type, dbg);

                case ArithOp_shl:
                case ArithOp_shr: return a;

                default: break;
            }
        }

        if (is_one(b)) {
            switch (tag) {
                case ArithOp_mul:
                case ArithOp_div: return a;
                case ArithOp_rem: return lit_zero(type, dbg);

                default: break;
            }
        }

        if (rlit && as_lit<u64>(rlit) >= uint64_t(num_bits(type))) {
            switch (tag) {
                case ArithOp_shl:
                case ArithOp_shr: return bot(type, dbg);

                default: break;
            }
        }

        if (tag == ArithOp_xor && is_allset(a)) {    // is this a NOT
            if (is_not(b))                            // do we have ~~x?
                return b->as<ArithOp>()->rhs();
            if (auto cmp = b->isa<Cmp>())   // do we have ~(a cmp b)?
                return this->cmp(negate(cmp->cmp_tag()), cmp->lhs(), cmp->rhs(), dbg);
        }

        auto lcmp = a->isa<Cmp>();
        auto rcmp = b->isa<Cmp>();

        if (tag == ArithOp_or && lcmp && rcmp && lcmp->lhs() == rcmp->lhs() && lcmp->rhs() == rcmp->rhs()
                && lcmp->cmp_tag() == negate(rcmp->cmp_tag()))
                return lit_bool(true, dbg);

        if (tag == ArithOp_and && lcmp && rcmp && lcmp->lhs() == rcmp->lhs() && lcmp->rhs() == rcmp->rhs()
                && lcmp->cmp_tag() == negate(rcmp->cmp_tag()))
                return lit_bool(false, dbg);

        auto land = a->tag() == Node_and ? a->as<ArithOp>() : nullptr;
        auto rand = b->tag() == Node_and ? b->as<ArithOp>() : nullptr;

        // distributivity (a and b) or (a and c)
        if (tag == ArithOp_or && land && rand) {
            if (land->lhs() == rand->lhs())
                return arithop_and(land->lhs(), arithop_or(land->rhs(), rand->rhs(), dbg), dbg);
            if (land->rhs() == rand->rhs())
                return arithop_and(land->rhs(), arithop_or(land->lhs(), rand->lhs(), dbg), dbg);
        }

        auto lor = a->tag() == Node_or ? a->as<ArithOp>() : nullptr;
        auto ror = b->tag() == Node_or ? b->as<ArithOp>() : nullptr;

        // distributivity (a or b) and (a or c)
        if (tag == ArithOp_and && lor && ror) {
            if (lor->lhs() == ror->lhs())
                return arithop_or(lor->lhs(), arithop_and(lor->rhs(), ror->rhs(), dbg), dbg);
            if (lor->rhs() == ror->rhs())
                return arithop_or(lor->rhs(), arithop_and(lor->lhs(), ror->lhs(), dbg), dbg);
        }

        // absorption: a and (a or b) = a
        if (tag == ArithOp_and) {
            if (ror) {
                if (a == ror->lhs()) return ror->rhs();
                if (a == ror->rhs()) return ror->lhs();
            }
            if (lor) {
                if (a == lor->lhs()) return lor->rhs();
                if (a == lor->rhs()) return lor->lhs();
            }
        }

        // absorption: a or (a and b) = a
        if (tag == ArithOp_or) {
            if (rand) {
                if (a == rand->lhs()) return rand->rhs();
                if (a == rand->rhs()) return rand->lhs();
            }
            if (land) {
                if (a == land->lhs()) return land->rhs();
                if (a == land->rhs()) return land->lhs();
            }
        }

        if (tag == ArithOp_or) {
            if (lor && ror) {
                if (lor->lhs() == ror->lhs())
                    return arithop_or(lor->rhs(), ror->rhs(), dbg);
                if (lor->rhs() == ror->rhs())
                    return arithop_or(lor->lhs(), ror->lhs(), dbg);
            }
        }

        if (tag == ArithOp_and) {
            if (land && rand) {
                if (land->lhs() == rand->lhs())
                    return arithop_and(land->rhs(), rand->rhs(), dbg);
                if (land->rhs() == rand->rhs())
                    return arithop_and(land->lhs(), rand->lhs(), dbg);
            }
        }
    }

    // normalize: try to reorder same ops to have the literal on the left-most side
    if (is_associative(tag) && is_type_i(a->type())) {
        auto a_same = a->isa<ArithOp>() && a->as<ArithOp>()->arithop_tag() == tag ? a->as<ArithOp>() : nullptr;
        auto b_same = b->isa<ArithOp>() && b->as<ArithOp>()->arithop_tag() == tag ? b->as<ArithOp>() : nullptr;
        auto a_lhs_lv = a_same && a_same->lhs()->isa<Lit>() ? a_same->lhs() : nullptr;
        auto b_lhs_lv = b_same && b_same->lhs()->isa<Lit>() ? b_same->lhs() : nullptr;

        if (is_commutative(tag)) {
            if (a_lhs_lv && b_lhs_lv)
                return arithop(tag, arithop(tag, a_lhs_lv, b_lhs_lv, dbg), arithop(tag, a_same->rhs(), b_same->rhs(), dbg), dbg);
            if (llit && b_lhs_lv)
                return arithop(tag, arithop(tag, a, b_lhs_lv, dbg), b_same->rhs(), dbg);
            if (b_lhs_lv)
                return arithop(tag, b_lhs_lv, arithop(tag, a, b_same->rhs(), dbg), dbg);
        }
        if (a_lhs_lv)
            return arithop(tag, a_lhs_lv, arithop(tag, a_same->rhs(), b, dbg), dbg);
    }

    return unify<ArithOp>(2, tag, a, b, debug(dbg));
}

const Def* World::arithop_not(const Def* def, Dbg dbg) { return arithop_xor(lit_allset(def->type(), dbg), def, dbg); }

const Def* World::arithop_minus(const Def* def, Dbg dbg) {
    switch (PrimTypeTag tag = def->type()->as<PrimType>()->primtype_tag()) {
#define THORIN_F_TYPE(T, M) \
        case PrimType_##T: \
            return arithop_sub(lit_##T(M(-0.f), dbg), def, dbg);
#include "thorin/tables/primtypetable.h"
        default:
            assert(is_type_i(tag));
            return arithop_sub(lit_zero(tag, dbg), def, dbg);
    }
}

/*
 * compares
 */

const Def* World::cmp(CmpTag tag, const Def* a, const Def* b, Dbg dbg) {
    CmpTag oldtag = tag;
    switch (tag) {
        case Cmp_gt: tag = Cmp_lt; break;
        case Cmp_ge: tag = Cmp_le; break;
        default: break;
    }

    if (is_bot(a) || is_bot(b)) return bot(type_bool(), dbg);

    if (oldtag != tag)
        std::swap(a, b);

    auto llit = a->isa<Lit>();
    auto rlit = b->isa<Lit>();

    if (llit && rlit) {
        Box l = llit->box();
        Box r = rlit->box();
        PrimTypeTag type = llit->type()->as<PrimType>()->primtype_tag();

        switch (tag) {
            case Cmp_eq:
                switch (type) {
#define THORIN_ALL_TYPE(T, M) case PrimType_##T: return lit_bool(l.get_##T() == r.get_##T(), dbg);
#include "thorin/tables/primtypetable.h"
                    default: THORIN_UNREACHABLE;
                }
            case Cmp_ne:
                switch (type) {
#define THORIN_ALL_TYPE(T, M) case PrimType_##T: return lit_bool(l.get_##T() != r.get_##T(), dbg);
#include "thorin/tables/primtypetable.h"
                    default: THORIN_UNREACHABLE;
                }
            case Cmp_lt:
                switch (type) {
#define THORIN_ALL_TYPE(T, M) case PrimType_##T: return lit_bool(l.get_##T() <  r.get_##T(), dbg);
#include "thorin/tables/primtypetable.h"
                    default: THORIN_UNREACHABLE;
                }
            case Cmp_le:
                switch (type) {
#define THORIN_ALL_TYPE(T, M) case PrimType_##T: return lit_bool(l.get_##T() <= r.get_##T(), dbg);
#include "thorin/tables/primtypetable.h"
                    default: THORIN_UNREACHABLE;
                }
            default: THORIN_UNREACHABLE;
        }
    }

    if (a == b) {
        switch (tag) {
            case Cmp_lt:
            case Cmp_ne: return lit_zero(type_bool(), dbg);
            case Cmp_le:
            case Cmp_eq: return lit_one(type_bool(), dbg);
            default: break;
        }
    }

    return unify<Cmp>(2, tag, a, b, debug(dbg));
}

/*
 * casts
 */

const Def* World::convert(const Def* dst_type, const Def* src, Dbg dbg) {
    if (dst_type == src->type())
        return src;
    if (src->type()->isa<PtrType>() && dst_type->isa<PtrType>())
        return bitcast(dst_type, src, dbg);
    if (auto dst_sigma = dst_type->isa<Sigma>()) {
        assert(dst_sigma->num_ops() == src->type()->as<Sigma>()->num_ops());

        Array<const Def*> new_tuple(dst_sigma->num_ops());
        for (size_t i = 0, e = new_tuple.size(); i != e; ++i)
            new_tuple[i] = convert(dst_type->op(i), extract(src, i, dbg), dbg);

        return tuple(dst_sigma, new_tuple, dbg);
    }

    return cast(dst_type, src, dbg);
}

const Def* World::cast(const Def* to, const Def* from, Dbg dbg) {
    if (is_bot(from)) return bot(to);
    if (from->type() == to) return from;

    if (auto variant = from->isa<Variant>()) {
        if (variant->op(0)->type() != to)
            ELOG("variant downcast not possible");
        return variant->op(0);
    }

    auto lit = from->isa<Lit>();
    auto to_type = to->isa<PrimType>();
    if (lit && to_type) {
        Box box = lit->box();

        switch (lit->type()->as<PrimType>()->primtype_tag()) {
            case PrimType_bool:
                switch (to_type->primtype_tag()) {
#define THORIN_ALL_TYPE(T, M) case PrimType_##T: return lit_##T(M(box.get_bool()), dbg);
#include "thorin/tables/primtypetable.h"
                    default: THORIN_UNREACHABLE;
                }
            case PrimType_ps8:
            case PrimType_qs8:
                switch (to_type->primtype_tag()) {
#define THORIN_ALL_TYPE(T, M) case PrimType_##T: return lit_##T(M(box.get_s8()), dbg);
#include "thorin/tables/primtypetable.h"
                    default: THORIN_UNREACHABLE;
                }
            case PrimType_ps16:
            case PrimType_qs16:
                switch (to_type->primtype_tag()) {
#define THORIN_ALL_TYPE(T, M) case PrimType_##T: return lit_##T(M(box.get_s16()), dbg);
#include "thorin/tables/primtypetable.h"
                    default: THORIN_UNREACHABLE;
                }
            case PrimType_ps32:
            case PrimType_qs32:
                switch (to_type->primtype_tag()) {
#define THORIN_ALL_TYPE(T, M) case PrimType_##T: return lit_##T(M(box.get_s32()), dbg);
#include "thorin/tables/primtypetable.h"
                    default: THORIN_UNREACHABLE;
                }
            case PrimType_ps64:
            case PrimType_qs64:
                switch (to_type->primtype_tag()) {
#define THORIN_ALL_TYPE(T, M) case PrimType_##T: return lit_##T(M(box.get_s64()), dbg);
#include "thorin/tables/primtypetable.h"
                    default: THORIN_UNREACHABLE;
                }
            case PrimType_pu8:
            case PrimType_qu8:
                switch (to_type->primtype_tag()) {
#define THORIN_ALL_TYPE(T, M) case PrimType_##T: return lit_##T(M(box.get_u8()), dbg);
#include "thorin/tables/primtypetable.h"
                    default: THORIN_UNREACHABLE;
                }
            case PrimType_pu16:
            case PrimType_qu16:
                switch (to_type->primtype_tag()) {
#define THORIN_ALL_TYPE(T, M) case PrimType_##T: return lit_##T(M(box.get_u16()), dbg);
#include "thorin/tables/primtypetable.h"
                    default: THORIN_UNREACHABLE;
                }
            case PrimType_pu32:
            case PrimType_qu32:
                switch (to_type->primtype_tag()) {
#define THORIN_ALL_TYPE(T, M) case PrimType_##T: return lit_##T(M(box.get_u32()), dbg);
#include "thorin/tables/primtypetable.h"
                    default: THORIN_UNREACHABLE;
                }
            case PrimType_pu64:
            case PrimType_qu64:
                switch (to_type->primtype_tag()) {
#define THORIN_ALL_TYPE(T, M) case PrimType_##T: return lit_##T(M(box.get_u64()), dbg);
#include "thorin/tables/primtypetable.h"
                    default: THORIN_UNREACHABLE;
                }
            case PrimType_pf16:
            case PrimType_qf16:
                switch (to_type->primtype_tag()) {
#define THORIN_ALL_TYPE(T, M) case PrimType_##T: return lit_##T(M(box.get_f16()), dbg);
#include "thorin/tables/primtypetable.h"
                    default: THORIN_UNREACHABLE;
                }
            case PrimType_pf32:
            case PrimType_qf32:
                switch (to_type->primtype_tag()) {
#define THORIN_ALL_TYPE(T, M) case PrimType_##T: return lit_##T(M(box.get_f32()), dbg);
#include "thorin/tables/primtypetable.h"
                    default: THORIN_UNREACHABLE;
                }
            case PrimType_pf64:
            case PrimType_qf64:
                switch (to_type->primtype_tag()) {
#define THORIN_ALL_TYPE(T, M) case PrimType_##T: return lit_##T(M(box.get_f64()), dbg);
#include "thorin/tables/primtypetable.h"
                    default: THORIN_UNREACHABLE;
                }
        }
    }

    if (lit && is_arity(to))
        return lit_index(to, lit->box().get<u64>());

    return unify<Cast>(1, to, from, debug(dbg));
}

const Def* World::bitcast(const Def* to, const Def* from, Dbg dbg) {
    if (is_bot(from)) return bot(to);
    if (from->type() == to) return from;

    if (auto other = from->isa<Bitcast>()) {
        // reduce bitcast chains
        do {
            auto value = other->from();
            if (to == value->type())
                return value;
            other = value->isa<Bitcast>();
        } while (other);
    }

    auto prim_to = to->isa<PrimType>();
    auto prim_from = from->type()->isa<PrimType>();
    if (prim_to && prim_from) {
        if (num_bits(prim_from->primtype_tag()) != num_bits(prim_to->primtype_tag()))
            ELOG("bitcast between primitive types of different size");
        // constant folding
        if (auto lit = from->isa<Lit>())
            return this->lit(prim_to->primtype_tag(), lit->box(), dbg);
    }

    return unify<Bitcast>(1, to, from, debug(dbg));
}

const Def* World::bot_top(bool is_top, const Def* type, Dbg dbg) {
    if (auto variadic = type->isa<Variadic>()) return pack(variadic->arity(), bot_top(is_top, variadic->body()), dbg);
    if (auto sigma = type->isa<Sigma>())
        return tuple(sigma, Array<const Def*>(sigma->num_ops(), [&](size_t i) { return bot_top(is_top, sigma->op(i), dbg); }), dbg);
    return unify<BotTop>(0, is_top, type, debug(dbg));
}

/*
 * aggregate operations
 */

const Def* World::lea(const Def* ptr, const Def* index, Dbg dbg) {
    auto ptr_type = ptr->type()->as<PtrType>();
    auto pointee = ptr_type->pointee();

    assertf(pointee->arity() == index->type(), "lea of aggregate {} of arity {} with index {} of type {}", pointee, pointee->arity(), index, index->type());

    if (pointee->arity() == lit_arity_1()) return ptr;

    const Def* type = nullptr;
    if (auto sigma = pointee->isa<Sigma>()) {
        type = this->ptr_type(sigma->op(as_lit<u64>(index)), ptr_type->addr_space());
    } else {
        auto variadic = pointee->as<Variadic>();
        type = this->ptr_type(variadic->body(), ptr_type->addr_space());
    }

    return unify<LEA>(2, type, ptr, index, debug(dbg));
}

const Def* World::select(const Def* cond, const Def* a, const Def* b, Dbg dbg) {
    if (is_bot(cond) || is_bot(a) || is_bot(b)) return bot(a->type(), dbg);
    if (auto lit = cond->isa<Lit>()) return lit->box().get_bool() ? a : b;

    if (is_not(cond)) {
        cond = cond->as<ArithOp>()->rhs();
        std::swap(a, b);
    }

    if (a == b) return a;
    return unify<Select>(3, cond, a, b, debug(dbg));
}

const Def* World::size_of(const Def* type, Dbg dbg) {
    if (auto ptype = type->isa<PrimType>())
        return lit_qs32(num_bits(ptype->primtype_tag()) / 8, dbg);

    return unify<SizeOf>(1, bot(type, dbg), debug(dbg));
}

/*
 * memory stuff
 */

const Def* World::load(const Def* mem, const Def* ptr, Dbg dbg) {
    auto pointee = ptr->type()->as<PtrType>()->pointee();

    // loading an empty tuple can only result in an empty tuple
    if (auto sigma = pointee->isa<Sigma>(); sigma && sigma->num_ops() == 0)
        return tuple({mem, tuple(sigma->type(), {}, dbg)});

    return unify<Load>(2, sigma({mem_type(), pointee}), mem, ptr, debug(dbg));
}

const Def* World::store(const Def* mem, const Def* ptr, const Def* val, Dbg dbg) {
    if (is_bot(val)) return mem;
    if (auto pack = val->isa<Pack>(); pack && is_bot(pack->body())) return mem;
    if (auto tuple = val->isa<Tuple>()) {
        if (std::all_of(tuple->ops().begin(), tuple->ops().end(), [&](auto op) { return is_bot(op); }))
            return mem;
    }

    assert(ptr->type()->as<PtrType>()->pointee() == val->type());
    return unify<Store>(3, mem, ptr, val, debug(dbg));
}

const Alloc* World::alloc(const Def* type, const Def* mem, Dbg dbg) {
    return unify<Alloc>(1, sigma({mem_type(), ptr_type(type)}), mem, debug(dbg));
}

const Slot* World::slot(const Def* type, const Def* mem, Dbg dbg) {
    return unify<Slot>(1, sigma({mem_type(), ptr_type(type)}), mem, debug(dbg));
}

const Def* World::global(const Def* init, bool is_mutable, Dbg dbg) {
    return unify<Global>(1, ptr_type(init->type()), init, is_mutable, debug(dbg));
}

const Def* World::global_immutable_string(const std::string& str, Dbg dbg) {
    size_t size = str.size() + 1;

    Array<const Def*> str_array(size);
    for (size_t i = 0; i != size-1; ++i)
        str_array[i] = lit_qu8(str[i], dbg);
    str_array.back() = lit_qu8('\0', dbg);

    return global(tuple(str_array, dbg), false, dbg);
}

const Assembly* World::assembly(const Def* type, Defs inputs, std::string asm_template, ArrayRef<std::string> output_constraints, ArrayRef<std::string> input_constraints, ArrayRef<std::string> clobbers, Assembly::Flags flags, Dbg dbg) {
    return unify<Assembly>(inputs.size(), type, inputs, asm_template, output_constraints, input_constraints, clobbers, flags, debug(dbg))->as<Assembly>();;
}

const Assembly* World::assembly(Defs types, const Def* mem, Defs inputs, std::string asm_template, ArrayRef<std::string> output_constraints, ArrayRef<std::string> input_constraints, ArrayRef<std::string> clobbers, Assembly::Flags flags, Dbg dbg) {
    Array<const Def*> output(types.size()+1);
    std::copy(types.begin(), types.end(), output.begin()+1);
    output.front() = mem_type();

    Array<const Def*> ops(inputs.size()+1);
    std::copy(inputs.begin(), inputs.end(), ops.begin()+1);
    ops.front() = mem;

    return assembly(sigma(output), ops, asm_template, output_constraints, input_constraints, clobbers, flags, dbg);
}

/*
 * partial evaluation related stuff
 */

const Def* World::hlt(const Def* def, Dbg dbg) {
    if (pe_done_)
        return def;
    return unify<Hlt>(1, def, debug(dbg));
}

const Def* World::known(const Def* def, Dbg dbg) {
    if (pe_done_ || def->isa<Hlt>())
        return lit_bool(false, dbg);
    if (is_const(def))
        return lit_bool(true, dbg);
    return unify<Known>(1, def, debug(dbg));
}

const Def* World::run(const Def* def, Dbg dbg) {
    if (pe_done_)
        return def;
    return unify<Run>(1, def, debug(dbg));
}

/*
 * Axioms
 */

/*
 * TODO
Axiom* World::axiom(const Def* type, Normalizer normalizer, Dbg dbg) {
    auto a = insert<Axiom>(0, type, normalizer, dbg);
    auto s = dbg.name().c_str();
    if (s[0] != '\0') {
        assert(!axioms_.contains(s));
        axioms_[s] = a;
    }
    return a;
}
*/

Lam* World::match(const Def* type, size_t num_patterns) {
    Array<const Def*> arg_types(num_patterns + 2);
    arg_types[0] = type;
    arg_types[1] = cn();
    for (size_t i = 0; i < num_patterns; i++)
        arg_types[i + 2] = sigma({type, cn()});
    auto dbg = Dbg("match");
    return lam(cn(sigma(arg_types)), CC::C, Intrinsic::Match, dbg);
}

/*
 * misc
 */

std::vector<Lam*> World::copy_lams() const {
    std::vector<Lam*> result;

    for (auto def : defs_) {
        if (auto lam = def->isa_nominal<Lam>())
            result.emplace_back(lam);
    }

    return result;
}

/*
 * stream
 */

// TODO
#if 0
std::ostream& World::stream(std::ostream& os) const {
    os << "module '" << debug().name() << "'\n\n";

    for (auto def : defs()) {
        if (auto global = def->isa<Global>())
            global->stream_assignment(os);
    }

    Scope::for_each<false>(*this, [&] (const Scope& scope) { scope.stream(os); });
    return os;
}

void World::write_thorin(const char* filename) const { std::ofstream file(filename); stream(file); }

void World::thorin() const {
    auto filename = debug().name() + ".thorin";
    write_thorin(filename.c_str());
}
#endif

}<|MERGE_RESOLUTION|>--- conflicted
+++ resolved
@@ -32,7 +32,7 @@
     cache_.kind_.kind_multi_ = insert<Kind>(0, *this, Node_KindMulti);
     cache_.kind_.kind_star_  = insert<Kind>(0, *this, Node_KindStar);
 #define THORIN_ALL_TYPE(T, M) \
-    cache_.primtype_.T##_    = insert<PrimType>(0, *this, PrimType_##T, Debug(lit_str(#T)));
+    cache_.primtype_.T##_    = insert<PrimType>(0, *this, PrimType_##T, Debug(tuple_str(#T)));
 #include "thorin/tables/primtypetable.h"
     cache_.bot_star_         = insert<BotTop>(0, false, kind_star(), Debug{});
     cache_.top_arity_        = insert<BotTop>(0, true, kind_arity(), Debug{});
@@ -55,24 +55,7 @@
     for (auto def : defs_) def->~Def();
 }
 
-<<<<<<< HEAD
-const Def* World::lit_n(const Def* elem_type, size_t num_elems, const char* data, Dbg dbg) {
-    auto extra_num_bytes = num_elems * (num_bits(elem_type->as<PrimType>()->primtype_tag()) / 8_s);
-
-    if (num_elems == 0) return tuple();
-    if (num_elems == 1) {
-        Box box(0_u64);
-        memcpy(&box, data, extra_num_bytes);
-        return lit(elem_type, box, dbg);
-    }
-
-    return unify_n<LitN>(sizeof(Def) + sizeof(LitN::Extra) + extra_num_bytes, variadic(num_elems, elem_type, dbg), extra_num_bytes, data, debug(dbg));
-}
-
 const Def* World::app(const Def* callee, const Def* arg, Dbg dbg) {
-=======
-const Def* World::app(const Def* callee, const Def* arg, Debug dbg) {
->>>>>>> d32e93d7
     auto pi = callee->type()->as<Pi>();
     assertf(pi->domain() == arg->type(), "callee '{}' expects an argument of type '{}' but the argument '{}' is of type '{}'\n", callee, pi->domain(), arg, arg->type());
 
@@ -170,6 +153,12 @@
     return unify<Tuple>(ops.size(), type, ops, debug(dbg));
 }
 
+const Def* World::tuple_str(const char* s, Dbg dbg) {
+    std::vector<const Def*> ops;
+    for (; *s != '\0'; ++s) ops.emplace_back(lit_qs8(*s));
+    return tuple(ops, dbg);
+}
+
 const Def* World::extract(const Def* agg, const Def* index, Dbg dbg) {
     assertf(agg->arity() == index->type(), "extracting from aggregate {} of arity {} with index {} of type {}", agg, agg->arity(), index, index->type());
 
