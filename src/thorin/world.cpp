--- conflicted
+++ resolved
@@ -59,18 +59,9 @@
                               tuple({lit_true (), lit_false()})}, {"xor"});
     {   // int/sint/real: Πw: Nat. *
         auto p = pi(nat, star);
-<<<<<<< HEAD
-        cache_.type_int_  = axiom(p, Tag::Int,  0, {"int "});
+        cache_.type_int_  = axiom(p, Tag::Int,  0, { "int"});
         cache_.type_sint_ = axiom(p, Tag::SInt, 0, {"sint"});
         cache_.type_real_ = axiom(p, Tag::Real, 0, {"real"});
-=======
-        cache_.type_int_  = axiom(nullptr, p, Tag::Int,  0, {"int "});
-        cache_.type_sint_ = axiom(nullptr, p, Tag::SInt, 0, {"sint"});
-        cache_.type_real_ = axiom(nullptr, p, Tag::Real, 0, {"real"});
-        cache_.type_bool_ = type_int(1);
-        cache_.lit_bool_[0] = lit(type_bool(), false);
-        cache_.lit_bool_[1] = lit(type_bool(),  true);
->>>>>>> 949e1e39
     } { // ptr: Π[T: *, as: nat]. *
         cache_.type_ptr_ = axiom(nullptr, pi({star, nat}, star), Tag::Ptr, 0, {"ptr"});
     }
@@ -138,15 +129,7 @@
         auto D = type->param(0, {"D"});
         auto S = type->param(1, {"S"});
         type->set_codomain(pi(S, D));
-<<<<<<< HEAD
-        cache_.op_bitcast_ = axiom(normalize_bitcast, type, 0, Tag::Bitcast, 0, {"bitcast"});
-=======
         cache_.op_bitcast_ = axiom(normalize_bitcast, type, Tag::Bitcast, 0, {"bitcast"});
-    } { // select: ΠT: *. Π[bool, T, T]. T
-        auto type = pi(star)->set_domain(star);
-        auto T = type->param({"T"});
-        cache_.op_select_ = axiom(normalize_select, type->set_codomain(pi({type_bool(), T, T}, T)), Tag::Select, 0, {"select"});
->>>>>>> 949e1e39
     } { // lea:, Π[s: *M, Ts: «s; *», as: nat]. Π[ptr(«j: s; Ts#j», as), i: s]. ptr(Ts#i, as)
         auto domain = sigma(universe(), 3);
         domain->set(0, kind_multi());
