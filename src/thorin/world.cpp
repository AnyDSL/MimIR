#include "thorin/world.h"

#include <fstream>

#include "thorin/def.h"
#include "thorin/primop.h"
#include "thorin/continuation.h"
#include "thorin/type.h"
#include "thorin/analyses/scope.h"
#include "thorin/transform/cleanup_world.h"
#include "thorin/transform/clone_bodies.h"
#include "thorin/transform/inliner.h"
#include "thorin/transform/lift_builtins.h"
#include "thorin/transform/lift_enters.h"
#include "thorin/transform/lower2cff.h"
#include "thorin/transform/mem2reg.h"
#include "thorin/transform/partial_evaluation.h"
#include "thorin/transform/dead_load_opt.h"
#include "thorin/util/array.h"
#include "thorin/util/log.h"

#if (defined(__clang__) || defined(__GNUC__)) && (defined(__x86_64__) || defined(__i386__))
#define THORIN_BREAK asm("int3");
#else
#define THORIN_BREAK { int* __p__ = nullptr; *__p__ = 42; }
#endif

#ifndef NDEBUG
#define THORIN_CHECK_BREAK(gid) \
    if (breakpoints_.find((gid)) != breakpoints_.end()) { THORIN_BREAK }
#else
#define THORIN_CHECK_BREAK(gid) {}
#endif

namespace thorin {

/*
 * constructor and destructor
 */

World::World(std::string name)
    : name_(name)
    , fn0_    (unify(new FnType   (*this, Types(), 0)))
    , mem_    (unify(new MemType  (*this)))
    , frame_  (unify(new FrameType(*this)))
#define THORIN_ALL_TYPE(T, M) \
    ,T##_(unify(new PrimType(*this, PrimType_##T, 1)))
#include "thorin/tables/primtypetable.h"
{
    branch_ = continuation(fn_type({type_bool(), fn_type(), fn_type()}), Location(), CC::C, Intrinsic::Branch, "br");
    end_scope_ = continuation(fn_type(), Location(), CC::C, Intrinsic::EndScope, "end_scope");
}

World::~World() {
    for (auto continuation : continuations_) delete continuation;
    for (auto primop : primops_) delete primop;
}

const StructAbsType* World::struct_abs_type(size_t size, size_t num_type_params, const std::string& name) {
    auto struct_abs_type = new StructAbsType(*this, size, num_type_params, name);
    // just put it into the types_ set due to nominal typing
    auto p = types_.insert(struct_abs_type);
    assert_unused(p.second && "hash/equal broken");
    struct_abs_type->hashed_ = true;
    return struct_abs_type;
}

/*
 * literals
 */

const Def* World::splat(const Def* arg, size_t length, const std::string& name) {
    if (length == 1)
        return arg;

    Array<const Def*> args(length);
    std::fill(args.begin(), args.end(), arg);
    return vector(args, arg->loc(), name);
}

/*
 * arithops
 */

const Def* World::binop(int kind, const Def* lhs, const Def* rhs, const Location& loc, const std::string& name) {
    if (is_arithop(kind))
        return arithop((ArithOpKind) kind, lhs, rhs, loc, name);

    assert(is_cmp(kind) && "must be a Cmp");
    return cmp((CmpKind) kind, lhs, rhs, loc, name);
}

const Def* World::arithop(ArithOpKind kind, const Def* a, const Def* b, const Location& loc, const std::string& name) {
    assert(a->type() == b->type());
    assert(a->type()->as<PrimType>()->length() == b->type()->as<PrimType>()->length());
    PrimTypeKind type = a->type()->as<PrimType>()->primtype_kind();

    auto llit = a->isa<PrimLit>();
    auto rlit = b->isa<PrimLit>();
    auto lvec = a->isa<Vector>();
    auto rvec = b->isa<Vector>();

    if (lvec && rvec) {
        size_t num = lvec->type()->as<PrimType>()->length();
        Array<const Def*> ops(num);
        for (size_t i = 0; i != num; ++i)
            ops[i] = arithop(kind, lvec->op(i), rvec->op(i), loc);
        return vector(ops, loc, name);
    }

    if (llit && rlit) {
        Box l = llit->value();
        Box r = rlit->value();

        try {
            switch (kind) {
                case ArithOp_add:
                    switch (type) {
#define THORIN_ALL_TYPE(T, M) case PrimType_##T: return literal(type, Box(T(l.get_##T() + r.get_##T())), loc);
#include "thorin/tables/primtypetable.h"
                    }
                case ArithOp_sub:
                    switch (type) {
#define THORIN_ALL_TYPE(T, M) case PrimType_##T: return literal(type, Box(T(l.get_##T() - r.get_##T())), loc);
#include "thorin/tables/primtypetable.h"
                    }
                case ArithOp_mul:
                    switch (type) {
#define THORIN_ALL_TYPE(T, M) case PrimType_##T: return literal(type, Box(T(l.get_##T() * r.get_##T())), loc);
#include "thorin/tables/primtypetable.h"
                    }
                case ArithOp_div:
                    switch (type) {
#define THORIN_ALL_TYPE(T, M) case PrimType_##T: return literal(type, Box(T(l.get_##T() / r.get_##T())), loc);
#include "thorin/tables/primtypetable.h"
                    }
                case ArithOp_rem:
                    switch (type) {
#define THORIN_ALL_TYPE(T, M) case PrimType_##T: return literal(type, Box(T(l.get_##T() % r.get_##T())), loc);
#include "thorin/tables/primtypetable.h"
                    }
                case ArithOp_and:
                    switch (type) {
#define THORIN_I_TYPE(T, M)    case PrimType_##T: return literal(type, Box(T(l.get_##T() & r.get_##T())), loc);
#define THORIN_BOOL_TYPE(T, M) case PrimType_##T: return literal(type, Box(T(l.get_##T() & r.get_##T())), loc);
#include "thorin/tables/primtypetable.h"
                        default: THORIN_UNREACHABLE;
                    }
                case ArithOp_or:
                    switch (type) {
#define THORIN_I_TYPE(T, M)    case PrimType_##T: return literal(type, Box(T(l.get_##T() | r.get_##T())), loc);
#define THORIN_BOOL_TYPE(T, M) case PrimType_##T: return literal(type, Box(T(l.get_##T() | r.get_##T())), loc);
#include "thorin/tables/primtypetable.h"
                        default: THORIN_UNREACHABLE;
                    }
                case ArithOp_xor:
                    switch (type) {
#define THORIN_I_TYPE(T, M)    case PrimType_##T: return literal(type, Box(T(l.get_##T() ^ r.get_##T())), loc);
#define THORIN_BOOL_TYPE(T, M) case PrimType_##T: return literal(type, Box(T(l.get_##T() ^ r.get_##T())), loc);
#include "thorin/tables/primtypetable.h"
                        default: THORIN_UNREACHABLE;
                    }
                case ArithOp_shl:
                    switch (type) {
#define THORIN_I_TYPE(T, M) case PrimType_##T: return literal(type, Box(T(l.get_##T() << r.get_##T())), loc);
#include "thorin/tables/primtypetable.h"
                        default: THORIN_UNREACHABLE;
                    }
                case ArithOp_shr:
                    switch (type) {
#define THORIN_I_TYPE(T, M) case PrimType_##T: return literal(type, Box(T(l.get_##T() >> r.get_##T())), loc);
#include "thorin/tables/primtypetable.h"
                        default: THORIN_UNREACHABLE;
                    }
            }
        } catch (BottomException) {
            return bottom(type, loc);
        }
    }

    // normalize: swap literal/vector to the left
    if (is_commutative(kind) && (rlit || rvec)) {
        std::swap(a, b);
        std::swap(llit, rlit);
        std::swap(lvec, rvec);
    }

    if (is_type_i(type)) {
        if (a == b) {
            switch (kind) {
                case ArithOp_add: return arithop_mul(literal(type, 2, loc), a, loc);

                case ArithOp_sub:
                case ArithOp_xor: return zero(type, loc);

                case ArithOp_and:
                case ArithOp_or:  return a;

                case ArithOp_div:
                    if (b->is_zero())
                        return bottom(type, loc);
                    return one(type, loc);

                case ArithOp_rem:
                    if (b->is_zero())
                        return bottom(type, loc);
                    return zero(type, loc);

                default: break;
            }
        }

        if (a->is_zero()) {
            switch (kind) {
                case ArithOp_mul:
                case ArithOp_div:
                case ArithOp_rem:
                case ArithOp_and:
                case ArithOp_shl:
                case ArithOp_shr: return zero(type, loc);

                case ArithOp_add:
                case ArithOp_or:
                case ArithOp_xor:  return b;

                default: break;
            }
        }

        if (a->is_one()) {
            switch (kind) {
                case ArithOp_mul: return b;
                default: break;
            }
        }

        if (a->is_allset()) {
            switch (kind) {
                case ArithOp_and: return b;
                case ArithOp_or:  return llit; // allset
                default: break;
            }
        }

        if (b->is_zero()) {
            switch (kind) {
                case ArithOp_div:
                case ArithOp_rem: return bottom(type, loc);

                case ArithOp_shl:
                case ArithOp_shr: return a;

                default: break;
            }
        }

        if (b->is_one()) {
            switch (kind) {
                case ArithOp_mul:
                case ArithOp_div: return a;
                case ArithOp_rem: return zero(type, loc);

                default: break;
            }
        }

        if (rlit && primlit_value<uint64_t>(rlit) >= uint64_t(num_bits(type))) {
            switch (kind) {
                case ArithOp_shl:
                case ArithOp_shr: return bottom(type, loc);

                default: break;
            }
        }

        if (kind == ArithOp_xor && a->is_allset()) {    // is this a NOT
            if (b->is_not())                            // do we have ~~x?
                return b->as<ArithOp>()->rhs();
            if (auto cmp = b->isa<Cmp>())   // do we have ~(a cmp b)?
                return this->cmp(negate(cmp->cmp_kind()), cmp->lhs(), cmp->rhs(), loc);
        }

        auto lcmp = a->isa<Cmp>();
        auto rcmp = b->isa<Cmp>();

        if (kind == ArithOp_or && lcmp && rcmp && lcmp->lhs() == rcmp->lhs() && lcmp->rhs() == rcmp->rhs()
                && lcmp->cmp_kind() == negate(rcmp->cmp_kind()))
                return literal_bool(true, loc);

        if (kind == ArithOp_and && lcmp && rcmp && lcmp->lhs() == rcmp->lhs() && lcmp->rhs() == rcmp->rhs()
                && lcmp->cmp_kind() == negate(rcmp->cmp_kind()))
                return literal_bool(false, loc);

        auto land = a->kind() == Node_and ? a->as<ArithOp>() : nullptr;
        auto rand = b->kind() == Node_and ? b->as<ArithOp>() : nullptr;

        // distributivity (a and b) or (a and c)
        if (kind == ArithOp_or && land && rand) {
            if (land->lhs() == rand->lhs())
                return arithop_and(land->lhs(), arithop_or(land->rhs(), rand->rhs(), loc), loc);
            if (land->rhs() == rand->rhs())
                return arithop_and(land->rhs(), arithop_or(land->lhs(), rand->lhs(), loc), loc);
        }

        auto lor = a->kind() == Node_or ? a->as<ArithOp>() : nullptr;
        auto ror = b->kind() == Node_or ? b->as<ArithOp>() : nullptr;

        // distributivity (a or b) and (a or c)
        if (kind == ArithOp_and && lor && ror) {
            if (lor->lhs() == ror->lhs())
                return arithop_or(lor->lhs(), arithop_and(lor->rhs(), ror->rhs(), loc), loc);
            if (lor->rhs() == ror->rhs())
                return arithop_or(lor->rhs(), arithop_and(lor->lhs(), ror->lhs(), loc), loc);
        }

        // absorption: a and (a or b) = a
        if (kind == ArithOp_and) {
            if (ror) {
                if (a == ror->lhs()) return ror->rhs();
                if (a == ror->rhs()) return ror->lhs();
            }
            if (lor) {
                if (a == lor->lhs()) return lor->rhs();
                if (a == lor->rhs()) return lor->lhs();
            }
        }

        // absorption: a or (a and b) = a
        if (kind == ArithOp_or) {
            if (rand) {
                if (a == rand->lhs()) return rand->rhs();
                if (a == rand->rhs()) return rand->lhs();
            }
            if (land) {
                if (a == land->lhs()) return land->rhs();
                if (a == land->rhs()) return land->lhs();
            }
        }

        if (kind == ArithOp_or) {
            if (lor && ror) {
                if (lor->lhs() == ror->lhs())
                    return arithop_or(lor->rhs(), ror->rhs(), loc);
                if (lor->rhs() == ror->rhs())
                    return arithop_or(lor->lhs(), ror->lhs(), loc);
            }
        }

        if (kind == ArithOp_and) {
            if (land && rand) {
                if (land->lhs() == rand->lhs())
                    return arithop_and(land->rhs(), rand->rhs(), loc);
                if (land->rhs() == rand->rhs())
                    return arithop_and(land->lhs(), rand->lhs(), loc);
            }
        }
    }

    // normalize: try to reorder same ops to have the literal/vector on the left-most side
    if (is_associative(kind) && is_type_i(a->type())) {
        auto a_same = a->isa<ArithOp>() && a->as<ArithOp>()->arithop_kind() == kind ? a->as<ArithOp>() : nullptr;
        auto b_same = b->isa<ArithOp>() && b->as<ArithOp>()->arithop_kind() == kind ? b->as<ArithOp>() : nullptr;
        auto a_lhs_lv = a_same && (a_same->lhs()->isa<PrimLit>() || a_same->lhs()->isa<Vector>()) ? a_same->lhs() : nullptr;
        auto b_lhs_lv = b_same && (b_same->lhs()->isa<PrimLit>() || b_same->lhs()->isa<Vector>()) ? b_same->lhs() : nullptr;

        if (is_commutative(kind)) {
            if (a_lhs_lv && b_lhs_lv)
                return arithop(kind, arithop(kind, a_lhs_lv, b_lhs_lv, loc), arithop(kind, a_same->rhs(), b_same->rhs(), loc), loc);
            if ((llit || lvec) && b_lhs_lv)
                return arithop(kind, arithop(kind, a, b_lhs_lv, loc), b_same->rhs(), loc);
            if (b_lhs_lv)
                return arithop(kind, b_lhs_lv, arithop(kind, a, b_same->rhs(), loc), loc);
        }
        if (a_lhs_lv)
            return arithop(kind, a_lhs_lv, arithop(kind, a_same->rhs(), b, loc), loc);
    }

    return cse(new ArithOp(kind, a, b, loc, name));
}

const Def* World::arithop_not(const Def* def, const Location& loc) { return arithop_xor(allset(def->type(), loc, def->length()), def, loc); }

const Def* World::arithop_minus(const Def* def, const Location& loc) {
    switch (PrimTypeKind kind = def->type()->as<PrimType>()->primtype_kind()) {
#define THORIN_F_TYPE(T, M) \
        case PrimType_##T: \
            return arithop_sub(literal_##T(M(-0.f), loc, def->length()), def, loc);
#include "thorin/tables/primtypetable.h"
        default:
            assert(is_type_i(kind));
            return arithop_sub(zero(kind, loc), def, loc);
    }
}

/*
 * compares
 */

const Def* World::cmp(CmpKind kind, const Def* a, const Def* b, const Location& loc, const std::string& name) {
    CmpKind oldkind = kind;
    switch (kind) {
        case Cmp_gt:  kind = Cmp_lt; break;
        case Cmp_ge:  kind = Cmp_le; break;
        default: break;
    }

    if (oldkind != kind)
        std::swap(a, b);

    auto llit = a->isa<PrimLit>();
    auto rlit = b->isa<PrimLit>();
    auto  lvec = a->isa<Vector>();
    auto  rvec = b->isa<Vector>();

    if (lvec && rvec) {
        size_t num = lvec->type()->as<PrimType>()->length();
        Array<const Def*> ops(num);
        for (size_t i = 0; i != num; ++i)
            ops[i] = cmp(kind, lvec->op(i), rvec->op(i), loc);
        return vector(ops, loc, name);
    }

    if (llit && rlit) {
        Box l = llit->value();
        Box r = rlit->value();
        PrimTypeKind type = llit->primtype_kind();

        // TODO unordered
        switch (kind) {
            case Cmp_eq:
                switch (type) {
#define THORIN_ALL_TYPE(T, M) case PrimType_##T: return literal_bool(l.get_##T() == r.get_##T(), loc);
#include "thorin/tables/primtypetable.h"
                }
            case Cmp_ne:
                switch (type) {
#define THORIN_ALL_TYPE(T, M) case PrimType_##T: return literal_bool(l.get_##T() != r.get_##T(), loc);
#include "thorin/tables/primtypetable.h"
                }
            case Cmp_lt:
                switch (type) {
#define THORIN_ALL_TYPE(T, M) case PrimType_##T: return literal_bool(l.get_##T() <  r.get_##T(), loc);
#include "thorin/tables/primtypetable.h"
                }
            case Cmp_le:
                switch (type) {
#define THORIN_ALL_TYPE(T, M) case PrimType_##T: return literal_bool(l.get_##T() <= r.get_##T(), loc);
#include "thorin/tables/primtypetable.h"
                }
            default: THORIN_UNREACHABLE;
        }
    }

    if (a == b) {
        switch (kind) {
            case Cmp_lt:
            case Cmp_ne:  return zero(type_bool(), loc);
            case Cmp_le:
            case Cmp_eq:  return one(type_bool(), loc);
            default: break;
        }
    }

    return cse(new Cmp(kind, a, b, loc, name));
}

/*
 * casts
 */

const Def* World::convert(const Type* to, const Def* from, const Location& loc, const std::string& name) {
    if (from->type()->isa<PtrType>() && to->isa<PtrType>())
        return bitcast(to, from, loc, name);
    return cast(to, from, loc, name);
}

const Def* World::cast(const Type* to, const Def* from, const Location& loc, const std::string& name) {
    if (auto vec = from->isa<Vector>()) {
        size_t num = vec->length();
        auto to_vec = to->as<VectorType>();
        Array<const Def*> ops(num);
        for (size_t i = 0; i != num; ++i)
            ops[i] = cast(to_vec->scalarize(), vec->op(i), loc);
        return vector(ops, loc, name);
    }

    auto lit = from->isa<PrimLit>();
    auto to_type = to->isa<PrimType>();
    if (lit && to_type) {
        Box box = lit->value();

        switch (lit->primtype_kind()) {
            case PrimType_bool:
                switch (to_type->primtype_kind()) {
#define THORIN_ALL_TYPE(T, M) case PrimType_##T: return literal_##T(M(box.get_bool()), loc);
#include "thorin/tables/primtypetable.h"
                }
            case PrimType_ps8:
            case PrimType_qs8:
                switch (to_type->primtype_kind()) {
#define THORIN_ALL_TYPE(T, M) case PrimType_##T: return literal_##T(M(box.get_s8()), loc);
#include "thorin/tables/primtypetable.h"
                }
            case PrimType_ps16:
            case PrimType_qs16:
                switch (to_type->primtype_kind()) {
#define THORIN_ALL_TYPE(T, M) case PrimType_##T: return literal_##T(M(box.get_s16()), loc);
#include "thorin/tables/primtypetable.h"
                }
            case PrimType_ps32:
            case PrimType_qs32:
                switch (to_type->primtype_kind()) {
#define THORIN_ALL_TYPE(T, M) case PrimType_##T: return literal_##T(M(box.get_s32()), loc);
#include "thorin/tables/primtypetable.h"
                }
            case PrimType_ps64:
            case PrimType_qs64:
                switch (to_type->primtype_kind()) {
#define THORIN_ALL_TYPE(T, M) case PrimType_##T: return literal_##T(M(box.get_s64()), loc);
#include "thorin/tables/primtypetable.h"
                }
            case PrimType_pu8:
            case PrimType_qu8:
                switch (to_type->primtype_kind()) {
#define THORIN_ALL_TYPE(T, M) case PrimType_##T: return literal_##T(M(box.get_u8()), loc);
#include "thorin/tables/primtypetable.h"
                }
            case PrimType_pu16:
            case PrimType_qu16:
                switch (to_type->primtype_kind()) {
#define THORIN_ALL_TYPE(T, M) case PrimType_##T: return literal_##T(M(box.get_u16()), loc);
#include "thorin/tables/primtypetable.h"
                }
            case PrimType_pu32:
            case PrimType_qu32:
                switch (to_type->primtype_kind()) {
#define THORIN_ALL_TYPE(T, M) case PrimType_##T: return literal_##T(M(box.get_u32()), loc);
#include "thorin/tables/primtypetable.h"
                }
            case PrimType_pu64:
            case PrimType_qu64:
                switch (to_type->primtype_kind()) {
#define THORIN_ALL_TYPE(T, M) case PrimType_##T: return literal_##T(M(box.get_u64()), loc);
#include "thorin/tables/primtypetable.h"
                }
            case PrimType_pf16:
            case PrimType_qf16:
                switch (to_type->primtype_kind()) {
#define THORIN_ALL_TYPE(T, M) case PrimType_##T: return literal_##T(M(box.get_f16()), loc);
#include "thorin/tables/primtypetable.h"
                }
            case PrimType_pf32:
            case PrimType_qf32:
                switch (to_type->primtype_kind()) {
#define THORIN_ALL_TYPE(T, M) case PrimType_##T: return literal_##T(M(box.get_f32()), loc);
#include "thorin/tables/primtypetable.h"
                }
            case PrimType_pf64:
            case PrimType_qf64:
                switch (to_type->primtype_kind()) {
#define THORIN_ALL_TYPE(T, M) case PrimType_##T: return literal_##T(M(box.get_f64()), loc);
#include "thorin/tables/primtypetable.h"
                }
        }
    }

    return cse(new Cast(to, from, loc, name));
}

const Def* World::bitcast(const Type* to, const Def* from, const Location& loc, const std::string& name) {
    if (auto other = from->isa<Bitcast>()) {
        if (to == other->type())
            return other;
    }

    if (auto vec = from->isa<Vector>()) {
        size_t num = vec->length();
        auto to_vec = to->as<VectorType>();
        Array<const Def*> ops(num);
        for (size_t i = 0; i != num; ++i)
            ops[i] = bitcast(to_vec->scalarize(), vec->op(i), loc);
        return vector(ops, loc, name);
    }

    // TODO constant folding
    return cse(new Bitcast(to, from, loc, name));
}

/*
 * aggregate operations
 */

template<class T>
const Def* World::extract(const Def* agg, const T* index, const Location& loc, const std::string& name) {
    if (agg->isa<Bottom>())
        return bottom(Extract::extracted_type(agg, index), loc);

    if (auto aggregate = agg->isa<Aggregate>()) {
        if (auto lit = index->template isa<PrimLit>()) {
            if (!agg->isa<IndefiniteArray>())
                return get(aggregate->ops(), lit);
        }
    }

    // TODO this doesn't work:
    // we have to use the current mem which is not necessarily ld->out_mem()
    //if (auto ld = Load::is_out_val(agg)) {
        //if (ld->out_val_type()->use_lea())
            //return extract(load(ld->out_mem(), lea(ld->ptr(), index, ld->name), name), 1);
    //}

    if (auto insert = agg->isa<Insert>()) {
        if (index == insert->index())
            return insert->value();
        else if (index->template isa<PrimLit>()) {
            if (insert->index()->template isa<PrimLit>())
                return extract(insert->agg(), index, loc, name);
        }
    }

    return cse(new Extract(agg, index, loc, name));
}

// this workaround is need in order to disambiguate extract(agg, 0, ...) from
// extract(..., u32, ...) vs extract(..., const Def*, ...)
template const Def* World::extract<Def>    (const Def*, const Def*,     const Location&, const std::string&); // instantiate
template const Def* World::extract<PrimLit>(const Def*, const PrimLit*, const Location&, const std::string&); // methods

const Def* World::insert(const Def* agg, const Def* index, const Def* value, const Location& loc, const std::string& name) {
    if (agg->isa<Bottom>()) {
        if (value->isa<Bottom>())
            return agg;

        // build aggregate container and fill with bottom
        if (auto definite_array_type = agg->type()->isa<DefiniteArrayType>()) {
            Array<const Def*> args(definite_array_type->dim());
            std::fill(args.begin(), args.end(), bottom(definite_array_type->elem_type(), loc));
            agg = definite_array(args, loc, agg->name);
        } else if (auto tuple_type = agg->type()->isa<TupleType>()) {
            Array<const Def*> args(tuple_type->num_args());
            size_t i = 0;
            for (auto type : tuple_type->args())
                args[i++] = bottom(type, loc);
            agg = tuple(args, loc, agg->name);
        } else if (auto struct_app_type = agg->type()->isa<StructAppType>()) {
            Array<const Def*> args(struct_app_type->num_elems());
            size_t i = 0;
            for (auto type : struct_app_type->elems())
                args[i++] = bottom(type, loc);
            agg = struct_agg(struct_app_type, args, loc, agg->name);
        }

    }

    // TODO double-check
    if (auto aggregate = agg->isa<Aggregate>()) {
        if (auto literal = index->isa<PrimLit>()) {
            if (!agg->isa<IndefiniteArray>()) {
                Array<const Def*> args(agg->size());
                std::copy(agg->ops().begin(), agg->ops().end(), args.begin());
                args[primlit_value<u64>(literal)] = value;
                return aggregate->rebuild(args);
            }
        }
    }

    return cse(new Insert(agg, index, value, loc, name));
}

const Def* World::select(const Def* cond, const Def* a, const Def* b, const Location& loc, const std::string& name) {
    if (cond->isa<Bottom>() || a->isa<Bottom>() || b->isa<Bottom>())
        return bottom(a->type(), loc);

    if (auto lit = cond->isa<PrimLit>())
        return lit->value().get_bool() ? a : b;

    if (cond->is_not()) {
        cond = cond->as<ArithOp>()->rhs();
        std::swap(a, b);
    }

    if (a == b)
        return a;

    return cse(new Select(cond, a, b, loc, name));
}

/*
 * memory stuff
 */

const Def* World::load(const Def* mem, const Def* ptr, const Location& loc, const std::string& name) {
    if (auto store = mem->isa<Store>())
        if (store->ptr() == ptr) {
            return tuple({mem, store->val()}, loc);
    }

    if (auto global = ptr->isa<Global>()) {
        if (!global->is_mutable())
            return global->init();
    }

    if (auto ld = Load::is_out_mem(mem)) {
        if (ptr == ld->ptr())
            return ld;
    }

    return cse(new Load(mem, ptr, loc, name));
}

const Def* World::store(const Def* mem, const Def* ptr, const Def* value, const Location& loc, const std::string& name) {
    if (value->isa<Bottom>())
        return mem;

    if (auto st = mem->isa<Store>()) {
        if (ptr == st->ptr() && value == st->val())
            return st;
    }

    if (auto insert = value->isa<Insert>()) {
        if (use_lea(ptr->type()->as<PtrType>()->referenced_type())) {
            auto peeled_store = store(mem, ptr, insert->agg(), loc);
            return store(peeled_store, lea(ptr, insert->index(), insert->loc(), insert->name), insert->value(), loc, name);
        }
    }

    return cse(new Store(mem, ptr, value, loc, name));
}

const Def* World::enter(const Def* mem, const Location& loc, const std::string& name) {
    if (auto e = Enter::is_out_mem(mem))
        return e;
    return cse(new Enter(mem, loc, name));
}

const Def* World::slot(const Type* type, const Def* frame, size_t index, const Location& loc, const std::string& name) {
    return cse(new Slot(type, frame, index, loc, name));
}

const Def* World::alloc(const Type* type, const Def* mem, const Def* extra, const Location& loc, const std::string& name) {
    return cse(new Alloc(type, mem, extra, loc, name));
}

const Def* World::global(const Def* init, const Location& loc, bool is_mutable, const std::string& name) {
    return cse(new Global(init, is_mutable, loc, name));
}

const Def* World::global_immutable_string(const Location& loc, const std::string& str, const std::string& name) {
    size_t size = str.size() + 1;

    Array<const Def*> str_array(size);
    for (size_t i = 0; i != size-1; ++i)
        str_array[i] = literal_qu8(str[i], loc);
    str_array.back() = literal_qu8('\0', loc);

    return global(definite_array(str_array, loc), loc, false, name);
}

/*
<<<<<<< HEAD
 * lambdas
=======
 * guided partial evaluation
 */

const Def* World::run(const Def* def, const Location& loc, const std::string& name) {
    if (auto run = def->isa<Run>()) return run;
    if (auto hlt = def->isa<Hlt>()) return hlt;
    return cse(new Run(def, loc, name));
}

const Def* World::hlt(const Def* def, const Location& loc, const std::string& name) {
    if (auto hlt = def->isa<Hlt>()) return hlt;
    if (auto run = def->isa<Run>()) def = run->def();
    return cse(new Hlt(def, loc, name));
}

/*
 * continuations
>>>>>>> 10b579f2
 */

Continuation* World::continuation(const FnType* fn, const Location& loc, CC cc, Intrinsic intrinsic, const std::string& name) {
    auto l = new Continuation(fn, loc, cc, intrinsic, true, name);
    THORIN_CHECK_BREAK(l->gid());
    continuations_.insert(l);

    size_t i = 0;
    for (auto arg : fn->args()) {
        auto p = param(arg, l, i++);
        l->params_.push_back(p);
    }

    return l;
}

Continuation* World::basicblock(const Location& loc, const std::string& name) {
    auto bb = new Continuation(fn_type(), loc, CC::C, Intrinsic::None, false, name);
    THORIN_CHECK_BREAK(bb->gid());
    continuations_.insert(bb);
    return bb;
}

const Param* World::param(const Type* type, Continuation* continuation, size_t index, const std::string& name) {
    auto param = new Param(type, continuation, index, continuation->loc(), name);
    THORIN_CHECK_BREAK(param->gid());
    return param;
}

/*
 * misc
 */

Array<Continuation*> World::copy_continuations() const {
    Array<Continuation*> result(continuations().size());
    std::copy(continuations().begin(), continuations().end(), result.begin());
    return result;
}

const Def* World::cse_base(const PrimOp* primop) {
    THORIN_CHECK_BREAK(primop->gid());
    auto i = primops_.find(primop);
    if (i != primops_.end()) {
        primop->unregister_uses();
        delete primop;
        return *i;
    }

    const auto& p = primops_.insert(primop);
    assert_unused(p.second && "hash/equal broken");
    return primop;
}

void World::destroy(Continuation* continuation) {
    assert(continuation->num_uses() == 0);
    assert(continuation->num_args() == 0);
    continuation->destroy_body();
    continuations_.erase(continuation);
    delete continuation;
}

/*
 * optimizations
 */

void World::cleanup() { cleanup_world(*this); }

void World::opt() {
    cleanup();
    lower2cff(*this);
    clone_bodies(*this);
    mem2reg(*this);
    cleanup();
    partial_evaluation(*this);
    cleanup();
    lower2cff(*this);
    clone_bodies(*this);
    mem2reg(*this);
    lift_builtins(*this);
    inliner(*this);
    lift_enters(*this);
    dead_load_opt(*this);
    cleanup();
}

/*
 * stream
 */

std::ostream& World::stream(std::ostream& os) const {
    os << "module '" << name() << "'\n\n";

    for (auto primop : primops()) {
        if (auto global = primop->isa<Global>())
            global->stream_assignment(os);
    }

    Scope::for_each<false>(*this, [&] (const Scope& scope) { scope.stream(os); });
    return os;
}

void World::write_thorin(const char* filename) const { std::ofstream file(filename); stream(file); }

void World::thorin() const {
    auto filename = name() + ".thorin";
    write_thorin(filename.c_str());
}

}<|MERGE_RESOLUTION|>--- conflicted
+++ resolved
@@ -757,27 +757,7 @@
 }
 
 /*
-<<<<<<< HEAD
  * lambdas
-=======
- * guided partial evaluation
- */
-
-const Def* World::run(const Def* def, const Location& loc, const std::string& name) {
-    if (auto run = def->isa<Run>()) return run;
-    if (auto hlt = def->isa<Hlt>()) return hlt;
-    return cse(new Run(def, loc, name));
-}
-
-const Def* World::hlt(const Def* def, const Location& loc, const std::string& name) {
-    if (auto hlt = def->isa<Hlt>()) return hlt;
-    if (auto run = def->isa<Run>()) def = run->def();
-    return cse(new Hlt(def, loc, name));
-}
-
-/*
- * continuations
->>>>>>> 10b579f2
  */
 
 Continuation* World::continuation(const FnType* fn, const Location& loc, CC cc, Intrinsic intrinsic, const std::string& name) {
