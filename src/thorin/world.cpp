--- conflicted
+++ resolved
@@ -178,18 +178,8 @@
         auto T  = type->var(0, dbg("T"));
         auto as = type->var(1, dbg("as"));
         auto ptr = type_ptr(T, as);
-<<<<<<< HEAD
         type->set_codom(pi({mem, nat}, sigma({mem, ptr})));
         data_.slot_ = axiom(nullptr, type, Tag::Slot, 0, dbg("slot"));
-    } { // type_tangent_vector: * -> *
-        data_.type_tangent_vector_ = axiom(normalize_tangent, pi(kind(), kind()), Tag::TangentVector, 0, dbg("tangent"));
-    } { // grad: [T: *, R: *] -> (T -> R) -> T -> tangent T
-        auto type = nom_pi(kind(), {kind(), kind()});
-        auto T = type->var(0, dbg("T"));
-        auto R = type->var(1, dbg("R"));
-        auto tangent_T = type_tangent_vector(T);
-        type->set_codom(pi(pi(T, R), pi(T, tangent_T)));
-        data_.grad_ = axiom(nullptr, type, Tag::Grad, 0, dbg("∇"));
     } { // atomic: [T: *, R: *] -> T -> R
         auto type = nom_pi(kind(), {kind(), kind()});
         auto T = type->var(0, dbg("T"));
@@ -227,11 +217,8 @@
         rs_pi->set_codom(is_os_pi);
 
         data_.lift_ = axiom(normalize_lift, rs_pi, Tag::Lift, 0, dbg("lift"));
-=======
-        type->set_codomain(pi(mem, sigma({mem, ptr})));
-        data_.op_slot_ = axiom(nullptr, type, Tag::Slot, 0, {"slot"});
     } { // type_tangent_vector: Π*. *
-        data_.type_tangent_vector_ = axiom(normalize_tangent, pi(star, star), Tag::TangentVector, 0, {"tangent"});
+        data_.type_tangent_vector_ = axiom(normalize_tangent, pi(kind(), kind()), Tag::TangentVector, 0, dbg("tangent"));
     } { // op_rev_diff: Π[I:*.O:*]. ΠI. O
         // I can't figure out how to give it the correct type…
         // pullback assumes that:
@@ -239,12 +226,11 @@
         //     O = Π[mem, T₁, …, Tₙ, Π[mem, R₁, …, Rₙ, Π[mem, R'₁, …, R'ₙ, ΠT'.⊥].⊥].⊥].⊥
         // where
         //     α' = type_tangent_vector(α)
-        auto type = pi(star)->set_domain({ star, star });
-        auto I = type->param(0, {"I"});
-        auto O = type->param(1, {"O"});
-        type->set_codomain(pi(I, O));
-        data_.op_rev_diff_ = axiom(nullptr, type, Tag::RevDiff, 0, {"rev_diff"});
->>>>>>> 63ca17bd
+        auto type = nom_pi(kind(), { kind(), kind() });
+        auto I = type->var(0, dbg("I"));
+        auto O = type->var(1, dbg("O"));
+        type->set_codom(pi(I, O));
+        data_.op_rev_diff_ = axiom(nullptr, type, Tag::RevDiff, 0, dbg("rev_diff"));
     }
 }
 
@@ -316,14 +302,11 @@
     return t;
 }
 
-<<<<<<< HEAD
-const Def* World::tuple(const Def* type, Defs ops, const Def* dbg) {
-=======
-const Pi* World::cn_mem_half_flat(const Def* domain, const Def* codomain, Debug dbg) {
-    auto ret = cn(sigma({ type_mem(), codomain }));
-
-    if (domain->isa<Sigma>()) {
-        auto size = domain->num_ops() + 2;
+const Pi* World::cn_mem_half_flat(const Def* dom, const Def* codom, const Def* dbg) {
+    auto ret = cn(sigma({ type_mem(), codom }));
+
+    if (dom->isa<Sigma>()) {
+        auto size = dom->num_ops() + 2;
         Array<const Def*> defs(size);
         for (size_t i = 0; i < size; ++i) {
             if (i == 0) {
@@ -331,15 +314,15 @@
             } else if (i == size - 1) {
                 defs[i] = cn(ret);
             } else {
-                defs[i] = domain->op(i);
+                defs[i] = dom->op(i);
             }
         }
 
         return cn(defs);
     }
 
-    if (auto a = domain->isa<Arr>()) {
-        auto size = a->domain()->as<Lit>()->get<uint8_t>() + 2;
+    if (auto a = dom->isa<Arr>()) {
+        auto size = a->shape()->as<Lit>()->get<uint8_t>() + 2;
         Array<const Def*> defs(size);
         for (uint8_t i = 0; i < size; ++i) {
             if (i == 0) {
@@ -347,34 +330,34 @@
             } else if (i == size - 1) {
                 defs[i] = ret;
             } else {
-                defs[i] = a->codomain();
+                defs[i] = a->body();
             }
         }
 
         return cn(defs);
     }
 
-    return cn(merge(type_mem(), {domain, ret}), dbg);
-}
-
-const Pi* World::cn_mem_flat(const Def* domain, const Def* codomain, Debug dbg) {
-    auto ret = cn(sigma({ type_mem(), codomain }));
-    if (codomain->isa<Sigma>()) {
-        ret = cn(merge_sigma(type_mem(), codomain->ops())) ;
-    }
-    if (auto a = codomain->isa<Arr>()) {
-        auto size = a->domain()->as<Lit>()->get<uint8_t>() + 1;
+    return cn(merge(type_mem(), {dom, ret}), dbg);
+}
+
+const Pi* World::cn_mem_flat(const Def* dom, const Def* codom, const Def* dbg) {
+    auto ret = cn(sigma({ type_mem(), codom }));
+    if (codom->isa<Sigma>()) {
+        ret = cn(merge_sigma(type_mem(), codom->ops())) ;
+    }
+    if (auto a = codom->isa<Arr>()) {
+        auto size = a->shape()->as<Lit>()->get<uint8_t>() + 1;
         Array<const Def*> defs(size);
         for (uint8_t i = 0; i < size - 1; ++i) {
-            defs[i + 1] = a->codomain();
+            defs[i + 1] = a->body();
         }
         defs.front() = type_mem();
         ret = cn(defs);
     }
 
-    
-    if (domain->isa<Sigma>()) {
-        auto size = domain->num_ops() + 2;
+
+    if (dom->isa<Sigma>()) {
+        auto size = dom->num_ops() + 2;
         Array<const Def*> defs(size);
         for (size_t i = 0; i < size; ++i) {
             if (i == 0) {
@@ -382,15 +365,15 @@
             } else if (i == size - 1) {
                 defs[i] = ret;
             } else {
-                defs[i] = domain->op(i);
+                defs[i] = dom->op(i);
             }
         }
 
         return cn(defs);
     }
 
-    if (auto a = domain->isa<Arr>()) {
-        auto size = a->domain()->as<Lit>()->get<uint8_t>() + 2;
+    if (auto a = dom->isa<Arr>()) {
+        auto size = a->shape()->as<Lit>()->get<uint8_t>() + 2;
         Array<const Def*> defs(size);
         for (uint8_t i = 0; i < size; ++i) {
             if (i == 0) {
@@ -398,18 +381,17 @@
             } else if (i == size - 1) {
                 defs[i] = ret;
             } else {
-                defs[i] = a->codomain();
+                defs[i] = a->body();
             }
         }
 
         return cn(defs);
     }
 
-    return cn(merge(type_mem(), {domain, ret}), dbg);
-}
-
-const Def* World::tuple(const Def* type, Defs ops, Debug dbg) {
->>>>>>> 63ca17bd
+    return cn(merge(type_mem(), {dom, ret}), dbg);
+}
+
+const Def* World::tuple(const Def* type, Defs ops, const Def* dbg) {
     if (err()) {
     // TODO type-check type vs inferred type
     }
@@ -738,23 +720,6 @@
 
 #endif
 
-const Def* World::op_grad(const Def* /*fn*/, const Def* /*dbg*/) {
-#if 0
-    if (fn->type()->isa<Pi>()) {
-        auto ds_fn = cps2ds(fn);
-        auto ds_pi = ds_fn->type()->as<Pi>();
-        auto to_grad = app(data_.op_grad_, {ds_pi->dom(), ds_pi->codom()}, dbg);
-        auto grad = app(to_grad, ds_fn, dbg);
-        return ds2cps(grad);
-    }
-#endif
-    THORIN_UNREACHABLE;
-}
-
-const Def* World::type_tangent_vector(const Def* primal_type, const Def* dbg) {
-    return app(data_.type_tangent_vector_, primal_type, dbg);
-}
-
 /*
  * helpers
  */
@@ -804,36 +769,23 @@
     }
 }
 
-<<<<<<< HEAD
-=======
-void World::rewrite(const std::string& info, EnterFn enter_fn, RewriteFn rewrite_fn) {
-    ILOG("{}: start,", info);
-
-    visit([&](const Scope& scope) {
-        if (enter_fn(scope)) {
-            auto& s = const_cast<Scope&>(scope); // yes, we know what we are doing
-            if (s.rewrite(info, rewrite_fn)) s.update();
-        } else {
-            VLOG("{}: skipping scope {}", info, scope.entry());
-        }
-    });
-
-    ILOG("{}: done,", info);
-}
-
-const Def* World::op_rev_diff(const Def* fn, Debug dbg){
+/*
+ * misc
+ */
+
+const Def* World::op_rev_diff(const Def* fn, const Def* dbg){
     if (auto pi = fn->type()->isa<Pi>()) {
         assert(pi->is_cn());
 
-        auto domain = sigma(pi->domain()->ops().skip_front().skip_back());
-        auto codomain = sigma(pi->domain()->ops().back()->as<Pi>()->domain()->ops().skip_front());
-        auto tan_domain = type_tangent_vector(domain);
-        auto tan_codomain = type_tangent_vector(codomain);
-
-        auto src_cn = cn_mem_flat(domain, codomain);
-        auto dst_cn = cn_mem_flat(domain, sigma({ codomain, cn_mem_half_flat(tan_codomain, tan_domain) }));
-
-        auto mk_pullback = app(data_.op_rev_diff_, {src_cn, dst_cn}, {"mk_φ"});
+        auto dom = sigma(pi->dom()->ops().skip_front().skip_back());
+        auto codom = sigma(pi->dom()->ops().back()->as<Pi>()->dom()->ops().skip_front());
+        auto tan_dom = type_tangent_vector(dom);
+        auto tan_codom = type_tangent_vector(codom);
+
+        auto src_cn = cn_mem_flat(dom, codom);
+        auto dst_cn = cn_mem_flat(dom, sigma({ codom, cn_mem_half_flat(tan_codom, tan_dom) }));
+
+        auto mk_pullback = app(data_.op_rev_diff_, {src_cn, dst_cn}, this->dbg("mk_φ"));
         auto pullback = app(mk_pullback, fn, dbg);
 
         return pullback;
@@ -842,16 +794,14 @@
     return nullptr;
 }
 
-const Def* World::type_tangent_vector(const Def* primal_type, Debug dbg) {
+const Def* World::type_tangent_vector(const Def* primal_type, const Def* dbg) {
     return app(data_.type_tangent_vector_, primal_type, dbg);
 }
 
-
 /*
  * misc
  */
 
->>>>>>> 63ca17bd
 const char* World::level2string(LogLevel level) {
     switch (level) {
         case LogLevel::Error:   return "E";
