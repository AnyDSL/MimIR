--- conflicted
+++ resolved
@@ -703,11 +703,7 @@
         case LogLevel::Verbose: return "V";
         case LogLevel::Debug:   return "D";
         // clang-format on
-<<<<<<< HEAD
-        default: THORIN_UNREACHABLE;
-=======
         default: unreachable();
->>>>>>> 8918a4ef
     }
 }
 
@@ -720,11 +716,7 @@
         case LogLevel::Verbose: return 4;
         case LogLevel::Debug:   return 4;
         // clang-format on
-<<<<<<< HEAD
-        default: THORIN_UNREACHABLE;
-=======
         default: unreachable();
->>>>>>> 8918a4ef
     }
 }
 
