#include "thorin/world.h"

// for colored output
#ifdef _WIN32
#include <io.h>
#define isatty _isatty
#define fileno _fileno
#else
#include <unistd.h>
#endif

#include "thorin/alpha_equiv.h"
#include "thorin/def.h"
#include "thorin/error.h"
#include "thorin/normalize.h"
#include "thorin/rewrite.h"
#include "thorin/util.h"
#include "thorin/analyses/scope.h"
#include "thorin/util/array.h"

namespace thorin {

/*
 * constructor & destructor
 */

#ifndef NDEBUG
bool World::Arena::Lock::guard_ = false;
#endif

World::World(const std::string& name)
    : name_(name.empty() ? "module" : name)
{
    cache_.universe_      = insert<Universe >(0, *this);
    cache_.kind_star_     = insert<KindStar >(0, *this);
    cache_.kind_multi_    = insert<KindMulti>(0, *this);
    cache_.kind_arity_    = insert<KindArity>(0, *this);
    cache_.bot_star_      = insert<Bot>(0, kind_star(), nullptr);
    cache_.top_star_      = insert<Top>(0, kind_star(), nullptr);
    cache_.top_arity_     = insert<Top>(0, kind_arity(), nullptr);
    cache_.sigma_         = insert<Sigma>(0, kind_star(), Defs{}, nullptr)->as<Sigma>();
    cache_.tuple_         = insert<Tuple>(0, sigma(), Defs{}, nullptr)->as<Tuple>();
    cache_.type_mem_      = insert<Mem>(0, *this);
    cache_.type_nat_      = insert<Nat>(0, *this);
    cache_.type_bool_     = lit_arity(2);
    cache_.lit_bool_[0]   = lit_index(2, 0);
    cache_.lit_bool_[1]   = lit_index(2, 1);

    auto star = kind_star();
    auto nat = type_nat();
    auto mem = type_mem();

    // fill truth tables
    for (size_t i = 0; i != Num<Bit>; ++i) {
        cache_.Bit_[i] = tuple({tuple({lit_bool(i & 0x1), lit_bool(i & 0x2)}),
                                tuple({lit_bool(i & 0x4), lit_bool(i & 0x8)})});
    }

    cache_.table_not = tuple({lit_true (), lit_false()} , { "not"});

    {   // int/sint/real: Πw: Nat. *
        auto p = pi(nat, star);
        cache_.type_int_  = axiom(p, Tag:: Int, 0, { "int"});
        cache_.type_sint_ = axiom(p, Tag::SInt, 0, {"sint"});
        cache_.type_real_ = axiom(p, Tag::Real, 0, {"real"});
    } { // ptr: Π[T: *, as: nat]. *
        cache_.type_ptr_ = axiom(nullptr, pi({star, nat}, star), Tag::Ptr, 0, {"ptr"});
    }
#define CODE(T, o) cache_.T ## _[size_t(T::o)] = axiom(normalize_ ## T<T::o>, type, Tag::T, flags_t(T::o), {op2str(T::o)});
    {   // Shr: Πw: nat. Π[int w, int w]. int w
        auto type = pi(star)->set_domain(nat);
        auto int_w = type_int(type->param({"w"}));
        type->set_codomain(pi({int_w, int_w}, int_w));
        THORIN_SHR(CODE)
    } { // WOp: Π[m: nat, w: nat]. Π[int w, int w]. int w
        auto type = pi(star)->set_domain({nat, nat});
        type->param(0, {"m"});
        auto int_w = type_int(type->param(1, {"w"}));
        type->set_codomain(pi({int_w, int_w}, int_w));
        THORIN_W_OP(CODE)
    } { // ZOp: Πw: nat. Π[mem, int w, int w]. [mem, int w]
        auto type = pi(star)->set_domain(nat);
        auto int_w = type_int(type->param({"w"}));
        type->set_codomain(pi({mem, int_w, int_w}, sigma({mem, int_w})));
        THORIN_Z_OP(CODE)
    } { // ROp: Π[m: nat, w: nat]. Π[real w, real w]. real w
        auto type = pi(star)->set_domain({nat, nat});
        type->param(0, {"m"});
        auto real_w = type_real(type->param(1, {"w"}));
        type->set_codomain(pi({real_w, real_w}, real_w));
        THORIN_R_OP(CODE)
    } { // ICmp: Πw: nat. Π[int w, int w]. bool
        auto type = pi(star)->set_domain(nat);
        auto int_w = type_int(type->param({"w"}));
        type->set_codomain(pi({int_w, int_w}, type_bool()));
        THORIN_I_CMP(CODE)
    } { // RCmp: Π[m: nat, w: nat]. Π[real w, real w]. bool
        auto type = pi(star)->set_domain({nat, nat});
        type->param(0, {"m"});
        auto real_w = type_real(type->param(1, {"w"}));
        type->set_codomain(pi({real_w, real_w}, type_bool()));
        THORIN_R_CMP(CODE)
    }
#undef CODE
    {   // Conv: Π[dw: nat, sw: nat]. Πi/r sw. i/r dw
        auto make_type = [&](Conv o) {
            auto type = pi(star)->set_domain({nat, nat});
            auto dw = type->param(0, {"dw"});
            auto sw = type->param(1, {"sw"});
            auto type_dw = o == Conv::s2r || o == Conv::u2r || o == Conv::r2r ? type_real(dw) : type_int(dw);
            auto type_sw = o == Conv::r2s || o == Conv::r2u || o == Conv::r2r ? type_real(sw) : type_int(sw);
            return type->set_codomain(pi(type_sw, type_dw));
        };
#define CODE(T, o) cache_.Conv_[size_t(T::o)] = axiom(normalize_Conv<T::o>, make_type(T::o), Tag::Conv, flags_t(T::o), {op2str(T::o)});
        THORIN_CONV(CODE)
#undef Code
    } { // hlt/run: ΠT: *. ΠT. T
        auto type = pi(star)->set_domain(star);
        auto T = type->param({"T"});
        type->set_codomain(pi(T, T));
        cache_.PE_[size_t(PE::hlt)] = axiom(normalize_PE<PE::hlt>, type, Tag::PE, flags_t(PE::hlt), {op2str(PE::hlt)});
        cache_.PE_[size_t(PE::run)] = axiom(normalize_PE<PE::run>, type, Tag::PE, flags_t(PE::run), {op2str(PE::run)});
    } { // known: ΠT: *. ΠT. bool
        auto type = pi(star)->set_domain(star);
        auto T = type->param({"T"});
        type->set_codomain(pi(T, type_bool()));
        cache_.PE_[size_t(PE::known)] = axiom(normalize_PE<PE::known>, type, Tag::PE, flags_t(PE::known), {op2str(PE::known)});
    } { // bit: Πw: nat. Π[«bool; bool», int w, int w]. int w
        auto type = pi(star)->set_domain(nat);
        auto int_w = type_int(type->param({"w"}));
        type->set_codomain(pi({arr(type_bool(), type_bool()), int_w, int_w}, int_w));
        cache_.op_bit_ = axiom(normalize_bit, type, Tag::Bit, 0, {"bit"});
    } { // bitcast: Π[D: *, S: *]. ΠS. D
        auto type = pi(star)->set_domain({star, star});
        auto D = type->param(0, {"D"});
        auto S = type->param(1, {"S"});
        type->set_codomain(pi(S, D));
        cache_.op_bitcast_ = axiom(normalize_bitcast, type, Tag::Bitcast, 0, {"bitcast"});
    } { // lea:, Π[s: *M, Ts: «s; *», as: nat]. Π[ptr(Ts#Heir(j)», as), i: s]. ptr(Ts#i, as)
        auto domain = sigma(universe(), 3);
        domain->set(0, kind_multi());
        domain->set(1, arr(domain->param(0, {"s"}), star));
        domain->set(2, nat);
        auto pi1 = pi(star)->set_domain(domain);
        auto s  = pi1->param(0, {"s"});
        auto Ts = pi1->param(1, {"Ts"});
        auto as = pi1->param(2, {"as"});
        auto src_ptr = type_ptr(extract(Ts, succ(s, false)), as);
        auto pi2 = pi(star)->set_domain({src_ptr, s});
        pi2->set_codomain(type_ptr(extract(Ts, pi2->param(1, {"i"})), as));
        pi1->set_codomain(pi2);
        cache_.op_lea_ = axiom(normalize_lea, pi1, Tag::LEA, 0, {"lea"});
    } { // sizeof: ΠT: *. nat
        cache_.op_sizeof_ = axiom(normalize_sizeof, pi(star, nat), Tag::Sizeof, 0, {"sizeof"});
    } { // load:  Π[T: *, as: nat]. Π[M, ptr(T, as)]. [M, T]
        auto type = pi(star)->set_domain({star, nat});
        auto T  = type->param(0, {"T"});
        auto as = type->param(1, {"as"});
        auto ptr = type_ptr(T, as);
        type->set_codomain(pi({mem, ptr}, sigma({mem, T})));
        cache_.op_load_ = axiom(normalize_load, type, Tag::Load, 0, {"load"});
    } { // store: Π[T: *, as: nat]. Π[M, ptr(T, as), T]. M
        auto type = pi(star)->set_domain({star, nat});
        auto T  = type->param(0, {"T"});
        auto as = type->param(1, {"as"});
        auto ptr = type_ptr(T, as);
        type->set_codomain(pi({mem, ptr, T}, mem));
        cache_.op_store_ = axiom(normalize_store, type, Tag::Store, 0, {"store"});
    } { // alloc: Π[T: *, as: nat]. ΠM. [M, ptr(T, as)]
        auto type = pi(star)->set_domain({star, nat});
        auto T  = type->param(0, {"T"});
        auto as = type->param(1, {"as"});
        auto ptr = type_ptr(T, as);
        type->set_codomain(pi(mem, sigma({mem, ptr})));
        cache_.op_alloc_ = axiom(nullptr, type, Tag::Alloc, 0, {"alloc"});
    } { // slot: Π[T: *, as: nat]. ΠM. [M, ptr(T, as)]
        auto type = pi(star)->set_domain({star, nat});
        auto T  = type->param(0, {"T"});
        auto as = type->param(1, {"as"});
        auto ptr = type_ptr(T, as);
        type->set_codomain(pi(mem, sigma({mem, ptr})));
        cache_.op_slot_ = axiom(nullptr, type, Tag::Slot, 0, {"slot"});
    }
}

// must be here to avoid inclusion of some includes in world.h
World::~World() {}

/*
 * core calculus
 */

static const Def* lub(const Def* t1, const Def* t2) { // TODO broken
    if (t1->isa<Universe>()) return t1;
    if (t2->isa<Universe>()) return t2;
    //assert(t1->isa<Kind>() && t2->isa<Kind>());
    switch (std::max(t1->node(), t2->node())) {
        case Node::KindArity: return t1->world().kind_arity();
        case Node::KindMulti: return t1->world().kind_multi();
        case Node::KindStar:  return t1->world().kind_star();
        default: THORIN_UNREACHABLE;
    }
}

const Pi* World::pi(const Def* domain, const Def* codomain, Debug dbg) {
    auto type = lub(domain->type(), codomain->type());
    return unify<Pi>(2, type, domain, codomain, debug(dbg));
}

const Lam* World::lam(const Def* domain, const Def* filter, const Def* body, Debug dbg) {
    auto p = pi(domain, body->type());
    return unify<Lam>(2, p, filter, body, debug(dbg));
}

const Def* World::app(const Def* callee, const Def* arg, Debug dbg) {
    auto pi = callee->type()->as<Pi>();
    auto type = pi->apply(arg);

    auto [axiom, currying_depth] = get_axiom(callee); // TODO move down again
#if 0
    if (axiom == nullptr || (axiom->tag() != Tag::Bitcast && axiom->tag() != Tag::LEA)) // HACK
        assertf(pi->domain() == arg->type(), "callee '{}' expects an argument of type '{}' but the argument '{}' is of type '{}'\n", callee, pi->domain(), arg, arg->type());
#endif

    if (axiom && currying_depth == 1) {
        if (auto normalize = axiom->normalizer())
            return normalize(type, callee, arg, debug(dbg));
    }

    return unify<App>(2, axiom, currying_depth-1, type, callee, arg, debug(dbg));
}

const Def* World::raw_app(const Def* callee, const Def* arg, Debug dbg) {
    auto pi = callee->type()->as<Pi>();
    auto type = pi->apply(arg);
    auto [axiom, currying_depth] = get_axiom(callee);
    return unify<App>(2, axiom, currying_depth-1, type, callee, arg, debug(dbg));
}

const Def* World::sigma(const Def* type, Defs ops, Debug dbg) {
    auto n = ops.size();
    if (n == 0) return sigma();
    if (n == 1) return ops[0];
    if (std::all_of(ops.begin()+1, ops.end(), [&](auto op) { return ops[0] == op; })) return arr(n, ops[0]);
    return unify<Sigma>(ops.size(), type, ops, debug(dbg));
}

static const Def* infer_sigma(World& world, Defs ops) {
    Array<const Def*> elems(ops.size());
    for (size_t i = 0, e = ops.size(); i != e; ++i)
        elems[i] = ops[i]->type();

    return world.sigma(elems);
}

const Def* World::tuple(Defs ops, Debug dbg) {
    return tuple(infer_sigma(*this, ops), ops, dbg);
}

const Def* World::tuple(const Def* type, Defs ops, Debug dbg) {
    if (err()) {
    // TODO type-check type vs inferred type
    }

    auto n = ops.size();
    if (n == 0) return tuple();
    if (n == 1) return ops[0];
    if (type->isa_nominal()) return unify<Tuple>(ops.size(), type, ops, debug(dbg));

    if (std::all_of(ops.begin()+1, ops.end(), [&](auto op) { return ops[0] == op; })) return pack(n, ops[0]);

    // eta rule for tuples:
    // (extract(tup, 0), extract(tup, 1), extract(tup, 2)) -> tup
    bool eta = true;
    const Def* tup = nullptr;
    for (size_t i = 0; i != n && eta; ++i) {
        if (auto extract = ops[i]->isa<Extract>()) {
            if (auto index = isa_lit<u64>(extract->index())) {
                if (eta &= u64(i) == *index) {
                    if (i == 0) {
                        tup = extract->tuple();
                        eta &= tup->type() == type;
                    } else {
                        eta &= extract->tuple() == tup;
                    }
                    continue;
                }
            }
        }
        eta = false;
    }

    if (eta) return tup;
    return unify<Tuple>(ops.size(), type, ops, debug(dbg));
}

const Def* World::tuple_str(const char* s, Debug dbg) {
    std::vector<const Def*> ops;
    for (; *s != '\0'; ++s)
        ops.emplace_back(lit_nat(*s));
    return tuple(ops, dbg);
}

const Def* World::union_(const Def* type, Defs ops, Debug dbg) {
    assertf(ops.size() > 0, "unions must have at least one operand");
    if (ops.size() == 1) return ops[0];
    // Remove duplicate operands
    Array<const Def*> ops_copy(ops);
    std::sort(ops_copy.begin(), ops_copy.end());
    ops.skip_back(ops_copy.end() - std::unique(ops_copy.begin(), ops_copy.end()));
    return unify<Union>(ops_copy.size(), type, ops_copy, debug(dbg));
}

<<<<<<< HEAD
const Def* World::variant(const Def* type, const Def* index, const Def* arg, Debug dbg) {
#if THORIN_ENABLE_CHECKS
    // TODO:
    // - assert that 'type', when reduced, is a 'union' with 'type->arity() == index->type()'
    // - assert that 'type', when reduced, is a 'union' with 'type->op(index) == arg->type()'
#endif
    return unify<Variant>(2, type, index, arg, debug(dbg));
=======
const Def* World::variant_(const Def* type, const Def* index, const Def* arg, Debug dbg) {
    if (err()) {
    // TODO:
    // - assert that 'type', when reduced, is a 'union' with 'type->arity() == index->type()'
    // - assert that 'type', when reduced, is a 'union' with 'type->op(index) == arg->type()'
    }
    return unify<Variant_>(2, type, index, arg, debug(dbg));
>>>>>>> 46fe3da1
}

const Def* World::variant(const Def* type, const Def* arg, Debug dbg) {
    // TODO: reduce 'type'
    assertf(type->isa<Union>() && !type->isa_nominal(), "only nominal unions can be created with this constructor");
    size_t index = std::find(type->ops().begin(), type->ops().end(), arg->type()) - type->ops().begin();
    assertf(index != type->num_ops(), "cannot find type {} in union {}", arg->type(), type);
    return variant(type, lit_index(index, type->num_ops()), arg, dbg);
}

<<<<<<< HEAD
const Def* World::match(const Def* arg, Defs cases, Debug dbg) {
#if THORIN_ENABLE_CHECKS
    assertf(cases.size() > 0, "match must take at least one case");
#endif
    const Def* type = cases[0]->type()->as<thorin::Case>()->codomain();
#if THORIN_ENABLE_CHECKS
    for (auto case_ : cases) {
        assertf(case_->type()->isa<thorin::Case>(), "match cases must have 'Case' type");
        assertf(case_->type()->as<thorin::Case>()->codomain() == type,
            "match cases codomains are not consistent with each other, got {} and {}",
            case_->type()->as<thorin::Case>()->codomain(), type);
    }
#endif
=======
const Def* World::match_(const Def* arg, Defs cases, Debug dbg) {
    if (err()) {
        if (cases.empty()) err()->empty_cases();
    }

    auto type = cases[0]->type();

    if (err()) {
        for (auto case_ : cases) {
            if (type != case_->type()) err()->match_cases_inconsistent(type, case_->type());
        }
        // TODO:
        // - assert that `arg->type()`, when reduced, is a `union` with arity == cases.size()
    }

    if (auto variant = arg->isa<Variant_>())
        return app(cases[as_lit<nat_t>(variant->index())], variant->arg());
>>>>>>> 46fe3da1
    Array<const Def*> ops(cases.size() + 1);
    ops[0] = arg;
    std::copy(cases.begin(), cases.end(), ops.begin() + 1);
    return unify<Match>(cases.size() + 1, type, ops, debug(dbg));
}

template<tag_t tag>
static const Def* merge_cmps(const Def* tuple, const Def* a, const Def* b, Debug dbg) {
    static_assert(sizeof(flags_t) == 4, "if this ever changes, please adjust the logic below");
    static constexpr size_t num_bits = log2(Num<Tag2Enum<tag>>);
    auto a_cmp = isa<tag>(a);
    auto b_cmp = isa<tag>(b);

    if (a_cmp && b_cmp && a_cmp->args() == b_cmp->args()) {
        // push flags of a_cmp and b_cmp through truth table
        flags_t res = 0;
        flags_t a_flags = a_cmp.axiom()->flags();
        flags_t b_flags = b_cmp.axiom()->flags();
        for (size_t i = 0; i != num_bits; ++i, res >>= 1, a_flags >>= 1, b_flags >>= 1)
            res |= as_lit<u32>(proj(proj(tuple, a_flags & 1), b_flags & 1)) << 31_u32;
        res >>= (31_u32 - u32(num_bits));

        auto& world = tuple->world();
        if constexpr (tag == Tag::RCmp)
            return world.op(RCmp(res), /*rmode*/ a_cmp->decurry()->arg(0), a_cmp->arg(0), a_cmp->arg(1), dbg);
        else
            return world.op(ICmp(res), a_cmp->arg(0), a_cmp->arg(1), dbg);
    }
    return nullptr;
}

const Def* World::extract(const Def* tup, const Def* index, Debug dbg) {
    if (index->isa<Arr>() || index->isa<Pack>()) {
        Array<const Def*> ops(index->lit_arity(), [&](size_t) { return extract(tup, index->ops().back()); });
        return index->isa<Arr>() ? sigma(ops, dbg) : tuple(ops, dbg);
    } else if (index->isa<Sigma>() || index->isa<Tuple>()) {
        Array<const Def*> idx(index->num_ops(), [&](size_t i) { return index->op(i); });
        Array<const Def*> ops(index->num_ops(), [&](size_t i) { return proj(tup, as_lit<nat_t>(idx[i])); });
        return index->isa<Sigma>() ? sigma(ops, dbg) : tuple(ops, dbg);
    }

    assertf(alpha_equiv(tup->type()->arity(), index->type()),
            "extracting from tuple '{}' of arity '{}' with index '{}' of type '{}'", tup, tup->type()->arity(), index, index->type());

    if (isa_lit_arity(index->type(), 1)) return tup;
    if (auto pack = tup->isa<Pack>()) return pack->body();

    // extract(insert(x, index, val), index) -> val
    if (auto insert = tup->isa<Insert>()) {
        if (index == insert->index())
            return insert->val();
    }

    if (auto i = isa_lit<u64>(index)) {
        if (auto tuple = tup->isa<Tuple>()) return tuple->op(*i);

        // extract(insert(x, j, val), i) -> extract(x, i) where i != j (guaranteed by rule above)
        if (auto insert = tup->isa<Insert>()) {
            if (insert->index()->isa<Lit>())
                return extract(insert->tuple(), index, dbg);
        }

        if (auto sigma = tup->type()->isa<Sigma>())
            return unify<Extract>(2, sigma->op(*i), tup, index, debug(dbg));
    }

    if (auto arr = tup->type()->isa<Arr>()) {
        if (auto tuple = tup->isa<Tuple>()) {
            // TODO we could even deal with an offset
            // extract((0, 1, 2, ...), i) -> i
            bool ascending = true;
            for (size_t i = 0, e = tuple->num_ops(); i != e && ascending; ++i) {
                if (auto lit = isa_lit<u64>(tuple->op(i)))
                    ascending &= *lit == i;
                else
                    ascending = false;
            }

            if (ascending)
                return op_bitcast(arr->codomain(), index, dbg);

            // extract((a, b, c, ...), extract((..., 2, 1, 0), i)) -> extract(..., c, b, a), i
            // this also deals with NOT
            if (auto i_ex = index->isa<Extract>()) {
                if (auto i_tup = i_ex->tuple()->isa<Tuple>()) {
                    bool descending = true;
                    for (size_t i = 0, e = i_tup->num_ops(); i != e && descending; ++i) {
                        if (auto lit = isa_lit<u64>(i_tup->op(i)))
                            descending &= *lit == e - i - 1;
                        else
                            descending = false;
                    }

                    if (descending) {
                        auto ops = tuple->split();
                        std::reverse(ops.begin(), ops.end());
                        return extract(this->tuple(tuple->type(), ops, tuple->debug()), i_ex->index(), dbg);
                    }
                }
            }
        }
    }

    if (auto inner = tup->isa<Extract>()) {
        auto a = inner->index();
        auto b = index;
        auto arity = inner->tuple()->type()->lit_arity();

        if (inner->tuple()->is_const()) {
            if (auto res = merge_cmps<Tag::ICmp>(inner->tuple(), a, b, dbg)) return res;
            if (auto res = merge_cmps<Tag::RCmp>(inner->tuple(), a, b, dbg)) return res;
        }

        if (is_symmetric(inner->tuple())) {
            if (a == b) {
                // extract(extract(sym, a), a) -> extract(diag(sym), a)
                auto ops = Array<const Def*>(arity, [&](size_t i) { return proj(proj(inner->tuple(), i), i); });
                return extract(tuple(ops), a, dbg);
            } else if (a->gid() > b->gid()) {
                // extract(extract(sym, b), a) -> extract(extract(sym, a), b)
                return extract(extract(inner->tuple(), b, inner->debug()), a, dbg);
            }
        }
    }

#if 0
    if (tup == table_not()) {
        if (auto icmp = isa<Tag::ICmp>(index)) { auto [x, y] = icmp->args<2>(); return op(ICmp(~flags_t(icmp.flags()) & 0b11111), y, x, dbg); }
        if (auto rcmp = isa<Tag::RCmp>(index)) { auto [x, y] = rcmp->args<2>(); return op(RCmp(~flags_t(rcmp.flags()) & 0b01111), /*rmode*/ rcmp->decurry()->arg(0), y, x, dbg); }
    }
#endif

    // TODO absorption

    auto type = tup->type()->as<Arr>()->codomain();
    return unify<Extract>(2, type, tup, index, debug(dbg));
}

const Def* World::insert(const Def* tup, const Def* index, const Def* val, Debug dbg) {
    assertf(alpha_equiv(tup->type()->arity(), index->type()),
            "inserting into tuple {} of arity {} with index {} of type {}", tup, tup->type()->arity(), index, index->type());

    if (isa_lit_arity(index->type(), 1)) return tuple(tup, {val}, dbg); // tup could be nominal - that's why the tuple ctor is needed

    // insert((a, b, c, d), 2, x) -> (a, b, x, d)
    if (auto t = tup->isa<Tuple>()) {
        Array<const Def*> new_ops = t->ops();
        new_ops[as_lit<u64>(index)] = val;
        return tuple(t->type(), new_ops, dbg);
    }

    // insert(‹4; x›, 2, y) -> (x, x, y, x)
    if (auto pack = tup->isa<Pack>()) {
        if (auto a = isa_lit<u64>(pack->arity())) {
            Array<const Def*> new_ops(*a, pack->body());
            new_ops[as_lit<u64>(index)] = val;
            return tuple(pack->type(), new_ops, dbg);
        }
    }

    // insert(insert(x, index, y), index, val) -> insert(x, index, val)
    if (auto insert = tup->isa<Insert>()) {
        if (insert->index() == index)
            tup = insert->tuple();
    }

    return unify<Insert>(3, tup, index, val, debug(dbg));
}

const Def* World::arr(const Def* domain, const Def* codomain, Debug dbg) {
    assert(domain->type()->isa<KindArity>() || domain->type()->isa<KindMulti>());

    if (auto a = isa_lit<u64>(domain)) {
        if (*a == 0) return sigma();
        if (*a == 1) return codomain;
    }

    auto type = kind_star();
    return unify<Arr>(2, type, domain, codomain, debug(dbg));
}

const Def* World::pack(const Def* domain, const Def* body, Debug dbg) {
    assert(domain->type()->isa<KindArity>() || domain->type()->isa<KindMulti>());

    if (auto a = isa_lit<u64>(domain)) {
        if (*a == 0) return tuple();
        if (*a == 1) return body;
    }

    auto type = arr(domain, body->type());
    return unify<Pack>(1, type, body, debug(dbg));
}

const Def* World::arr(Defs domains, const Def* codomain, Debug dbg) {
    if (domains.empty()) return codomain;
    return arr(domains.skip_back(), arr(domains.back(), codomain, dbg), dbg);
}

const Def* World::pack(Defs domains, const Def* body, Debug dbg) {
    if (domains.empty()) return body;
    return pack(domains.skip_back(), pack(domains.back(), body, dbg), dbg);
}

const Def* World::succ(const Def* type, bool tuplefy, Debug dbg) {
    if (auto a = isa_lit_arity(type)) {
        Array<const Def*> ops(*a, [&](size_t i) { return lit_index(*a, i); });
        return tuplefy ? tuple(ops, dbg) : sigma(ops, dbg);
    }

    return unify<Succ>(0, type, tuplefy, debug(dbg));
}

const Lit* World::lit_index(const Def* a, u64 i, Debug dbg) {
    if (a->isa<Top>()) return lit(a, i, dbg);

    auto arity = as_lit<u64>(a);
    if (err() && i >= arity) err()->index_out_of_range(arity, i);

    return lit(a, i, dbg);
}

const Def* World::bot_top(bool is_top, const Def* type, Debug dbg) {
    if (auto arr = type->isa<Arr>()) return pack(arr->domain(), bot_top(is_top, arr->codomain()), dbg);
    if (auto sigma = type->isa<Sigma>())
        return tuple(sigma, Array<const Def*>(sigma->num_ops(), [&](size_t i) { return bot_top(is_top, sigma->op(i), dbg); }), dbg);
    auto d = debug(dbg);
    return is_top ? (const Def*) unify<Top>(0, type, d) : (const Def*) unify<Bot>(0, type, d);
}

const Def* World::cps2ds(const Def* cps, Debug dbg) {
    if (auto ds = cps->isa<DS2CPS>())
        return ds->ds();
    auto cn  = cps->type()->as<Pi>();
    auto ret = cn->domain()->as<Sigma>()->op(cn->num_domains() - 1)->as<Pi>();
    auto type = pi(sigma(cn->domains().skip_back()), ret->domain());
    return unify<CPS2DS>(1, type, cps, debug(dbg));
}

const Def* World::ds2cps(const Def* ds, Debug dbg) {
    if (auto cps = ds->isa<CPS2DS>())
        return cps->cps();
    auto fn  = ds->type()->as<Pi>();
    Array<const Def*> domains(fn->num_domains() + 1);
    for (size_t i = 0, n = fn->num_domains(); i < n; ++i)
        domains[i] = fn->domain(i);
    domains.back() = cn(fn->codomain());
    auto type = cn(domains);
    return unify<DS2CPS>(1, type, ds, debug(dbg));
}

const Def* World::global(const Def* id, const Def* init, bool is_mutable, Debug dbg) {
    return unify<Global>(2, type_ptr(init->type()), id, init, is_mutable, debug(dbg));
}

const Def* World::global_immutable_string(const std::string& str, Debug dbg) {
    size_t size = str.size() + 1;

    Array<const Def*> str_array(size);
    for (size_t i = 0; i != size-1; ++i)
        str_array[i] = lit_nat(str[i], dbg);
    str_array.back() = lit_nat('\0', dbg);

    return global(tuple(str_array, dbg), false, dbg);
}

/*
 * ops
 */

static const Def* tuple_of_types(const Def* t) {
    auto& world = t->world();
    if (auto sigma = t->isa<Sigma>()) return world.tuple(sigma->ops());
    if (auto arr   = t->isa<Arr  >()) return world.pack(arr->domain(), arr->codomain());
    return t;
}

const Def* World::op_lea(const Def* ptr, const Def* index, Debug dbg) {
    auto [pointee, addr_space] = as<Tag::Ptr>(ptr->type())->args<2>();
    auto Ts = tuple_of_types(pointee);
    return app(app(op_lea(), {pointee->arity(), Ts, addr_space}), {ptr, index}, debug(dbg));
}

const Def* World::op_cast(const Def* dst_type, const Def* src, Debug dbg) {
    if (isa_lit_arity(src->type(), 2) && get_width(dst_type))
        src = op_bitcast(type_int(1), src); // cast bool first to i1

    if (auto _int = isa<Tag::Int>(src->type())) {
        if (false) {}
        else if (auto _int = isa<Tag:: Int>(dst_type)) return     op(Conv::u2u, dst_type, src, dbg);
        else if (auto sint = isa<Tag::SInt>(dst_type)) return tos(op(Conv::u2u, dst_type, src, dbg));
        else if (auto real = isa<Tag::Real>(dst_type)) return     op(Conv::u2r, dst_type, src, dbg);
    } else if (auto sint = isa<Tag::SInt>(src->type())) {
        src = toi(src);
        if (false) {}
        else if (auto _int = isa<Tag:: Int>(dst_type)) return     op(Conv::s2s, dst_type, src, dbg);
        else if (auto sint = isa<Tag::SInt>(dst_type)) return tos(op(Conv::s2s, dst_type, src, dbg));
        else if (auto real = isa<Tag::Real>(dst_type)) return     op(Conv::s2r, dst_type, src, dbg);
    } else if (auto real = isa<Tag::Real>(src->type())) {
        if (false) {}
        else if (auto _int = isa<Tag:: Int>(dst_type)) return     op(Conv::r2u, dst_type, src, dbg);
        else if (auto sint = isa<Tag::SInt>(dst_type)) return tos(op(Conv::r2s, dst_type, src, dbg));
        else if (auto real = isa<Tag::Real>(dst_type)) return     op(Conv::r2r, dst_type, src, dbg);
    }

    return op_bitcast(dst_type, src, dbg);
}

const Def* World::op(Cmp cmp, const Def* a, const Def* b, Debug dbg) {
    if (isa_lit_arity(a->type(), 2)) {
        switch (cmp) {
            case Cmp::eq: return extract_eq(a, b, dbg);
            case Cmp::ne: return extract_ne(a, b, dbg);
            default: THORIN_UNREACHABLE;
        }
    } else if (auto _int = isa<Tag::Int>(a->type())) {
        switch (cmp) {
            case Cmp::eq: return op(ICmp::  e, a, b, dbg);
            case Cmp::ne: return op(ICmp:: ne, a, b, dbg);
            case Cmp::lt: return op(ICmp::ul , a, b, dbg);
            case Cmp::le: return op(ICmp::ule, a, b, dbg);
            case Cmp::gt: return op(ICmp::ug , a, b, dbg);
            case Cmp::ge: return op(ICmp::uge, a, b, dbg);
            default: THORIN_UNREACHABLE;
        }
    } else if (auto sint = isa<Tag::SInt>(a->type())) {
        switch (cmp) {
            case Cmp::eq: return op(ICmp::  e, toi(a), toi(b), dbg);
            case Cmp::ne: return op(ICmp:: ne, toi(a), toi(b), dbg);
            case Cmp::lt: return op(ICmp::sl , toi(a), toi(b), dbg);
            case Cmp::le: return op(ICmp::sle, toi(a), toi(b), dbg);
            case Cmp::gt: return op(ICmp::sg , toi(a), toi(b), dbg);
            case Cmp::ge: return op(ICmp::sge, toi(a), toi(b), dbg);
            default: THORIN_UNREACHABLE;
        }
    } else if (auto real = isa<Tag::Real>(a->type())) {
        // TODO for now, use RMode::none
        switch (cmp) {
            case Cmp::eq: return op(RCmp::  e, RMode::none, a, b, dbg);
            case Cmp::ne: return op(RCmp::une, RMode::none, a, b, dbg);
            case Cmp::lt: return op(RCmp:: l , RMode::none, a, b, dbg);
            case Cmp::le: return op(RCmp:: le, RMode::none, a, b, dbg);
            case Cmp::gt: return op(RCmp:: g , RMode::none, a, b, dbg);
            case Cmp::ge: return op(RCmp:: ge, RMode::none, a, b, dbg);
            default: THORIN_UNREACHABLE;
        }
    } else if (isa<Tag::Ptr>(a->type())) {
        auto x = op_bitcast(type_int(64), a);
        auto y = op_bitcast(type_int(64), b);
        switch (cmp) {
            case Cmp::eq: return op(ICmp:: e, x, y, dbg);
            case Cmp::ne: return op(ICmp::ne, x, y, dbg);
            default: THORIN_UNREACHABLE;
        }
    }
    THORIN_UNREACHABLE;
}

/*
 * misc
 */

std::vector<Lam*> World::copy_lams() const {
    std::vector<Lam*> result;

    for (auto def : defs_) {
        if (auto lam = def->isa_nominal<Lam>())
            result.emplace_back(lam);
    }

    return result;
}

#if THORIN_ENABLE_CHECKS

const Def* World::lookup_by_gid(u32 gid) {
    auto i = std::find_if(defs_.begin(), defs_.end(), [&](const Def* def) { return def->gid() == gid; });
    if (i == defs_.end()) return nullptr;
    return *i;
}

#endif

/*
 * visit & rewrite
 */

template<bool elide_empty>
void World::visit(VisitFn f) const {
    unique_queue<NomSet> nom_queue;

    for (const auto& [name, nom] : externals()) {
        assert(nom->is_set() && "external must not be empty");
        nom_queue.push(nom);
    }

    while (!nom_queue.empty()) {
        auto nom = nom_queue.pop();
        if (elide_empty && !nom->is_set()) continue;
        Scope scope(nom);
        f(scope);

        unique_queue<DefSet> def_queue;
        for (auto def : scope.free())
            def_queue.push(def);

        while (!def_queue.empty()) {
            auto def = def_queue.pop();
            if (auto nom = def->isa_nominal())
                nom_queue.push(nom);
            else {
                for (auto op : def->ops())
                    def_queue.push(op);
            }
        }
    }
}

void World::rewrite(const std::string& info, EnterFn enter_fn, RewriteFn rewrite_fn) {
    VLOG("start: {},", info);

    visit([&](const Scope& scope) {
        if (enter_fn(scope)) {
            auto new_body = thorin::rewrite(scope.entry(), scope, rewrite_fn);

            if (!std::equal(new_body.begin(), new_body.end(), scope.entry()->ops().begin())) {
                scope.entry()->set(new_body);
                const_cast<Scope&>(scope).update(); // yes, we know what we are doing
            }
        }
    });

    VLOG("end: {},", info);
}

/*
 * misc
 */

const char* World::level2string(LogLevel level) {
    switch (level) {
        case LogLevel::Error:   return "E";
        case LogLevel::Warn:    return "W";
        case LogLevel::Info:    return "I";
        case LogLevel::Verbose: return "V";
        case LogLevel::Debug:   return "D";
    }
    THORIN_UNREACHABLE;
}

int World::level2color(LogLevel level) {
    switch (level) {
        case LogLevel::Error:   return 1;
        case LogLevel::Warn:    return 3;
        case LogLevel::Info:    return 2;
        case LogLevel::Verbose: return 4;
        case LogLevel::Debug:   return 4;
    }
    THORIN_UNREACHABLE;
}

#ifdef COLORIZE_LOG
std::string World::colorize(const std::string& str, int color) {
    if (isatty(fileno(stdout))) {
        const char c = '0' + color;
        return "\033[1;3" + (c + ('m' + str)) + "\033[0m";
    }
#else
std::string Log::colorize(const std::string& str, int) {
#endif
    return str;
}

void World::set(std::unique_ptr<ErrorHandler>&& err) { err_ = std::move(err); }

Stream& World::stream(Stream& s) const {
    s << "module '" << name() << "'\n\n";

    std::vector<const Global*> globals;

    for (auto def : defs()) {
        if (auto global = def->isa<Global>())
            globals.emplace_back(global);
    }

    for (auto global : globals)
        stream_assignment(s, global).endl();

    visit<false>([&] (const Scope& scope) {
        if (scope.entry()->isa<Axiom>()) return;
        scope.stream(s);
    });
    return s;
}

template void Streamable<World>::write(const std::string& filename) const;
template void Streamable<World>::write() const;
template void Streamable<World>::dump() const;
template void World::visit<true> (VisitFn) const;
template void World::visit<false>(VisitFn) const;

}<|MERGE_RESOLUTION|>--- conflicted
+++ resolved
@@ -311,7 +311,6 @@
     return unify<Union>(ops_copy.size(), type, ops_copy, debug(dbg));
 }
 
-<<<<<<< HEAD
 const Def* World::variant(const Def* type, const Def* index, const Def* arg, Debug dbg) {
 #if THORIN_ENABLE_CHECKS
     // TODO:
@@ -319,15 +318,6 @@
     // - assert that 'type', when reduced, is a 'union' with 'type->op(index) == arg->type()'
 #endif
     return unify<Variant>(2, type, index, arg, debug(dbg));
-=======
-const Def* World::variant_(const Def* type, const Def* index, const Def* arg, Debug dbg) {
-    if (err()) {
-    // TODO:
-    // - assert that 'type', when reduced, is a 'union' with 'type->arity() == index->type()'
-    // - assert that 'type', when reduced, is a 'union' with 'type->op(index) == arg->type()'
-    }
-    return unify<Variant_>(2, type, index, arg, debug(dbg));
->>>>>>> 46fe3da1
 }
 
 const Def* World::variant(const Def* type, const Def* arg, Debug dbg) {
@@ -338,7 +328,6 @@
     return variant(type, lit_index(index, type->num_ops()), arg, dbg);
 }
 
-<<<<<<< HEAD
 const Def* World::match(const Def* arg, Defs cases, Debug dbg) {
 #if THORIN_ENABLE_CHECKS
     assertf(cases.size() > 0, "match must take at least one case");
@@ -352,25 +341,6 @@
             case_->type()->as<thorin::Case>()->codomain(), type);
     }
 #endif
-=======
-const Def* World::match_(const Def* arg, Defs cases, Debug dbg) {
-    if (err()) {
-        if (cases.empty()) err()->empty_cases();
-    }
-
-    auto type = cases[0]->type();
-
-    if (err()) {
-        for (auto case_ : cases) {
-            if (type != case_->type()) err()->match_cases_inconsistent(type, case_->type());
-        }
-        // TODO:
-        // - assert that `arg->type()`, when reduced, is a `union` with arity == cases.size()
-    }
-
-    if (auto variant = arg->isa<Variant_>())
-        return app(cases[as_lit<nat_t>(variant->index())], variant->arg());
->>>>>>> 46fe3da1
     Array<const Def*> ops(cases.size() + 1);
     ops[0] = arg;
     std::copy(cases.begin(), cases.end(), ops.begin() + 1);
