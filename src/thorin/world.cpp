--- conflicted
+++ resolved
@@ -739,11 +739,7 @@
 
 #if THORIN_ENABLE_CHECKS
 
-<<<<<<< HEAD
-const Def* World::lookup_by_gid(gid_t gid) {
-=======
 const Def* World::gid2def(u32 gid) {
->>>>>>> d66839f6
     auto i = std::find_if(data_.defs_.begin(), data_.defs_.end(), [&](const Def* def) { return def->gid() == gid; });
     if (i == data_.defs_.end()) return nullptr;
     return *i;
@@ -858,79 +854,6 @@
 
 void World::set(std::unique_ptr<ErrorHandler>&& err) { err_ = std::move(err); }
 
-<<<<<<< HEAD
-#if 0
-Stream& World::stream(Stream& s) const {
-    unique_stack<DefSet> defs;
-    unique_stack<DefSet> noms;
-
-    auto push = [&](const Def* def) {
-        auto push = [&](const Def* def) {
-            if (def->is_const()) return false;
-            if (auto nom = def->isa_nominal()) {
-                noms.push(nom);
-                return false;
-            }
-            return defs.push(def);
-        };
-
-        bool todo = false;
-        for (auto op : def->extended_ops()) todo |= push(op);
-        return todo;
-    };
-
-    for (const auto& [name, nom] : externals()) noms.push(nom);
-
-    while (!defs.empty() || !noms.empty()) {
-        while (!defs.empty()) {
-            auto def = defs.top();
-
-            if (!push(def)) {
-                stream_assignment(s, def).endl();
-                defs.pop();
-            }
-        }
-
-        while (!noms.empty()) {
-            auto nom = noms.pop();
-
-            s.fmt("{}∷{} {{\t\n", nom->unique_name(), nom->type());
-            for (auto op : nom->ops()) {
-                stream_assignment(s, op).endl();
-                push(op);
-            }
-            s.fmt("\b\n}}\n");
-        }
-    }
-
-    return s;
-}
-
-#else
-
-Stream& World::stream(Stream& s) const {
-    s << "module '" << name() << "'\n\n";
-
-    std::vector<const Global*> globals;
-
-    for (auto def : defs()) {
-        if (auto global = def->isa<Global>())
-            globals.emplace_back(global);
-    }
-
-    for (auto global : globals)
-        stream_assignment(s, global).endl();
-
-    visit<false>([&] (const Scope& scope) {
-        if (scope.entry()->isa<Axiom>()) return;
-        scope.stream(s);
-    });
-    return s;
-}
-#endif
-
-=======
->>>>>>> d66839f6
 template void Streamable<World>::write(const std::string& filename) const;
 template void Streamable<World>::write() const;
 template void Streamable<World>::dump() const;
