--- conflicted
+++ resolved
@@ -41,16 +41,10 @@
 
 World::World(std::string name)
     : name_(name)
-<<<<<<< HEAD
-    , fn0_    (unify(new FnType   (*this, Types())))
-    , mem_    (unify(new MemType  (*this)))
-    , frame_  (unify(new FrameType(*this)))
-=======
->>>>>>> babdc8a3
 #define THORIN_ALL_TYPE(T, M) \
     ,T##_(unify(new PrimType(*this, PrimType_##T, 1)))
 #include "thorin/tables/primtypetable.h"
-    , fn0_    (unify(new FnType   (*this, Types(), 0)))
+    , fn0_    (unify(new FnType   (*this, {})))
     , mem_    (unify(new MemType  (*this)))
     , frame_  (unify(new FrameType(*this)))
 {
