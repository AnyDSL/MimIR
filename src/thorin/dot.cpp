#include <fstream>
#include <ostream>
#include <sstream>

#include "thorin/def.h"
#include "thorin/world.h"

#include "thorin/util/print.h"

namespace thorin {

namespace {

template<class T> std::string escape(const T& val) {
    std::ostringstream oss;
    oss << val;
    auto str = oss.str();
    for (auto i = str.find('<'); i != std::string::npos; i = str.find('<', i)) str.replace(i, 1, "&lt;");
    for (auto i = str.find('>'); i != std::string::npos; i = str.find('>', i)) str.replace(i, 1, "&gt;");
    return str;
}

class Dot {
public:
    Dot(std::ostream& ostream, bool types)
        : os_(ostream)
        , types_(types) {}

    void prologue() {
        tab_.println(os_, "digraph {{");
        ++tab_;
        tab_.println(os_, "ordering=out;");
        tab_.println(os_, "node [shape=box,style=filled];");
    }

    void epilogue() {
        --tab_;
        tab_.println(os_, "}}");
    }

    void run(const Def* root, uint32_t max) {
        prologue();
        recurse(root, max);
        epilogue();
    }

    void recurse(const Def* def, uint32_t max) {
        if (max == 0 || !done_.emplace(def).second) return;
        tab_.print(os_, "_{}[", def->gid());
        if (def->isa_mut()) os_ << "style=\"filled,diagonals\"";
        label(def) << ',';
        color(def) << ',';
        if (def->free_vars().empty()) os_ << "rank=min,";
        tooltip(def) << "];\n";

        if (!def->is_set()) return;

        for (size_t i = 0, e = def->num_ops(); i != e; ++i) {
            auto op = def->op(i);
            recurse(op, max - 1);
            tab_.print(os_, "_{} -> _{}[label=\"{}\"", def->gid(), op->gid(), i);
            if (op->isa<Lit>() || op->isa<Axiom>() || def->isa<Var>() || def->isa<Nat>() || def->isa<Idx>())
                os_ << ",fontcolor=\"#00000000\",color=\"#00000000\",constraint=false";
            os_ << "];\n";
        }

<<<<<<< HEAD
        if (auto type = def->type(); type && types_) {
            recurse(type, max - 1);
            tab_.print(os_, "_{} -> _{}[color=\"#00000000\",constraint=false,style=dashed];", def->gid(), type->gid());
=======
        if (auto t = def->type(); t && types_) {
            recurse(t, max - 1);
            tab_.println(os_, "_{} -> _{}[color=\"#00000000\",constraint=false,style=dashed];", def->gid(), t->gid());
>>>>>>> 416d8bc3
        }
    }

    std::ostream& label(const Def* def) {
        print(os_, "label=<{}<br/>", def->unique_name());
        if (auto lit = def->isa<Lit>())
            lit->stream(os_, 0);
        else
            os_ << def->node_name();
        return os_ << '>';
    }

    std::ostream& color(const Def* def) {
        return print(os_, "fillcolor=\"{} 0.5 0.75\"", def->node() / (float)Node::Num_Nodes);
    }

    std::ostream& tooltip(const Def* def) {
        static constexpr auto NL = "&#13;&#10;";
        auto loc                 = escape(def->loc());
        auto type                = escape(def->type());
        std::ostringstream oss;
        oss << std::hex << def->flags();
        auto flags = oss.str();
        escape(loc);
        print(os_, "tooltip=\"");
        print(os_, "<b>expr:</b> {}{}", def, NL);
        print(os_, "<b>type:</b> {}{}", type, NL);
        print(os_, "<b>name:</b> {}{}", def->sym(), NL);
        print(os_, "<b>gid:</b> {}{}", def->gid(), NL);
        print(os_, "<b>flags:</b> {}{}", flags, NL);
        print(os_, "<b>FVs:</b> {{{, }}}{}", def->free_vars(), NL);
        print(os_, "<b>local vars:</b> {{{, }}}{}", def->local_vars(), NL);
        print(os_, "<b>local muts:</b> {{{, }}}{}", def->local_muts(), NL);
        print(os_, "<b>loc:</b> {}", loc);
        return print(os_, "\"");
    }

private:
    std::ostream& os_;
    bool types_;
    Tab tab_;
    DefSet done_;
};

} // namespace

void Def::dot(std::ostream& ostream, uint32_t max, bool types) const { Dot(ostream, types).run(this, max); }

void Def::dot(const char* file, uint32_t max, bool types) const {
    if (!file) {
        dot(std::cout, max, types);
    } else {
        auto of = std::ofstream(file);
        dot(of, max, types);
    }
}

void World::dot(const char* file, bool annexes, bool types) const {
    if (!file) {
        dot(std::cout, annexes, types);
    } else {
        auto of = std::ofstream(file);
        dot(of, annexes, types);
    }
}

void World::dot(std::ostream& os, bool anx, bool types) const {
    Dot dot(os, types);
    dot.prologue();
    for (auto [_, external] : externals()) dot.recurse(external, uint32_t(-1));
    if (anx)
        for (auto [_, annex] : annexes()) dot.recurse(annex, uint32_t(-1));
    dot.epilogue();
}

} // namespace thorin<|MERGE_RESOLUTION|>--- conflicted
+++ resolved
@@ -64,15 +64,9 @@
             os_ << "];\n";
         }
 
-<<<<<<< HEAD
-        if (auto type = def->type(); type && types_) {
-            recurse(type, max - 1);
-            tab_.print(os_, "_{} -> _{}[color=\"#00000000\",constraint=false,style=dashed];", def->gid(), type->gid());
-=======
         if (auto t = def->type(); t && types_) {
             recurse(t, max - 1);
             tab_.println(os_, "_{} -> _{}[color=\"#00000000\",constraint=false,style=dashed];", def->gid(), t->gid());
->>>>>>> 416d8bc3
         }
     }
 
