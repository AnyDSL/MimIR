#include "thorin/continuation.h"
#include "thorin/primop.h"
#include "thorin/type.h"
#include "thorin/world.h"
#include "thorin/analyses/cfg.h"
#include "thorin/analyses/domtree.h"
#include "thorin/analyses/schedule.h"
#include "thorin/analyses/scope.h"
#include "thorin/util/autoptr.h"
#include "thorin/util/log.h"
#include "thorin/util/stream.h"
#include "thorin/be/c.h"

#include <sstream>

namespace thorin {

class CCodeGen {
public:
    CCodeGen(World& world, std::ostream& stream, Lang lang, bool debug)
        : world_(world)
        , lang_(lang)
        , debug_(debug)
        , os_(stream)
    {}

    void emit();
    World& world() const { return world_; }

private:
    std::ostream& emit_aggop_defs(const Def*);
    std::ostream& emit_aggop_decl(const Type*);
    std::ostream& emit_debug_info(const Def*);
    std::ostream& emit_bitcast(const Def*, const Def*);
    std::ostream& emit_addr_space(std::ostream&, const Type*);
    std::ostream& emit_type(std::ostream&, const Type*);
    std::ostream& emit(const Def*);
    bool lookup(const Type*);
    bool lookup(const Def*);
    void insert(const Type*, std::string);
    void insert(const Def*, std::string);
    std::string& get_name(const Type*);
    std::string& get_name(const Def*);
    bool is_texture_type(const Type*);

    World& world_;
    Lang lang_;
    TypeMap<std::string> type2str_;
    DefMap<std::string> def2str_;
    bool use_64_ = false;
    bool use_16_ = false;
    bool debug_;
    std::ostream& os_;
    std::ostringstream func_impl_;
    std::ostringstream func_decls_;
    std::ostringstream type_decls_;
};


std::ostream& CCodeGen::emit_debug_info(const Def* def) {
    if (debug_)
        return streamf(func_impl_, "#line % \"%\"", def->loc().begin().line(), def->loc().begin().filename()) << endl;
    return func_impl_;
}


std::ostream& CCodeGen::emit_addr_space(std::ostream& os, const Type* type) {
    if (auto ptr = type->isa<PtrType>()) {
        if (lang_==Lang::OPENCL) {
            switch (ptr->addr_space()) {
                default:
                case AddrSpace::Generic:                   break;
                case AddrSpace::Global: os << "__global "; break;
                case AddrSpace::Shared: os << "__local ";  break;
            }
        }
    }

    return os;
}

std::ostream& CCodeGen::emit_type(std::ostream& os, const Type* type) {
    if (type == nullptr) {
        return os << "NULL";
    } else if (type->isa<FrameType>()) {
        return os;
    } else if (type->isa<MemType>()) {
        return os << "void";
    } else if (type->isa<FnType>()) {
        THORIN_UNREACHABLE;
    } else if (auto tuple = type->isa<TupleType>()) {
        if (lookup(tuple))
            return os << get_name(tuple);
        os << "typedef struct tuple_" << tuple->gid() << " {" << up;
        for (size_t i = 0, e = tuple->args().size(); i != e; ++i) {
            os << endl;
            emit_type(os, tuple->arg(i)) << " e" << i << ";";
        }
        os << down << endl << "} tuple_" << tuple->gid() << ";";
        return os;
<<<<<<< HEAD
    } else if (auto struct_type = type->isa<StructType>()) {
        if (lookup(struct_type->gid()))
            return os << get_name(struct_type->gid());
        os << "typedef struct struct_" << struct_type->gid() << " {" << up;
        for (size_t i = 0, e = struct_type->size(); i != e; ++i) {
            os << endl;
            emit_type(struct_type->arg(i)) << " e" << i << ";";
=======
    } else if (auto struct_abs = type->isa<StructAbsType>()) {
        return os << struct_abs->name();
    } else if (auto struct_app = type->isa<StructAppType>()) {
        if (lookup(struct_app))
            return os << get_name(struct_app);
        os << "typedef struct struct_" << struct_app->gid() << " {" << up;
        for (size_t i = 0, e = struct_app->elems().size(); i != e; ++i) {
            os << endl;
            emit_type(os, struct_app->elem(i)) << " e" << i << ";";
>>>>>>> b72828e5
        }
        os << down << endl << "} struct_" << struct_type->gid() << ";";
        return os;
    } else if (type->isa<Var>()) {
        THORIN_UNREACHABLE;
    } else if (auto array = type->isa<IndefiniteArrayType>()) {
        emit_type(os, array->elem_type());
        return os;
    } else if (auto array = type->isa<DefiniteArrayType>()) { // DefArray is mapped to a struct
        if (lookup(array))
            return os << get_name(array);
        os << "typedef struct array_" << array->gid() << " {" << up << endl;
        emit_type(os, array->elem_type()) << " e[" << array->dim() << "];";
        os << down << endl << "} array_" << array->gid() << ";";
        return os;
    } else if (auto ptr = type->isa<PtrType>()) {
        emit_type(os, ptr->referenced_type());
        os << '*';
        if (ptr->is_vector())
            os << vector_length(ptr->referenced_type());
        return os;
    } else if (auto primtype = type->isa<PrimType>()) {
        switch (primtype->primtype_kind()) {
            case PrimType_bool:                     os << "bool";                   break;
            case PrimType_ps8:  case PrimType_qs8:  os << "char";                   break;
            case PrimType_pu8:  case PrimType_qu8:  os << "unsigned char";          break;
            case PrimType_ps16: case PrimType_qs16: os << "short";                  break;
            case PrimType_pu16: case PrimType_qu16: os << "unsigned short";         break;
            case PrimType_ps32: case PrimType_qs32: os << "int";                    break;
            case PrimType_pu32: case PrimType_qu32: os << "unsigned int";           break;
            case PrimType_ps64: case PrimType_qs64: os << "long";                   break;
            case PrimType_pu64: case PrimType_qu64: os << "unsigned long";          break;
            case PrimType_pf16: case PrimType_qf16: os << "half";   use_16_ = true; break;
            case PrimType_pf32: case PrimType_qf32: os << "float";                  break;
            case PrimType_pf64: case PrimType_qf64: os << "double"; use_64_ = true; break;
        }
        if (primtype->is_vector())
            os << primtype->length();
        return os;
    }
    THORIN_UNREACHABLE;
}


std::ostream& CCodeGen::emit_aggop_defs(const Def* def) {
    if (lookup(def))
        return func_impl_;

    // look for nested array
    if (auto array = def->isa<DefiniteArray>()) {
        for (auto op : array->ops())
            emit_aggop_defs(op);
        if (lookup(def))
            return func_impl_;
        emit(array) << endl;
    }

    // look for nested struct
    if (auto agg = def->isa<Aggregate>()) {
        for (auto op : agg->ops())
            emit_aggop_defs(op);
        if (lookup(def))
            return func_impl_;
        emit(agg) << endl;
    }

    // argument is a cast
    if (auto conv = def->isa<Cast>())
        emit(conv) << endl;

    return func_impl_;
}


std::ostream& CCodeGen::emit_aggop_decl(const Type* type) {
    if (lookup(type))
        return type_decls_;

    // set indent to zero
    auto indent = detail::get_indent();
    while (detail::get_indent() != 0)
        type_decls_ << down;

    if (auto ptr = type->isa<PtrType>())
        emit_aggop_decl(ptr->referenced_type());

    if (auto array = type->isa<IndefiniteArrayType>())
        emit_aggop_decl(array->elem_type());

    if (auto fn = type->isa<FnType>())
        for (auto type : fn->args())
            emit_aggop_decl(type);

    // look for nested array
    if (auto array = type->isa<DefiniteArrayType>()) {
        emit_aggop_decl(array->elem_type());
        emit_type(type_decls_, array) << endl;
        insert(type, "array_" + std::to_string(type->gid()));
    }

    // look for nested tuple
    if (auto tuple = type->isa<TupleType>()) {
        for (auto arg : tuple->args())
            emit_aggop_decl(arg);
        emit_type(type_decls_, tuple) << endl;
        insert(type, "tuple_" + std::to_string(type->gid()));
    }

<<<<<<< HEAD
    // recurse into (multi-dimensional) struct
    if (auto struct_type = type->isa<StructType>()) {
        for (auto arg : struct_type->args())
            emit_aggop_decl(arg);
        emit_type(struct_type) << endl;
        insert(type->gid(), "struct_" + std::to_string(type->gid()));
        return os;
=======
    // look for nested struct
    if (auto struct_app = type->isa<StructAppType>()) {
        for (auto elem : struct_app->elems())
            emit_aggop_decl(elem);
        emit_type(type_decls_, struct_app) << endl;
        insert(type, "struct_" + std::to_string(type->gid()));
>>>>>>> b72828e5
    }

    // restore indent
    while (detail::get_indent() != indent)
        type_decls_ << up;

    return type_decls_;
}

std::ostream& CCodeGen::emit_bitcast(const Def* val, const Def* dst) {
    auto dst_type = dst->type();
    func_impl_ << "union { ";
    emit_addr_space(func_impl_, dst_type);
    emit_type(func_impl_, dst_type) << " dst; ";
    emit_addr_space(func_impl_, val->type());
    emit_type(func_impl_, val->type()) << " src; ";
    func_impl_ << "} u" << dst->unique_name() << ";" << endl;
    func_impl_ << "u" << dst->unique_name() << ".src = ";
    emit(val) << ";" << endl;
    func_impl_ << dst->unique_name() << " = u" << dst->unique_name() << ".dst;";

    return func_impl_;
}

void CCodeGen::emit() {
    if (lang_==Lang::CUDA) {
        func_decls_ << "__device__ inline int threadIdx_x() { return threadIdx.x; }" << endl;
        func_decls_ << "__device__ inline int threadIdx_y() { return threadIdx.y; }" << endl;
        func_decls_ << "__device__ inline int threadIdx_z() { return threadIdx.z; }" << endl;
        func_decls_ << "__device__ inline int blockIdx_x() { return blockIdx.x; }" << endl;
        func_decls_ << "__device__ inline int blockIdx_y() { return blockIdx.y; }" << endl;
        func_decls_ << "__device__ inline int blockIdx_z() { return blockIdx.z; }" << endl;
        func_decls_ << "__device__ inline int blockDim_x() { return blockDim.x; }" << endl;
        func_decls_ << "__device__ inline int blockDim_y() { return blockDim.y; }" << endl;
        func_decls_ << "__device__ inline int blockDim_z() { return blockDim.z; }" << endl;
        func_decls_ << "__device__ inline int gridDim_x() { return gridDim.x; }" << endl;
        func_decls_ << "__device__ inline int gridDim_y() { return gridDim.y; }" << endl;
        func_decls_ << "__device__ inline int gridDim_z() { return gridDim.z; }" << endl;
    }

    // emit all globals: do we have globals for CUDA/OpenCL ?
    for (auto primop : world().primops()) {
        if (auto global = primop->isa<Global>()) {
            emit_aggop_decl(global->type());
            emit(global) << endl;
        }
    }

    Scope::for_each(world(), [&] (const Scope& scope) {
        if (scope.entry() == world().branch())
            return;

        // continuation declarations
        auto continuation = scope.entry();
        if (continuation->is_intrinsic())
            return;

        assert(continuation->is_returning());

        // retrieve return param
        const Param* ret_param = nullptr;
        for (auto param : continuation->params()) {
            if (param->order() != 0) {
                assert(!ret_param);
                ret_param = param;
            }
        }
        assert(ret_param);

        // emit function & its declaration
        auto ret_type = ret_param->type()->as<FnType>()->args().back();
        auto name = (continuation->is_external() || continuation->empty()) ? continuation->name : continuation->unique_name();
        if (continuation->is_external()) {
            switch (lang_) {
                case Lang::C99:                                  break;
                case Lang::CUDA:   func_decls_ << "__global__ ";
                                   func_impl_  << "__global__ "; break;
                case Lang::OPENCL: func_decls_ << "__kernel ";
                                   func_impl_  << "__kernel ";   break;
            }
        } else {
            if (lang_==Lang::CUDA) {
                func_decls_ << "__device__ ";
                func_impl_  << "__device__ ";
            }
        }
        emit_aggop_decl(ret_type);
        emit_addr_space(func_decls_, ret_type);
        emit_addr_space(func_impl_,  ret_type);
        emit_type(func_decls_, ret_type) << " " << name << "(";
        emit_type(func_impl_,  ret_type) << " " << name << "(";
        size_t i = 0;
        // emit and store all first-order params
        for (auto param : continuation->params()) {
            if (param->order() == 0 && !param->is_mem()) {
                emit_aggop_decl(param->type());
                if (is_texture_type(param->type())) {
                    // emit texture declaration for CUDA
                    type_decls_ << "texture<";
                    emit_type(type_decls_, param->type()->as<PtrType>()->referenced_type());
                    type_decls_ << ", cudaTextureType1D, cudaReadModeElementType> ";
                    type_decls_ << param->name << ";" << endl;
                    insert(param, param->name);
                    // skip arrays bound to texture memory
                    continue;
                }
                if (i++ > 0) {
                    func_decls_ << ", ";
                    func_impl_  << ", ";
                }

                if (lang_==Lang::OPENCL && continuation->is_external() &&
                    (param->type()->isa<DefiniteArrayType>() ||
                     param->type()->isa<StructType>() ||
                     param->type()->isa<TupleType>())) {
                    // structs are passed via buffer; the parameter is a pointer to this buffer
                    func_decls_ << "__global ";
                    func_impl_  << "__global ";
                    emit_type(func_decls_, param->type()) << " *";
                    emit_type(func_impl_,  param->type()) << " *" << param->unique_name() << "_";
                } else {
                    emit_addr_space(func_decls_, param->type());
                    emit_addr_space(func_impl_,  param->type());
                    emit_type(func_decls_, param->type());
                    emit_type(func_impl_,  param->type()) << " " << param->unique_name();
                }
                insert(param, param->unique_name());
            }
        }
        func_decls_ << ");" << endl;
        func_impl_  << ") {" << up;

        // OpenCL: load struct from buffer
        for (auto param : continuation->params()) {
            if (param->order() == 0 && !param->is_mem()) {
                if (lang_==Lang::OPENCL && continuation->is_external() &&
                    (param->type()->isa<DefiniteArrayType>() ||
                     param->type()->isa<StructType>() ||
                     param->type()->isa<TupleType>())) {
                    func_impl_ << endl;
                    emit_type(func_impl_, param->type()) << " " << param->unique_name() << " = *" << param->unique_name() << "_;";
                }
            }
        }

        Schedule schedule(scope);

        // emit function arguments and phi nodes
        for (const auto& block : schedule) {
            for (auto param : block.continuation()->params()) {
                emit_aggop_decl(param->type());
                insert(param, param->unique_name());
            }

            auto continuation = block.continuation();
            if (scope.entry() != continuation) {
                for (auto param : continuation->params()) {
                    if (!param->is_mem()) {
                        func_impl_ << endl;
                        emit_addr_space(func_impl_, param->type());
                        emit_type(func_impl_, param->type()) << "  " << param->unique_name() << ";" << endl;
                        emit_addr_space(func_impl_, param->type());
                        emit_type(func_impl_, param->type()) << " p" << param->unique_name() << ";";
                    }
                }
            }
        }

        for (const auto& block : schedule) {
            auto continuation = block.continuation();
            if (continuation->empty())
                continue;
            assert(continuation == scope.entry() || continuation->is_basicblock());
            func_impl_ << endl;

            // print label for the current basic block
            if (continuation != scope.entry()) {
                func_impl_ << "l" << continuation->gid() << ": ;" << up << endl;
                // load params from phi node
                for (auto param : continuation->params())
                    if (!param->is_mem())
                        func_impl_ << param->unique_name() << " = p" << param->unique_name() << ";" << endl;
            }

            for (auto primop : block) {
                // struct/tuple/array declarations
                if (!primop->isa<MemOp>()) {
                    emit_aggop_decl(primop->type());
                    // search for inlined tuples/arrays
                    if (auto aggop = primop->isa<AggOp>()) {
                        if (!aggop->agg()->isa<MemOp>())
                            emit_aggop_decl(aggop->agg()->type());
                    }
                }

                // skip higher-order primops, stuff dealing with frames and all memory related stuff except stores
                if (!primop->type()->isa<FnType>() && !primop->type()->isa<FrameType>()
                        && (!primop->is_mem() || primop->isa<Store>())) {
                    emit_debug_info(primop);
                    emit(primop) << endl;
                }
            }

            // terminate bb
            if (continuation->callee() == ret_param) { // return
                size_t num_args = continuation->num_args();
                func_impl_ << "return ";
                switch (num_args) {
                    case 0: break;
                    case 1:
                        if (continuation->arg(0)->is_mem())
                            break;
                        else
                            emit(continuation->arg(0));
                        break;
                    case 2:
                        if (continuation->arg(0)->is_mem()) {
                            emit(continuation->arg(1));
                            break;
                        } else if (continuation->arg(1)->is_mem()) {
                            emit(continuation->arg(0));
                            break;
                        }
                        // FALLTHROUGH
                    default:
                        THORIN_UNREACHABLE;
                }
                func_impl_ << ";";
            } else if (continuation->callee() == world().branch()) {
                emit_debug_info(continuation->arg(0)); // TODO correct?
                func_impl_ << "if (";
                emit(continuation->arg(0));
                func_impl_ << ") ";
                emit(continuation->arg(1));
                func_impl_ << " else ";
                emit(continuation->arg(2));
            } else if (continuation->callee()->isa<Bottom>()) {
                func_impl_ << "return ; // bottom: unreachable";
            } else {
                auto callee = continuation->callee()->as_continuation();
                emit_debug_info(callee);

                // emit inlined arrays/tuples/structs before the call operation
                for (auto arg : continuation->args())
                    emit_aggop_defs(arg);

                if (callee->is_basicblock()) {   // ordinary jump
                    assert(callee->num_params()==continuation->num_args());
                    // store argument to phi nodes
                    for (size_t i = 0, size = callee->num_params(); i != size; ++i)
                        if (!callee->param(i)->is_mem()) {
                            func_impl_ << "p" << callee->param(i)->unique_name() << " = ";
                            emit(continuation->arg(i)) << ";" << endl;
                        }
                    emit(callee);
                } else {
                    if (callee->is_intrinsic()) {
                        if (callee->intrinsic() == Intrinsic::Bitcast) {
                            auto cont = continuation->arg(2)->as_continuation();
                            emit_bitcast(continuation->arg(1), cont->param(1)) << endl;
                            // store argument to phi node
                            func_impl_ << "p" << cont->param(1)->unique_name() << " = ";
                            emit(cont->param(1)) << ";";
                        } else if (callee->intrinsic() == Intrinsic::Reserve) {
                            if (!continuation->arg(1)->isa<PrimLit>())
                                ELOG("reserve_shared: couldn't extract memory size at %", continuation->arg(1)->loc());

                            switch (lang_) {
                                case Lang::C99:                            break;
                                case Lang::CUDA:   func_impl_ << "__shared__ "; break;
                                case Lang::OPENCL: func_impl_ << "__local ";    break;
                            }

                            auto cont = continuation->arg(2)->as_continuation();
                            auto elem_type = cont->param(1)->type()->as<PtrType>()->referenced_type()->as<ArrayType>()->elem_type();
                            emit_type(func_impl_, elem_type) << " " << callee->name << continuation->gid() << "[";
                            emit(continuation->arg(1)) << "];" << endl;
                            // store argument to phi node
                            func_impl_ << "p" << cont->param(1)->unique_name() << " = " << callee->name << continuation->gid() << ";";
                        } else {
                            THORIN_UNREACHABLE;
                        }
                    } else {
                        auto emit_call = [&] () {
                            auto name = (callee->is_external() || callee->empty()) ? callee->name : callee->unique_name();
                            func_impl_ << name << "(";
                            // emit all first-order args
                            size_t i = 0;
                            for (auto arg : continuation->args()) {
                                if (arg->order() == 0 && !arg->is_mem()) {
                                    if (i++ > 0)
                                        func_impl_ << ", ";
                                    emit(arg);
                                }
                            }
                            func_impl_ << ");";
                        };

                        const Def* ret_arg = 0;
                        for (auto arg : continuation->args()) {
                            // retrieve return argument
                            if (arg->order() != 0) {
                                assert(!ret_arg);
                                ret_arg = arg;
                            }
                            // emit temporaries for args
                            if (arg->order() == 0 && !arg->is_mem() &&
                                !lookup(arg) && !arg->isa<PrimLit>()) {
                                emit(arg) << endl;
                            }
                        }

                        if (ret_arg == ret_param) {     // call + return
                            func_impl_ << "return ";
                            emit_call();
                        } else {                        // call + continuation
                            auto succ = ret_arg->as_continuation();
                            auto param = succ->param(0)->is_mem() ? nullptr : succ->param(0);
                            if (param == nullptr && succ->num_params() == 2)
                                param = succ->param(1);

                            if (param)
                                emit(param) << " = ";

                            emit_call();

                            if (param) {
                                // store argument to phi node
                                func_impl_ << endl << "p" << succ->param(1)->unique_name() << " = ";
                                emit(param) << ";";
                            }
                        }
                    }
                }
            }
            if (continuation != scope.entry())
                func_impl_ << down;
        }
        func_impl_ << down << endl << "}" << endl << endl;
        def2str_.clear();
    });
    type_decls_ << endl;
    func_decls_ << endl;

    type2str_.clear();
    def2str_.clear();

    if (lang_==Lang::OPENCL) {
        if (use_16_)
            os_ << "#pragma OPENCL EXTENSION cl_khr_fp16 : enable" << endl;
        if (use_64_)
            os_ << "#pragma OPENCL EXTENSION cl_khr_fp64 : enable" << endl;
        if (use_16_ || use_64_)
            os_ << endl;
    }

    if (lang_==Lang::CUDA)
        os_ << "extern \"C\" {\n";

    os_ << type_decls_.str();
    os_ << func_decls_.str();
    os_ << func_impl_.str();

    if (lang_==Lang::CUDA)
        os_ << "}" << endl; // extern "C"
}


std::ostream& CCodeGen::emit(const Def* def) {
    if (auto continuation = def->isa<Continuation>())
        return func_impl_ << "goto l" << continuation->gid() << ";";

    if (lookup(def))
        return func_impl_ << get_name(def);

    if (auto bin = def->isa<BinOp>()) {
        // emit definitions of inlined elements
        emit_aggop_defs(bin->lhs());
        emit_aggop_defs(bin->rhs());
        emit_type(func_impl_, bin->type()) << " " << bin->unique_name() << ";" << endl;
        func_impl_ << bin->unique_name() << " = ";
        emit(bin->lhs());
        if (auto cmp = bin->isa<Cmp>()) {
            switch (cmp->cmp_kind()) {
                case Cmp_eq: func_impl_ << " == "; break;
                case Cmp_ne: func_impl_ << " != "; break;
                case Cmp_gt: func_impl_ << " > ";  break;
                case Cmp_ge: func_impl_ << " >= "; break;
                case Cmp_lt: func_impl_ << " < ";  break;
                case Cmp_le: func_impl_ << " <= "; break;
            }
        }

        if (auto arithop = bin->isa<ArithOp>()) {
            switch (arithop->arithop_kind()) {
                case ArithOp_add: func_impl_ << " + ";  break;
                case ArithOp_sub: func_impl_ << " - ";  break;
                case ArithOp_mul: func_impl_ << " * ";  break;
                case ArithOp_div: func_impl_ << " / ";  break;
                case ArithOp_rem: func_impl_ << " % ";  break;
                case ArithOp_and: func_impl_ << " & ";  break;
                case ArithOp_or:  func_impl_ << " | ";  break;
                case ArithOp_xor: func_impl_ << " ^ ";  break;
                case ArithOp_shl: func_impl_ << " << "; break;
                case ArithOp_shr: func_impl_ << " >> "; break;
            }
        }
        emit(bin->rhs()) << ";";
        insert(def, def->unique_name());
        return func_impl_;
    }

    if (auto conv = def->isa<ConvOp>()) {
        if (conv->from()->type() == conv->type()) {
            insert(def, conv->from()->unique_name());
            return func_impl_;
        }

        emit_addr_space(func_impl_, conv->type());
        emit_type(func_impl_, conv->type()) << " " << conv->unique_name() << ";" << endl;

        if (conv->isa<Cast>()) {
            func_impl_ << conv->unique_name() << " = (";
            emit_addr_space(func_impl_, conv->type());
            emit_type(func_impl_, conv->type()) << ")";
            emit(conv->from()) << ";";
        }

        if (conv->isa<Bitcast>())
            emit_bitcast(conv->from(), conv);

        insert(def, def->unique_name());
        return func_impl_;
    }

    if (auto array = def->isa<DefiniteArray>()) { // DefArray is mapped to a struct
        // emit definitions of inlined elements
        for (auto op : array->ops())
            emit_aggop_defs(op);

        emit_type(func_impl_, array->type()) << " " << array->unique_name() << ";";
        for (size_t i = 0, e = array->size(); i != e; ++i) {
            func_impl_ << endl;
            if (array->op(i)->isa<Bottom>())
                func_impl_ << "//";
            func_impl_ << array->unique_name() << ".e[" << i << "] = ";
            emit(array->op(i)) << ";";
        }
        insert(def, def->unique_name());
        return func_impl_;
    }

    // aggregate operations
    {
        auto emit_access = [&] (const Def* def, const Def* index) -> std::ostream& {
            if (def->type()->isa<ArrayType>()) {
                func_impl_ << ".e[";
                emit(index) << "]";
<<<<<<< HEAD
            } else if (def->type()->isa<TupleType>() || def->type()->isa<StructType>()) {
                os << ".e";
=======
            } else if (def->type()->isa<TupleType>() || def->type()->isa<StructAppType>()) {
                func_impl_ << ".e";
>>>>>>> b72828e5
                emit(index);
            } else if (def->type()->isa<VectorType>()) {
                if (index->is_primlit(0))
                    func_impl_ << ".x";
                else if (index->is_primlit(1))
                    func_impl_ << ".y";
                else if (index->is_primlit(2))
                    func_impl_ << ".z";
                else if (index->is_primlit(3))
                    func_impl_ << ".w";
                else {
                    func_impl_ << ".s";
                    emit(index);
                }
            } else {
                THORIN_UNREACHABLE;
            }
            return func_impl_;
        };

        if (auto agg = def->isa<Aggregate>()) {
            assert(def->isa<Tuple>() || def->isa<StructAgg>() || def->isa<Vector>());
            // emit definitions of inlined elements
            for (auto op : agg->ops())
                emit_aggop_defs(op);

            emit_type(func_impl_, agg->type()) << " " << agg->unique_name() << ";";
            for (size_t i = 0, e = agg->ops().size(); i != e; ++i) {
                func_impl_ << endl;
                if (agg->op(i)->isa<Bottom>())
                    func_impl_ << "//";
                func_impl_ << agg->unique_name();
                emit_access(def, world_.literal_qs32(i, def->loc())) << " = ";
                emit(agg->op(i)) << ";";
            }
            insert(def, def->unique_name());
            return func_impl_;
        }

        if (auto aggop = def->isa<AggOp>()) {
            emit_aggop_defs(aggop->agg());

            if (auto extract = aggop->isa<Extract>()) {
                if (extract->is_mem() || extract->type()->isa<FrameType>())
                    return func_impl_;
                emit_type(func_impl_, aggop->type()) << " " << aggop->unique_name() << ";" << endl;
                func_impl_ << aggop->unique_name() << " = ";
                if (auto memop = extract->agg()->isa<MemOp>())
                    emit(memop) << ";";
                else {
                    emit(aggop->agg());
                    emit_access(aggop->agg(), aggop->index()) << ";";
                }
                insert(def, def->unique_name());
                return func_impl_;
            }

            auto ins = def->as<Insert>();
            emit_type(func_impl_, aggop->type()) << " " << aggop->unique_name() << ";" << endl;
            func_impl_ << aggop->unique_name() << " = ";
            emit(ins->agg()) << ";" << endl;
            func_impl_ << aggop->unique_name();
            emit_access(def, ins->index()) << " = ";
            emit(ins->value()) << ";";
            insert(def, aggop->unique_name());
            return func_impl_;
        }
    }

    if (auto primlit = def->isa<PrimLit>()) {
#if __GNUC__ == 4 || (__GNUC__ == 5 && __GNUC_MINOR__ < 1)
        auto float_mode = std::scientific;
#else
        auto float_mode = lang_ == Lang::CUDA ? std::scientific : std::hexfloat;
#endif
        switch (primlit->primtype_kind()) {
            case PrimType_bool: func_impl_ << (primlit->bool_value() ? "true" : "false");                     break;
            case PrimType_ps8:  case PrimType_qs8:  func_impl_ << (int) primlit->ps8_value();                 break;
            case PrimType_pu8:  case PrimType_qu8:  func_impl_ << (unsigned) primlit->pu8_value();            break;
            case PrimType_ps16: case PrimType_qs16: func_impl_ << primlit->ps16_value();                      break;
            case PrimType_pu16: case PrimType_qu16: func_impl_ << primlit->pu16_value();                      break;
            case PrimType_ps32: case PrimType_qs32: func_impl_ << primlit->ps32_value();                      break;
            case PrimType_pu32: case PrimType_qu32: func_impl_ << primlit->pu32_value();                      break;
            case PrimType_ps64: case PrimType_qs64: func_impl_ << primlit->ps64_value();                      break;
            case PrimType_pu64: case PrimType_qu64: func_impl_ << primlit->pu64_value();                      break;
            case PrimType_pf16: case PrimType_qf16: func_impl_ << float_mode << primlit->pf16_value() << 'h'; break;
            case PrimType_pf32: case PrimType_qf32: func_impl_ << float_mode << primlit->pf32_value() << 'f'; break;
            case PrimType_pf64: case PrimType_qf64: func_impl_ << float_mode << primlit->pf64_value();        break;
        }
        return func_impl_;
    }

    if (def->isa<Bottom>())
        return func_impl_ << "42 /* bottom */";

    if (auto load = def->isa<Load>()) {
        emit_type(func_impl_, load->out_val()->type()) << " " << load->unique_name() << ";" << endl;
        func_impl_ << load->unique_name() << " = ";
        // handle texture fetches
        if (!is_texture_type(load->ptr()->type()))
            func_impl_ << "*";
        emit(load->ptr()) << ";";

        insert(def, def->unique_name());
        return func_impl_;
    }

    if (auto store = def->isa<Store>()) {
        emit_aggop_defs(store->val()) << "*";
        emit(store->ptr()) << " = ";
        emit(store->val()) << ";";

        insert(def, def->unique_name());
        return func_impl_;
    }

    if (auto slot = def->isa<Slot>()) {
        emit_type(func_impl_, slot->alloced_type()) << " " << slot->unique_name() << "_slot;" << endl;
        emit_type(func_impl_, slot->alloced_type()) << "* " << slot->unique_name() << ";" << endl;
        func_impl_ << slot->unique_name() << " = &" << slot->unique_name() << "_slot;";
        insert(def, def->unique_name());
        return func_impl_;
    }

    if (def->isa<Enter>())
        return func_impl_;

    if (def->isa<Vector>()) {
        THORIN_UNREACHABLE;
    }

    if (auto lea = def->isa<LEA>()) {
        if (is_texture_type(lea->type())) { // handle texture fetches
            emit_type(func_impl_, lea->ptr_referenced_type()) << " " << lea->unique_name() << ";" << endl;
            func_impl_ << lea->unique_name() << " = tex1Dfetch(";
            emit(lea->ptr()) << ", ";
            emit(lea->index()) << ");";
        } else {
<<<<<<< HEAD
            if (lea->ptr_referenced_type()->isa<TupleType>() || lea->ptr_referenced_type()->isa<StructType>()) {
                emit_type(lea->type()) << " " << lea->unique_name() << ";" << endl;
                os << lea->unique_name() << " = &";
=======
            if (lea->ptr_referenced_type()->isa<TupleType>() || lea->ptr_referenced_type()->isa<StructAppType>()) {
                emit_type(func_impl_, lea->type()) << " " << lea->unique_name() << ";" << endl;
                func_impl_ << lea->unique_name() << " = &";
>>>>>>> b72828e5
                emit(lea->ptr()) << "->e";
                emit(lea->index()) << ";";
            } else if (lea->ptr_referenced_type()->isa<DefiniteArrayType>()) {
                emit_type(func_impl_, lea->type()) << " " << lea->unique_name() << ";" << endl;
                func_impl_ << lea->unique_name() << " = &";
                emit(lea->ptr()) << "->e[";
                emit(lea->index()) << "];";
            } else {
                emit_addr_space(func_impl_, lea->ptr()->type());
                emit_type(func_impl_, lea->type()) << " " << lea->unique_name() << ";" << endl;
                func_impl_ << lea->unique_name() << " = ";
                emit(lea->ptr()) << " + ";
                emit(lea->index()) << ";";
            }
        }

        insert(def, def->unique_name());
        return func_impl_;
    }

    if (auto global = def->isa<Global>()) {
        assert(!global->init()->isa_continuation() && "no global init continuation supported");
        switch (lang_) {
            case Lang::C99:                                 break;
            case Lang::CUDA:   func_impl_ << "__device__ "; break;
            case Lang::OPENCL: func_impl_ << "__constant "; break;
        }
        emit_type(func_impl_, global->alloced_type()) << " " << global->unique_name() << "_slot";
        if (global->init()->isa<Bottom>()) {
            func_impl_ << ";";
        } else {
            func_impl_ << " = ";
            emit(global->init()) << ";";
        }
        func_impl_ << endl;

        switch (lang_) {
            case Lang::C99:                                 break;
            case Lang::CUDA:   func_impl_ << "__device__ "; break;
            case Lang::OPENCL: func_impl_ << "__constant "; break;
        }
        emit_type(func_impl_, global->alloced_type()) << " *" << global->unique_name() << " = &" << global->unique_name() << "_slot;";

        insert(def, def->unique_name());
        return func_impl_;
    }

    THORIN_UNREACHABLE;
}

bool CCodeGen::lookup(const Type* type) {
    return type2str_.contains(type);
}
bool CCodeGen::lookup(const Def* def) {
    return def2str_.contains(def);
}

std::string& CCodeGen::get_name(const Type* type) {
    return type2str_[type];
}

std::string& CCodeGen::get_name(const Def* def) {
    return def2str_[def];
}

void CCodeGen::insert(const Type* type, std::string str) {
    type2str_[type] = str;
}

void CCodeGen::insert(const Def* def, std::string str) {
    def2str_[def] = str;
}

bool CCodeGen::is_texture_type(const Type* type) {
    if (auto ptr = type->isa<PtrType>()) {
        if (ptr->addr_space()==AddrSpace::Texture) {
            assert(lang_==Lang::CUDA && "Textures currently only supported in CUDA");
            return true;
        }
    }
    return false;
}

//------------------------------------------------------------------------------

void emit_c(World& world, std::ostream& stream, Lang lang, bool debug) { CCodeGen(world, stream, lang, debug).emit(); }

//------------------------------------------------------------------------------

}<|MERGE_RESOLUTION|>--- conflicted
+++ resolved
@@ -98,25 +98,13 @@
         }
         os << down << endl << "} tuple_" << tuple->gid() << ";";
         return os;
-<<<<<<< HEAD
     } else if (auto struct_type = type->isa<StructType>()) {
-        if (lookup(struct_type->gid()))
-            return os << get_name(struct_type->gid());
+        if (lookup(struct_type))
+            return os << get_name(struct_type);
         os << "typedef struct struct_" << struct_type->gid() << " {" << up;
         for (size_t i = 0, e = struct_type->size(); i != e; ++i) {
             os << endl;
-            emit_type(struct_type->arg(i)) << " e" << i << ";";
-=======
-    } else if (auto struct_abs = type->isa<StructAbsType>()) {
-        return os << struct_abs->name();
-    } else if (auto struct_app = type->isa<StructAppType>()) {
-        if (lookup(struct_app))
-            return os << get_name(struct_app);
-        os << "typedef struct struct_" << struct_app->gid() << " {" << up;
-        for (size_t i = 0, e = struct_app->elems().size(); i != e; ++i) {
-            os << endl;
-            emit_type(os, struct_app->elem(i)) << " e" << i << ";";
->>>>>>> b72828e5
+            emit_type(os, struct_type->arg(i)) << " e" << i << ";";
         }
         os << down << endl << "} struct_" << struct_type->gid() << ";";
         return os;
@@ -225,22 +213,12 @@
         insert(type, "tuple_" + std::to_string(type->gid()));
     }
 
-<<<<<<< HEAD
-    // recurse into (multi-dimensional) struct
+    // look for nested struct
     if (auto struct_type = type->isa<StructType>()) {
         for (auto arg : struct_type->args())
             emit_aggop_decl(arg);
-        emit_type(struct_type) << endl;
-        insert(type->gid(), "struct_" + std::to_string(type->gid()));
-        return os;
-=======
-    // look for nested struct
-    if (auto struct_app = type->isa<StructAppType>()) {
-        for (auto elem : struct_app->elems())
-            emit_aggop_decl(elem);
-        emit_type(type_decls_, struct_app) << endl;
+        emit_type(type_decls_, struct_type) << endl;
         insert(type, "struct_" + std::to_string(type->gid()));
->>>>>>> b72828e5
     }
 
     // restore indent
@@ -699,13 +677,9 @@
             if (def->type()->isa<ArrayType>()) {
                 func_impl_ << ".e[";
                 emit(index) << "]";
-<<<<<<< HEAD
-            } else if (def->type()->isa<TupleType>() || def->type()->isa<StructType>()) {
-                os << ".e";
-=======
-            } else if (def->type()->isa<TupleType>() || def->type()->isa<StructAppType>()) {
-                func_impl_ << ".e";
->>>>>>> b72828e5
+//<<<<<<< HEAD
+            //} else if (def->type()->isa<TupleType>() || def->type()->isa<StructType>()) {
+                //os << ".e";
                 emit(index);
             } else if (def->type()->isa<VectorType>()) {
                 if (index->is_primlit(0))
@@ -844,15 +818,9 @@
             emit(lea->ptr()) << ", ";
             emit(lea->index()) << ");";
         } else {
-<<<<<<< HEAD
             if (lea->ptr_referenced_type()->isa<TupleType>() || lea->ptr_referenced_type()->isa<StructType>()) {
-                emit_type(lea->type()) << " " << lea->unique_name() << ";" << endl;
-                os << lea->unique_name() << " = &";
-=======
-            if (lea->ptr_referenced_type()->isa<TupleType>() || lea->ptr_referenced_type()->isa<StructAppType>()) {
                 emit_type(func_impl_, lea->type()) << " " << lea->unique_name() << ";" << endl;
                 func_impl_ << lea->unique_name() << " = &";
->>>>>>> b72828e5
                 emit(lea->ptr()) << "->e";
                 emit(lea->index()) << ";";
             } else if (lea->ptr_referenced_type()->isa<DefiniteArrayType>()) {
