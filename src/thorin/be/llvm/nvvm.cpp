#include "thorin/be/llvm/nvvm.h"

#include <sstream>

#include <llvm/ADT/Triple.h>
#include <llvm/IR/Function.h>
#include <llvm/IR/Metadata.h>
#include <llvm/IR/Module.h>
#include <llvm/IR/GlobalValue.h>
#include <llvm/IR/GlobalVariable.h>
#include <llvm/IR/InlineAsm.h>
#include <llvm/IRReader/IRReader.h>
#include <llvm/Support/Host.h>
#include <llvm/Support/raw_ostream.h>
#include <llvm/Support/SourceMgr.h>

#include "thorin/primop.h"
#include "thorin/world.h"

namespace thorin {

NVVMCodeGen::NVVMCodeGen(World& world)
    : CodeGen(world, llvm::CallingConv::C, llvm::CallingConv::PTX_Device, llvm::CallingConv::PTX_Kernel)
{
    auto triple = llvm::Triple(llvm::sys::getDefaultTargetTriple());
    if (triple.isArch32Bit()) {
        module_->setDataLayout("e-p:32:32:32-i1:8:8-i8:8:8-i16:16:16-i32:32:32-i64:64:64-f32:32:32-f64:64:64-v16:16:16-v32:32:32-v64:64:64-v128:128:128-n16:32:64");
        module_->setTargetTriple("nvptx32-unknown-cuda");
    } else {
        module_->setDataLayout("e-p:64:64:64-i1:8:8-i8:8:8-i16:16:16-i32:32:32-i64:64:64-f32:32:32-f64:64:64-v16:16:16-v32:32:32-v64:64:64-v128:128:128-n16:32:64");
        module_->setTargetTriple("nvptx64-unknown-cuda");
    }
    // nvvmir.version
    auto nvvmir_version_md = module_->getOrInsertNamedMetadata("nvvmir.version");
<<<<<<< HEAD
    llvm::Value* annotation_values_11[] = { irbuilder_.getInt32(1), irbuilder_.getInt32(1) };
    nvvmir_version_md->addOperand(llvm::MDNode::get(context_, annotation_values_11));
=======
    llvm::Value* annotation_values_12[] = { builder_.getInt32(1), builder_.getInt32(2) };
    nvvmir_version_md->addOperand(llvm::MDNode::get(context_, annotation_values_12));
>>>>>>> 2b83b109
}

//------------------------------------------------------------------------------
// Kernel code
//------------------------------------------------------------------------------

static AddressSpace resolve_addr_space(Def def) {
    if (auto ptr = def->type().isa<PtrType>())
        return ptr->addr_space();
    return AddressSpace::Generic;
}

llvm::FunctionType* NVVMCodeGen::convert_fn_type(Lambda* lambda) {
    // skip non-global address-space parameters
    std::vector<Type> types;
    for (auto type : lambda->type()->args()) {
        if (auto ptr = type.isa<PtrType>())
            if (ptr->addr_space() == AddressSpace::Texture)
                continue;
        types.push_back(type);
    }
    return llvm::cast<llvm::FunctionType>(convert(lambda->world().fn_type(types)));
}

void NVVMCodeGen::emit_function_decl_hook(Lambda* lambda, llvm::Function* f) {
    // append required metadata
    auto annotation = module_->getOrInsertNamedMetadata("nvvm.annotations");

    const auto append_metadata = [&](llvm::Value* target, const std::string &name) {
        llvm::Value* annotation_values[] = { target, llvm::MDString::get(context_, name), irbuilder_.getInt64(1) };
        llvm::MDNode* result = llvm::MDNode::get(context_, annotation_values);
        annotation->addOperand(result);
        return result;
    };

    const auto emit_texture_kernel_arg = [&](const Param* param) {
        assert(param->type().as<PtrType>()->addr_space() == AddressSpace::Texture);
        auto global = emit_global_memory(irbuilder_.getInt64Ty(), param->name, 1);
        metadata_[param] = append_metadata(global, "texture");
    };

    append_metadata(f, "kernel");

    // check signature for texturing memory
    for (auto param : lambda->params()) {
        if (auto ptr = param->type().isa<PtrType>()) {
            switch (ptr->addr_space()) {
                case AddressSpace::Texture:
                    emit_texture_kernel_arg(param);
                    break;
                default:
                    // ignore this address space
                    break;
            }
        }
    }
}

llvm::Value* NVVMCodeGen::map_param(llvm::Function*, llvm::Argument* arg, const Param* param) {
    if (!param->lambda()->is_external())
        return arg;
    else if (auto var = resolve_global_variable(param))
        return var;
    return arg;
}

llvm::Function* NVVMCodeGen::get_texture_handle_fun() {
    // %tex_ref = call i64 @llvm.nvvm.texsurf.handle.p1i64(metadata !{i64 addrspace(1)* @texture, metadata !"texture", i32 1}, i64 addrspace(1)* @texture)
    llvm::Type* types[2] = {
            llvm::Type::getMetadataTy(context_),
            llvm::PointerType::get(irbuilder_.getInt64Ty(), 1)
    };
    auto type = llvm::FunctionType::get(irbuilder_.getInt64Ty(), types, false);
    return llvm::cast<llvm::Function>(module_->getOrInsertFunction("llvm.nvvm.texsurf.handle.p1i64", type));
}

void NVVMCodeGen::emit_function_start(llvm::BasicBlock* bb, Lambda* lambda) {
    if (!lambda->is_external())
        return;
    // kernel needs special setup code for the arguments
    auto texture_handle = get_texture_handle_fun();
    for (auto param : lambda->params()) {
        if (auto var = resolve_global_variable(param)) {
            auto md = metadata_.find(param);
            assert(md != metadata_.end());
            // require specific handle to be mapped to a parameter
            llvm::Value* args[] = { md->second, var };
            params_[param] = irbuilder_.CreateCall(texture_handle, args);
        }
    }
}

llvm::Value* NVVMCodeGen::emit_load(Def def) {
    auto load = def->as<Load>();
    switch (resolve_addr_space(load->ptr())) {
        case AddressSpace::Texture:
            return irbuilder_.CreateExtractValue(lookup(load->ptr()), { unsigned(0) });
        default:
            // shared address space uses the same load functionality
            return CodeGen::emit_load(def);
    }
}

llvm::Value* NVVMCodeGen::emit_store(Def def) {
    auto store = def->as<Store>();
    assert(resolve_addr_space(store->ptr()) != AddressSpace::Texture &&
            "Writes to textures are currently not supported");
    return CodeGen::emit_store(store);
}

static std::string get_texture_fetch_command(Type type) {
    std::stringstream fun_str;
    fun_str << "tex.1d.v4.";
    switch (type.as<PrimType>()->primtype_kind()) {
        case PrimType_ps8:  case PrimType_qs8:
        case PrimType_pu8:  case PrimType_qu8:  fun_str << "s8";  break;
        case PrimType_ps16: case PrimType_qs16:
        case PrimType_pu16: case PrimType_qu16: fun_str << "s16"; break;
        case PrimType_bool:
        case PrimType_ps32: case PrimType_qs32:
        case PrimType_pu32: case PrimType_qu32: fun_str << "s32"; break;
        case PrimType_ps64: case PrimType_qs64:
        case PrimType_pu64: case PrimType_qu64: fun_str << "s64"; break;
        case PrimType_pf32: case PrimType_qf32: fun_str << "f32"; break;
        case PrimType_pf64: case PrimType_qf64: fun_str << "f64"; break;
        default:
            THORIN_UNREACHABLE;
    }
    fun_str << ".s32 {$0,$1,$2,$3}, [$4, {$5,$6,$7,$8}];";
    return fun_str.str();
}

static std::string get_texture_fetch_constraint(Type type) {
    std::stringstream constraint_str;
    char c;
    switch (type.as<PrimType>()->primtype_kind()) {
        case PrimType_ps8:  case PrimType_qs8:
        case PrimType_pu8:  case PrimType_qu8:  c = 'c'; break;
        case PrimType_ps16: case PrimType_qs16:
        case PrimType_pu16: case PrimType_qu16: c = 'h'; break;
        case PrimType_bool:
        case PrimType_ps32: case PrimType_qs32:
        case PrimType_pu32: case PrimType_qu32: c = 'r'; break;
        case PrimType_ps64: case PrimType_qs64:
        case PrimType_pu64: case PrimType_qu64: c = 'l'; break;
        case PrimType_pf32: case PrimType_qf32: c = 'f'; break;
        case PrimType_pf64: case PrimType_qf64: c = 'd'; break;
        default:
            THORIN_UNREACHABLE;
    }
    constraint_str << "=" << c << ",=" << c << ",=" << c << ",=" << c
                   << ",l,r,r,r,r";
    return constraint_str.str();
}

llvm::Value* NVVMCodeGen::emit_lea(Def def) {
    auto lea = def->as<LEA>();
    switch (resolve_addr_space(lea->ptr())) {
        case AddressSpace::Texture: {
            // sample for i32:
            // %tex_fetch = call { i32, i32, i32, i32 } asm sideeffect "tex.1d.v4.s32.s32 {$0,$1,$2,$3}, [$4, {$5,$6,$7,$8}];",
            // "=r,=r,=r,=r,l,r,r,r,r" (i64 %tex_ref, i32 %add, i32 0, i32 0, i32 0)
            auto ptr_ty = lea->type();
            auto llvm_ptr_ty = convert(ptr_ty->referenced_type());
            llvm::Type* struct_types[] = { llvm_ptr_ty, llvm_ptr_ty, llvm_ptr_ty, llvm_ptr_ty };
            auto ret_type = llvm::StructType::create(struct_types);
            llvm::Type* args[] = {
                irbuilder_.getInt64Ty(),
                irbuilder_.getInt32Ty(), irbuilder_.getInt32Ty(), irbuilder_.getInt32Ty(), irbuilder_.getInt32Ty() };
            auto type = llvm::FunctionType::get(ret_type, args, false);
            auto fetch_command = get_texture_fetch_command(ptr_ty->referenced_type());
            auto fetch_constraint = get_texture_fetch_constraint(ptr_ty->referenced_type());
            auto get_call = llvm::InlineAsm::get(type, fetch_command, fetch_constraint, false);
            llvm::Value* values[] = {
                lookup(lea->ptr()), lookup(lea->index()),
                irbuilder_.getInt32(0), irbuilder_.getInt32(0), irbuilder_.getInt32(0) };
            return irbuilder_.CreateCall(get_call, values);
        }
        default:
            return CodeGen::emit_lea(def);
    }
}

llvm::Value* NVVMCodeGen::emit_mmap(Def def) { return emit_shared_mmap(def); }

llvm::GlobalVariable* NVVMCodeGen::resolve_global_variable(const Param* param) {
    if (resolve_addr_space(param) != AddressSpace::Global)
        return module_->getGlobalVariable(param->name, true);
    return nullptr;
}

}<|MERGE_RESOLUTION|>--- conflicted
+++ resolved
@@ -32,13 +32,8 @@
     }
     // nvvmir.version
     auto nvvmir_version_md = module_->getOrInsertNamedMetadata("nvvmir.version");
-<<<<<<< HEAD
-    llvm::Value* annotation_values_11[] = { irbuilder_.getInt32(1), irbuilder_.getInt32(1) };
-    nvvmir_version_md->addOperand(llvm::MDNode::get(context_, annotation_values_11));
-=======
-    llvm::Value* annotation_values_12[] = { builder_.getInt32(1), builder_.getInt32(2) };
+    llvm::Value* annotation_values_12[] = { irbuilder_.getInt32(1), irbuilder_.getInt32(2) };
     nvvmir_version_md->addOperand(llvm::MDNode::get(context_, annotation_values_12));
->>>>>>> 2b83b109
 }
 
 //------------------------------------------------------------------------------
