--- conflicted
+++ resolved
@@ -235,33 +235,20 @@
         auto startBB = llvm::BasicBlock::Create(context_, fct->getName() + "_start", fct, oldStartBB);
         irbuilder_.SetInsertPoint(startBB);
         emit_function_start(startBB, entry_);
-<<<<<<< HEAD
-        builder_.CreateBr(oldStartBB);
-=======
         irbuilder_.CreateBr(oldStartBB);
-        auto schedule = schedule_smart(scope);
->>>>>>> e926b4b1
 
         for (auto& block : schedule) {
             auto lambda = block.lambda();
             if (lambda->intrinsic() == Intrinsic::EndScope)
                 continue;
-<<<<<<< HEAD
             assert(lambda == entry_ || lambda->is_basicblock());
-            builder_.SetInsertPoint(bb2lambda[lambda]);
-
-            for (auto primop : block)
-                primops_[primop] = emit(primop);
-=======
-            assert(bb_lambda == entry_ || bb_lambda->is_basicblock());
-            irbuilder_.SetInsertPoint(bb2lambda[bb_lambda]);
-
-            for (auto primop : schedule[bb_lambda]) {
+            irbuilder_.SetInsertPoint(bb2lambda[lambda]);
+
+            for (auto primop : block) {
                 if (debug)
                     irbuilder_.SetCurrentDebugLocation(llvm::DebugLoc::get(primop->loc().pos1().line(), primop->loc().pos1().col(), discope));
                 primops_[primop] = emit(primop);
             }
->>>>>>> e926b4b1
 
             // terminate bb
             if (lambda->to() == ret_param) { // return
@@ -269,31 +256,17 @@
                 switch (num_args) {
                     case 0: irbuilder_.CreateRetVoid(); break;
                     case 1:
-<<<<<<< HEAD
                         if (lambda->arg(0)->type().isa<MemType>())
-                            builder_.CreateRetVoid();
+                            irbuilder_.CreateRetVoid();
                         else
-                            builder_.CreateRet(lookup(lambda->arg(0)));
+                            irbuilder_.CreateRet(lookup(lambda->arg(0)));
                         break;
                     case 2:
                         if (lambda->arg(0)->type().isa<MemType>()) {
-                            builder_.CreateRet(lookup(lambda->arg(1)));
+                            irbuilder_.CreateRet(lookup(lambda->arg(1)));
                             break;
                         } else if (lambda->arg(1)->type().isa<MemType>()) {
-                            builder_.CreateRet(lookup(lambda->arg(0)));
-=======
-                        if (bb_lambda->arg(0)->type().isa<MemType>())
-                            irbuilder_.CreateRetVoid();
-                        else
-                            irbuilder_.CreateRet(lookup(bb_lambda->arg(0)));
-                        break;
-                    case 2:
-                        if (bb_lambda->arg(0)->type().isa<MemType>()) {
-                            irbuilder_.CreateRet(lookup(bb_lambda->arg(1)));
-                            break;
-                        } else if (bb_lambda->arg(1)->type().isa<MemType>()) {
-                            irbuilder_.CreateRet(lookup(bb_lambda->arg(0)));
->>>>>>> e926b4b1
+                            irbuilder_.CreateRet(lookup(lambda->arg(0)));
                             break;
                         }
                         // FALLTHROUGH
@@ -322,39 +295,21 @@
                         break;
                     }
                 }
-<<<<<<< HEAD
-            } else if (lambda->to() == world().branch()) {   // conditional branch
+            } else if (lambda->to() == world().branch()) {
                 auto cond = lookup(lambda->arg(0));
                 auto tbb = bb2lambda[lambda->arg(1)->as_lambda()];
                 auto fbb = bb2lambda[lambda->arg(2)->as_lambda()];
-                builder_.CreateCondBr(cond, tbb, fbb);
+                irbuilder_.CreateCondBr(cond, tbb, fbb);
             } else if (lambda->to()->isa<Bottom>()) {
-                builder_.CreateUnreachable();
-            } else {
-                Lambda* to_lambda = lambda->to()->as_lambda();
-                if (to_lambda->is_basicblock())                 // ordinary jump
-                    builder_.CreateBr(bb2lambda[to_lambda]);
-                else {
-                    if (to_lambda->is_intrinsic()) {
-                        Lambda* ret_lambda = emit_intrinsic(lambda);
-                        builder_.CreateBr(bb2lambda[ret_lambda]);
-=======
-            } else if (auto select = bb_lambda->to()->isa<Select>()) { // conditional branch
-                llvm::Value* cond = lookup(select->cond());
-                llvm::BasicBlock* tbb = bb2lambda[select->tval()->as_lambda()];
-                llvm::BasicBlock* fbb = bb2lambda[select->fval()->as_lambda()];
-                irbuilder_.CreateCondBr(cond, tbb, fbb);
-            } else if (bb_lambda->to()->isa<Bottom>()) {
                 irbuilder_.CreateUnreachable();
             } else {
-                Lambda* to_lambda = bb_lambda->to()->as_lambda();
+                auto to_lambda = lambda->to()->as_lambda();
                 if (to_lambda->is_basicblock())         // ordinary jump
                     irbuilder_.CreateBr(bb2lambda[to_lambda]);
                 else {
                     if (to_lambda->is_intrinsic()) {
-                        Lambda* ret_lambda = emit_intrinsic(bb_lambda);
+                        auto ret_lambda = emit_intrinsic(lambda);
                         irbuilder_.CreateBr(bb2lambda[ret_lambda]);
->>>>>>> e926b4b1
                     } else {
                         // put all first-order args into an array
                         std::vector<llvm::Value*> args;
@@ -832,22 +787,12 @@
     THORIN_UNREACHABLE;
 }
 
-<<<<<<< HEAD
 llvm::Value* CodeGen::emit_load(const Load* load) {
-    return builder_.CreateLoad(lookup(load->ptr()));
+    return irbuilder_.CreateLoad(lookup(load->ptr()));
 }
 
 llvm::Value* CodeGen::emit_store(const Store* store) {
-    return builder_.CreateStore(lookup(store->val()), lookup(store->ptr()));
-=======
-llvm::Value* CodeGen::emit_load(Def def) {
-    return irbuilder_.CreateLoad(lookup(def->as<Load>()->ptr()));
-}
-
-llvm::Value* CodeGen::emit_store(Def def) {
-    auto store = def->as<Store>();
     return irbuilder_.CreateStore(lookup(store->val()), lookup(store->ptr()));
->>>>>>> e926b4b1
 }
 
 llvm::Value* CodeGen::emit_lea(const LEA* lea) {
@@ -1056,19 +1001,11 @@
     if (!cuda.empty() || !nvvm.empty() || !spir.empty() || !opencl.empty())
         world.cleanup();
 
-<<<<<<< HEAD
-    CPUCodeGen(world).emit(opt);
-    if (!cuda.  empty()) CUDACodeGen(cuda).emit(/*opt*/);
-    if (!nvvm.  empty()) NVVMCodeGen(nvvm).emit(opt);
-    if (!spir.  empty()) SPIRCodeGen(spir).emit(opt);
-    if (!opencl.empty()) OpenCLCodeGen(opencl).emit(/*opt*/);
-=======
     CPUCodeGen(world).emit(opt, debug);
-    if (!cuda.  lambdas().empty()) CUDACodeGen(cuda).emit(/*opt,*/ debug);
-    if (!nvvm.  lambdas().empty()) NVVMCodeGen(nvvm).emit(opt, debug);
-    if (!spir.  lambdas().empty()) SPIRCodeGen(spir).emit(opt, debug);
-    if (!opencl.lambdas().empty()) OpenCLCodeGen(opencl).emit(/*opt,*/ debug);
->>>>>>> e926b4b1
+    if (!cuda.  empty()) CUDACodeGen(cuda).emit(/*opt,*/ debug);
+    if (!nvvm.  empty()) NVVMCodeGen(nvvm).emit(opt, debug);
+    if (!spir.  empty()) SPIRCodeGen(spir).emit(opt, debug);
+    if (!opencl.empty()) OpenCLCodeGen(opencl).emit(/*opt,*/ debug);
 }
 
 //------------------------------------------------------------------------------
