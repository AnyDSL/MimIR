#include "thorin/be/llvm/llvm.h"

#include <algorithm>
#include <stdexcept>

#include <llvm/ADT/Triple.h>
#include <llvm/Bitcode/BitcodeWriter.h>
#include <llvm/IR/Constant.h>
#include <llvm/IR/Constants.h>
#include <llvm/IR/Function.h>
#include <llvm/IR/GlobalVariable.h>
#include <llvm/IR/InlineAsm.h>
#include <llvm/IR/Instructions.h>
#include <llvm/IR/LLVMContext.h>
#include <llvm/IR/Module.h>
#include <llvm/IR/Type.h>
#include <llvm/IR/Verifier.h>
#include <llvm/IR/LegacyPassManager.h>
#include <llvm/Support/Host.h>
#include <llvm/Support/Path.h>
#include <llvm/Support/raw_ostream.h>
#include <llvm/Support/FileSystem.h>
#include <llvm/Transforms/IPO/PassManagerBuilder.h>
#include <llvm/Transforms/Scalar.h>
#include <llvm/Transforms/IPO.h>

#ifdef RV_SUPPORT
#include <rv/rv.h>
#endif

#include "thorin/def.h"
#include "thorin/continuation.h"
#include "thorin/primop.h"
#include "thorin/type.h"
#include "thorin/world.h"
#include "thorin/analyses/schedule.h"
#include "thorin/analyses/scope.h"
#include "thorin/be/llvm/amdgpu.h"
#include "thorin/be/llvm/cpu.h"
#include "thorin/be/llvm/cuda.h"
#include "thorin/be/llvm/hls.h"
#include "thorin/be/llvm/nvvm.h"
#include "thorin/be/llvm/opencl.h"
#include "thorin/transform/codegen_prepare.h"
#include "thorin/transform/importer.h"
#include "thorin/util/array.h"
#include "thorin/util/log.h"

namespace thorin {

CodeGen::CodeGen(World& world, llvm::CallingConv::ID function_calling_convention, llvm::CallingConv::ID device_calling_convention, llvm::CallingConv::ID kernel_calling_convention)
    : world_(world)
    , context_()
    , module_(new llvm::Module(world.name(), context_))
    , irbuilder_(context_)
    , dibuilder_(*module_.get())
    , function_calling_convention_(function_calling_convention)
    , device_calling_convention_(device_calling_convention)
    , kernel_calling_convention_(kernel_calling_convention)
    , runtime_(new Runtime(context_, *module_.get(), irbuilder_))
{}

Continuation* CodeGen::emit_intrinsic(Continuation* continuation) {
    auto callee = continuation->callee()->as_continuation();
    switch (callee->intrinsic()) {
        case Intrinsic::Atomic:    return emit_atomic(continuation);
        case Intrinsic::CmpXchg:   return emit_cmpxchg(continuation);
        case Intrinsic::Reserve:   return emit_reserve(continuation);
        case Intrinsic::CUDA:      return runtime_->emit_host_code(*this, Runtime::CUDA_PLATFORM,   ".cu",   continuation);
        case Intrinsic::NVVM:      return runtime_->emit_host_code(*this, Runtime::CUDA_PLATFORM,   ".nvvm", continuation);
        case Intrinsic::OpenCL:    return runtime_->emit_host_code(*this, Runtime::OPENCL_PLATFORM, ".cl",   continuation);
        case Intrinsic::AMDGPU:    return runtime_->emit_host_code(*this, Runtime::HSA_PLATFORM,    ".gcn",  continuation);
        case Intrinsic::HLS:       return emit_hls(continuation);
        case Intrinsic::Parallel:  return emit_parallel(continuation);
        case Intrinsic::Spawn:     return emit_spawn(continuation);
        case Intrinsic::Sync:      return emit_sync(continuation);
#ifdef RV_SUPPORT
        case Intrinsic::Vectorize: return emit_vectorize_continuation(continuation);
#else
        case Intrinsic::Vectorize: throw std::runtime_error("rebuild with RV support");
#endif
        default: THORIN_UNREACHABLE;
    }
}

Continuation* CodeGen::emit_hls(Continuation* continuation) {
    std::vector<llvm::Value*> args(continuation->num_args()-3);
    Continuation* ret = nullptr;
    for (size_t i = 2, j = 0; i < continuation->num_args(); ++i) {
        if (auto cont = continuation->arg(i)->isa_continuation()) {
            ret = cont;
            continue;
        }
        args[j++] = emit(continuation->arg(i));
    }
    auto callee = continuation->arg(1)->as<Global>()->init()->as_continuation();
    callee->make_external();
    irbuilder_.CreateCall(emit_function_decl(callee), args);
    assert(ret);
    return ret;
}

void CodeGen::emit_result_phi(const Param* param, llvm::Value* value) {
    thorin::find(phis_, param)->addIncoming(value, irbuilder_.GetInsertBlock());
}

Continuation* CodeGen::emit_atomic(Continuation* continuation) {
    assert(continuation->num_args() == 5 && "required arguments are missing");
    if (!is_type_i(continuation->arg(3)->type()))
        ELOG(continuation->arg(3), "atomic only supported for integer types");
    // atomic tag: Xchg Add Sub And Nand Or Xor Max Min
    u32 tag = continuation->arg(1)->as<PrimLit>()->qu32_value();
    auto ptr = lookup(continuation->arg(2));
    auto val = lookup(continuation->arg(3));
    assert(int(llvm::AtomicRMWInst::BinOp::Xchg) <= int(tag) && int(tag) <= int(llvm::AtomicRMWInst::BinOp::UMin) && "unsupported atomic");
    auto binop = (llvm::AtomicRMWInst::BinOp)tag;
    auto cont = continuation->arg(4)->as_continuation();
    auto call = irbuilder_.CreateAtomicRMW(binop, ptr, val, llvm::AtomicOrdering::SequentiallyConsistent, llvm::SynchronizationScope::CrossThread);
    emit_result_phi(cont->param(1), call);
    return cont;
}

Continuation* CodeGen::emit_cmpxchg(Continuation* continuation) {
    assert(continuation->num_args() == 5 && "required arguments are missing");
    if (!is_type_i(continuation->arg(3)->type()))
        ELOG(continuation->arg(3), "cmpxchg only supported for integer types");
    auto ptr  = lookup(continuation->arg(1));
    auto cmp  = lookup(continuation->arg(2));
    auto val  = lookup(continuation->arg(3));
    auto cont = continuation->arg(4)->as_continuation();
    auto call = irbuilder_.CreateAtomicCmpXchg(ptr, cmp, val, llvm::AtomicOrdering::SequentiallyConsistent, llvm::AtomicOrdering::SequentiallyConsistent, llvm::SynchronizationScope::CrossThread);
    emit_result_phi(cont->param(1), call);
    return cont;
}

Continuation* CodeGen::emit_reserve(const Continuation* continuation) {
    ELOG(&continuation->jump_debug(), "reserve_shared: only allowed in device code");
    THORIN_UNREACHABLE;
}

Continuation* CodeGen::emit_reserve_shared(const Continuation* continuation, bool init_undef) {
    assert(continuation->num_args() == 3 && "required arguments are missing");
    if (!continuation->arg(1)->isa<PrimLit>())
        ELOG(continuation->arg(1), "reserve_shared: couldn't extract memory size");
    auto num_elems = continuation->arg(1)->as<PrimLit>()->ps32_value();
    auto cont = continuation->arg(2)->as_continuation();
    auto type = convert(cont->param(1)->type());
    // construct array type
    auto elem_type = cont->param(1)->type()->as<PtrType>()->pointee()->as<ArrayType>()->elem_type();
    auto smem_type = this->convert(continuation->world().definite_array_type(elem_type, num_elems));
    auto name = continuation->unique_name();
    // NVVM doesn't allow '.' in global identifier
    std::replace(name.begin(), name.end(), '.', '_');
    auto global = emit_global_variable(smem_type, name, 3, init_undef);
    auto call = irbuilder_.CreatePointerCast(global, type);
    emit_result_phi(cont->param(1), call);
    return cont;
}

llvm::Value* CodeGen::emit_bitcast(const Def* val, const Type* dst_type) {
    auto from = lookup(val);
    auto src_type = val->type();
    auto to = convert(dst_type);
    if (src_type->isa<PtrType>() && dst_type->isa<PtrType>())
        return irbuilder_.CreatePointerCast(from, to);
    return irbuilder_.CreateBitCast(from, to);
}

llvm::FunctionType* CodeGen::convert_fn_type(Continuation* continuation) {
    return llvm::cast<llvm::FunctionType>(convert(continuation->type()));
}

llvm::Function* CodeGen::emit_function_decl(Continuation* continuation) {
    if (auto f = thorin::find(fcts_, continuation))
        return f;

    std::string name = (continuation->is_external() || continuation->empty()) ? continuation->name() : continuation->unique_name();
    auto f = llvm::cast<llvm::Function>(module_->getOrInsertFunction(name, convert_fn_type(continuation)));

#ifdef _MSC_VER
    // set dll storage class for MSVC
    if (!entry_ && llvm::Triple(llvm::sys::getProcessTriple()).isOSWindows()) {
        if (continuation->empty()) {
            f->setDLLStorageClass(llvm::GlobalValue::DLLImportStorageClass);
        } else if (continuation->is_external()) {
            f->setDLLStorageClass(llvm::GlobalValue::DLLExportStorageClass);
        }
    }
#endif

    // set linkage
    if (continuation->empty() || continuation->is_external())
        f->setLinkage(llvm::Function::ExternalLinkage);
    else
        f->setLinkage(llvm::Function::InternalLinkage);

    // set calling convention
    if (continuation->is_external()) {
        f->setCallingConv(kernel_calling_convention_);
        emit_function_decl_hook(continuation, f);
    } else {
        if (continuation->cc() == CC::Device)
            f->setCallingConv(device_calling_convention_);
        else
            f->setCallingConv(function_calling_convention_);
    }

    return fcts_[continuation] = f;
}

void CodeGen::emit(int opt, bool debug) {
    llvm::DICompileUnit* dicompile_unit;
    if (debug) {
        module_->addModuleFlag(llvm::Module::Warning, "Debug Info Version", llvm::DEBUG_METADATA_VERSION);
        // Darwin only supports dwarf2
        if (llvm::Triple(llvm::sys::getProcessTriple()).isOSDarwin())
            module_->addModuleFlag(llvm::Module::Warning, "Dwarf Version", 2);
        dicompile_unit = dibuilder_.createCompileUnit(llvm::dwarf::DW_LANG_C, dibuilder_.createFile(world_.name(), llvm::StringRef()), "Impala", opt > 0, llvm::StringRef(), 0);
    }

    Scope::for_each(world_, [&] (const Scope& scope) {
        entry_ = scope.entry();
        assert(entry_->is_returning());
        llvm::Function* fct = emit_function_decl(entry_);

        llvm::DISubprogram* disub_program;
        llvm::DIScope* discope = dicompile_unit;
        if (debug) {
            auto src_file = llvm::sys::path::filename(entry_->location().filename());
            auto src_dir = llvm::sys::path::parent_path(entry_->location().filename());
            auto difile = dibuilder_.createFile(src_file, src_dir);
            disub_program = dibuilder_.createFunction(discope, fct->getName(), fct->getName(), difile, entry_->location().front_line(),
                                                      dibuilder_.createSubroutineType(dibuilder_.getOrCreateTypeArray(llvm::ArrayRef<llvm::Metadata*>())),
                                                      false /* internal linkage */, true /* definition */, entry_->location().front_line(),
                                                      llvm::DINode::FlagPrototyped /* Flags */, opt > 0);
            fct->setSubprogram(disub_program);
            discope = disub_program;
        }

        // map params
        const Param* ret_param = nullptr;
        auto arg = fct->arg_begin();
        for (auto param : entry_->params()) {
            if (is_mem(param) || is_unit(param))
                continue;
            if (param->order() == 0) {
                auto argv = &*arg;
                auto value = map_param(fct, argv, param);
                if (value == argv) {
                    arg->setName(param->unique_name()); // use param
                    params_[param] = &*arg++;
                } else {
                    params_[param] = value;             // use provided value
                }
            } else {
                assert(!ret_param);
                ret_param = param;
            }
        }
        assert(ret_param);

        BBMap bb2continuation;
        Schedule schedule(scope);

        for (const auto& block : schedule) {
            auto continuation = block.continuation();
            // map all bb-like continuations to llvm bb stubs
            if (continuation->intrinsic() != Intrinsic::EndScope) {
                auto bb = bb2continuation[continuation] = llvm::BasicBlock::Create(context_, continuation->name(), fct);

                // create phi node stubs (for all continuations different from entry)
                if (entry_ != continuation) {
                    for (auto param : continuation->params()) {
                        if (!is_mem(param) && !is_unit(param)) {
                            auto phi = llvm::PHINode::Create(convert(param->type()), (unsigned) param->peek().size(), param->name(), bb);
                            phis_[param] = phi;
                        }
                    }
                }
            }
        }

        auto oldStartBB = fct->begin();
        auto startBB = llvm::BasicBlock::Create(context_, fct->getName() + "_start", fct, &*oldStartBB);
        irbuilder_.SetInsertPoint(startBB);
        if (debug)
            irbuilder_.SetCurrentDebugLocation(llvm::DebugLoc::get(entry_->location().front_line(), entry_->location().front_col(), discope));
        emit_function_start(startBB, entry_);
        irbuilder_.CreateBr(&*oldStartBB);

        for (auto& block : schedule) {
            auto continuation = block.continuation();
            if (continuation->intrinsic() == Intrinsic::EndScope)
                continue;
            assert(continuation == entry_ || continuation->is_basicblock());
            irbuilder_.SetInsertPoint(bb2continuation[continuation]);

            for (auto primop : block) {
                if (debug)
                    irbuilder_.SetCurrentDebugLocation(llvm::DebugLoc::get(primop->location().front_line(), primop->location().front_col(), discope));

                if (primop->type()->order() >= 1) {
                    // ignore higher-order primops which come from a match intrinsic
                    if (is_from_match(primop)) continue;
                    THORIN_UNREACHABLE;
                }

                auto llvm_value = emit(primop);
                primops_[primop] = llvm_value;
            }

            // terminate bb
            if (debug)
                irbuilder_.SetCurrentDebugLocation(llvm::DebugLoc::get(continuation->jump_debug().front_line(), continuation->jump_debug().front_col(), discope));
            if (continuation->callee() == ret_param) { // return
                size_t num_args = continuation->num_args();
                if (num_args == 0) irbuilder_.CreateRetVoid();
                else {
                    Array<llvm::Value*> values(num_args);
                    Array<llvm::Type*> args(num_args);

                    size_t n = 0;
                    for (auto arg : continuation->args()) {
                        if (!is_mem(arg) && !is_unit(arg)) {
                            auto val = lookup(arg);
                            values[n] = val;
                            args[n++] = val->getType();
                        }
                    }

                    if (n == 0) irbuilder_.CreateRetVoid();
                    else if (n == 1) irbuilder_.CreateRet(values[0]);
                    else {
                        values.shrink(n);
                        args.shrink(n);
                        llvm::Value* agg = llvm::UndefValue::get(llvm::StructType::get(context_, llvm_ref(args)));

                        for (size_t i = 0; i != n; ++i)
                            agg = irbuilder_.CreateInsertValue(agg, values[i], { unsigned(i) });

                        irbuilder_.CreateRet(agg);
                    }
                }
            } else if (continuation->callee() == world().branch()) {
                auto cond = lookup(continuation->arg(0));
                auto tbb = bb2continuation[continuation->arg(1)->as_continuation()];
                auto fbb = bb2continuation[continuation->arg(2)->as_continuation()];
                irbuilder_.CreateCondBr(cond, tbb, fbb);
            } else if (continuation->callee()->isa<Continuation>() &&
                       continuation->callee()->as<Continuation>()->intrinsic() == Intrinsic::Match) {
                auto val = lookup(continuation->arg(0));
                auto otherwise_bb = bb2continuation[continuation->arg(1)->as_continuation()];
                auto match = irbuilder_.CreateSwitch(val, otherwise_bb, continuation->num_args() - 2);
                for (size_t i = 2; i < continuation->num_args(); i++) {
                    auto arg = continuation->arg(i)->as<Tuple>();
                    auto case_const = llvm::cast<llvm::ConstantInt>(lookup(arg->op(0)));
                    auto case_bb    = bb2continuation[arg->op(1)->as_continuation()];
                    match->addCase(case_const, case_bb);
                }
            } else if (continuation->callee()->isa<Bottom>()) {
                irbuilder_.CreateUnreachable();
            } else {
                auto callee = continuation->callee()->as_continuation();
                if (callee->is_basicblock())         // ordinary jump
                    irbuilder_.CreateBr(bb2continuation[callee]);
                else {
                    if (callee->is_intrinsic()) {
                        auto ret_continuation = emit_intrinsic(continuation);
                        irbuilder_.CreateBr(bb2continuation[ret_continuation]);
                    } else {
                        // put all first-order args into an array
                        std::vector<llvm::Value*> args;
                        const Def* ret_arg = nullptr;
                        for (auto arg : continuation->args()) {
                            if (arg->order() == 0) {
                                if (!is_mem(arg) && !is_unit(arg))
                                    args.push_back(lookup(arg));
                            } else {
                                assert(!ret_arg);
                                ret_arg = arg;
                            }
                        }

                        llvm::CallInst* call = irbuilder_.CreateCall(emit_function_decl(callee), args);
                        if (callee->is_external())
                            call->setCallingConv(kernel_calling_convention_);
                        else if (callee->cc() == CC::Device)
                            call->setCallingConv(device_calling_convention_);
                        else
                            call->setCallingConv(function_calling_convention_);

                        // must be call + continuation --- call + return has been removed by codegen_prepare
                        auto succ = ret_arg->as_continuation();

                        size_t n = 0;
                        const Param* last_param = nullptr;
                        for (auto param : succ->params()) {
                            if (is_mem(param) || is_unit(param))
                                continue;
                            last_param = param;
                            n++;
                        }

                        if (n == 0) {
                            irbuilder_.CreateBr(bb2continuation[succ]);
                        } else if (n == 1) {
                            irbuilder_.CreateBr(bb2continuation[succ]);
                            emit_result_phi(last_param, call);
                        } else {
                            Array<llvm::Value*> extracts(n);
                            for (size_t i = 0, j = 0; i != succ->num_params(); ++i) {
                                auto param = succ->param(i);
                                if (is_mem(param) || is_unit(param))
                                    continue;
                                extracts[j] = irbuilder_.CreateExtractValue(call, unsigned(j));
                                j++;
                            }

                            irbuilder_.CreateBr(bb2continuation[succ]);

                            for (size_t i = 0, j = 0; i != succ->num_params(); ++i) {
                                auto param = succ->param(i);
                                if (is_mem(param) || is_unit(param))
                                    continue;
                                emit_result_phi(param, extracts[j]);
                                j++;
                            }
                        }
                    }
                }
            }
        }

        // add missing arguments to phis_
        for (const auto& p : phis_) {
            auto param = p.first;
            auto phi = p.second;

            for (const auto& peek : param->peek())
                phi->addIncoming(lookup(peek.def()), bb2continuation[peek.from()]);
        }

        params_.clear();
        phis_.clear();
        primops_.clear();
    });

#ifdef RV_SUPPORT
    // emit vectorized code
    for (const auto& tuple : vec_todo_)
        emit_vectorize(std::get<0>(tuple), std::get<1>(tuple), std::get<2>(tuple), std::get<3>(tuple));
    vec_todo_.clear();

    rv::lowerIntrinsics(*module_);
#endif

#ifndef NDEBUG
    llvm::verifyModule(*module_);
#endif
    optimize(opt);
    if (debug)
        dibuilder_.finalize();

    std::error_code EC;
    auto ll_name = get_output_name(world_.name());
    llvm::raw_fd_ostream out(ll_name, EC, llvm::sys::fs::F_Text);
    if (EC)
        throw std::runtime_error("cannot write '" + ll_name + "': " + EC.message());

    module_->print(out, nullptr);
}

void CodeGen::optimize(int opt) {
    if (opt != 0) {
        llvm::PassManagerBuilder pmbuilder;
        llvm::legacy::PassManager pass_manager;
        if (opt == -1) {
            pmbuilder.OptLevel = 2u;
            pmbuilder.SizeLevel = 1;
        } else {
            pmbuilder.OptLevel = (unsigned) opt;
            pmbuilder.SizeLevel = 0u;
        }
        if (opt == 3) {
            pass_manager.add(llvm::createFunctionInliningPass());
            pass_manager.add(llvm::createAggressiveDCEPass());
        }
        pmbuilder.populateModulePassManager(pass_manager);

        pass_manager.run(*module_);
    }
}

llvm::Value* CodeGen::lookup(const Def* def) {
    if (auto primop = def->isa<PrimOp>()) {
        if (auto res = thorin::find(primops_, primop))
            return res;
        else {
            // we emit all Thorin constants in the entry block, since they are not part of the schedule
            if (is_const(primop)) {
                auto bb = irbuilder_.GetInsertBlock();
                auto fn = bb->getParent();
                auto& entry = fn->getEntryBlock();

                auto ip = irbuilder_.saveAndClearIP();
                irbuilder_.SetInsertPoint(&entry, entry.begin());
                auto llvm_value = emit(primop);
                irbuilder_.restoreIP(ip);
                return primops_[primop] = llvm_value;
            }

            auto llvm_value = emit(def);
            return primops_[primop] = llvm_value;
        }
    }

    if (auto param = def->isa<Param>()) {
        auto i = params_.find(param);
        if (i != params_.end())
            return i->second;

        assert(phis_.find(param) != phis_.end());
        return thorin::find(phis_, param);
    }

    THORIN_UNREACHABLE;
}

llvm::AllocaInst* CodeGen::emit_alloca(llvm::Type* type, const std::string& name) {
    auto entry = &irbuilder_.GetInsertBlock()->getParent()->getEntryBlock();
    llvm::AllocaInst* alloca;
    if (entry->empty())
        alloca = new llvm::AllocaInst(type, nullptr, name, entry);
    else
        alloca = new llvm::AllocaInst(type, nullptr, name, entry->getFirstNonPHIOrDbg());
    return alloca;
}

llvm::Value* CodeGen::emit(const Def* def) {
    if (auto bin = def->isa<BinOp>()) {
        llvm::Value* lhs = lookup(bin->lhs());
        llvm::Value* rhs = lookup(bin->rhs());
        const std::string& name = bin->name();

        if (auto cmp = bin->isa<Cmp>()) {
            auto type = cmp->lhs()->type();
            if (is_type_s(type)) {
                switch (cmp->cmp_tag()) {
                    case Cmp_eq: return irbuilder_.CreateICmpEQ (lhs, rhs, name);
                    case Cmp_ne: return irbuilder_.CreateICmpNE (lhs, rhs, name);
                    case Cmp_gt: return irbuilder_.CreateICmpSGT(lhs, rhs, name);
                    case Cmp_ge: return irbuilder_.CreateICmpSGE(lhs, rhs, name);
                    case Cmp_lt: return irbuilder_.CreateICmpSLT(lhs, rhs, name);
                    case Cmp_le: return irbuilder_.CreateICmpSLE(lhs, rhs, name);
                }
            } else if (is_type_u(type) || is_type_bool(type)) {
                switch (cmp->cmp_tag()) {
                    case Cmp_eq: return irbuilder_.CreateICmpEQ (lhs, rhs, name);
                    case Cmp_ne: return irbuilder_.CreateICmpNE (lhs, rhs, name);
                    case Cmp_gt: return irbuilder_.CreateICmpUGT(lhs, rhs, name);
                    case Cmp_ge: return irbuilder_.CreateICmpUGE(lhs, rhs, name);
                    case Cmp_lt: return irbuilder_.CreateICmpULT(lhs, rhs, name);
                    case Cmp_le: return irbuilder_.CreateICmpULE(lhs, rhs, name);
                }
            } else if (is_type_f(type)) {
                switch (cmp->cmp_tag()) {
                    case Cmp_eq: return irbuilder_.CreateFCmpOEQ(lhs, rhs, name);
                    case Cmp_ne: return irbuilder_.CreateFCmpUNE(lhs, rhs, name);
                    case Cmp_gt: return irbuilder_.CreateFCmpOGT(lhs, rhs, name);
                    case Cmp_ge: return irbuilder_.CreateFCmpOGE(lhs, rhs, name);
                    case Cmp_lt: return irbuilder_.CreateFCmpOLT(lhs, rhs, name);
                    case Cmp_le: return irbuilder_.CreateFCmpOLE(lhs, rhs, name);
                }
            } else if (type->isa<PtrType>()) {
                switch (cmp->cmp_tag()) {
                    case Cmp_eq: return irbuilder_.CreateICmpEQ (lhs, rhs, name);
                    case Cmp_ne: return irbuilder_.CreateICmpNE (lhs, rhs, name);
                    default: THORIN_UNREACHABLE;
                }
            }
        }

        if (auto arithop = bin->isa<ArithOp>()) {
            auto type = arithop->type();
            bool q = is_type_q(arithop->type()); // quick? -> nsw/nuw/fast float

            if (is_type_f(type)) {
                switch (arithop->arithop_tag()) {
                    case ArithOp_add: return irbuilder_.CreateFAdd(lhs, rhs, name);
                    case ArithOp_sub: return irbuilder_.CreateFSub(lhs, rhs, name);
                    case ArithOp_mul: return irbuilder_.CreateFMul(lhs, rhs, name);
                    case ArithOp_div: return irbuilder_.CreateFDiv(lhs, rhs, name);
                    case ArithOp_rem: return irbuilder_.CreateFRem(lhs, rhs, name);
                    case ArithOp_and:
                    case ArithOp_or:
                    case ArithOp_xor:
                    case ArithOp_shl:
                    case ArithOp_shr: THORIN_UNREACHABLE;
                }
            }

            if (is_type_s(type) || is_type_bool(type)) {
                switch (arithop->arithop_tag()) {
                    case ArithOp_add: return irbuilder_.CreateAdd (lhs, rhs, name, false, q);
                    case ArithOp_sub: return irbuilder_.CreateSub (lhs, rhs, name, false, q);
                    case ArithOp_mul: return irbuilder_.CreateMul (lhs, rhs, name, false, q);
                    case ArithOp_div: return irbuilder_.CreateSDiv(lhs, rhs, name);
                    case ArithOp_rem: return irbuilder_.CreateSRem(lhs, rhs, name);
                    case ArithOp_and: return irbuilder_.CreateAnd (lhs, rhs, name);
                    case ArithOp_or:  return irbuilder_.CreateOr  (lhs, rhs, name);
                    case ArithOp_xor: return irbuilder_.CreateXor (lhs, rhs, name);
                    case ArithOp_shl: return irbuilder_.CreateShl (lhs, rhs, name, false, q);
                    case ArithOp_shr: return irbuilder_.CreateAShr(lhs, rhs, name);
                }
            }
            if (is_type_u(type) || is_type_bool(type)) {
                switch (arithop->arithop_tag()) {
                    case ArithOp_add: return irbuilder_.CreateAdd (lhs, rhs, name, q, false);
                    case ArithOp_sub: return irbuilder_.CreateSub (lhs, rhs, name, q, false);
                    case ArithOp_mul: return irbuilder_.CreateMul (lhs, rhs, name, q, false);
                    case ArithOp_div: return irbuilder_.CreateUDiv(lhs, rhs, name);
                    case ArithOp_rem: return irbuilder_.CreateURem(lhs, rhs, name);
                    case ArithOp_and: return irbuilder_.CreateAnd (lhs, rhs, name);
                    case ArithOp_or:  return irbuilder_.CreateOr  (lhs, rhs, name);
                    case ArithOp_xor: return irbuilder_.CreateXor (lhs, rhs, name);
                    case ArithOp_shl: return irbuilder_.CreateShl (lhs, rhs, name, q, false);
                    case ArithOp_shr: return irbuilder_.CreateLShr(lhs, rhs, name);
                }
            }
        }
    }

    if (auto conv = def->isa<ConvOp>()) {
        auto from = lookup(conv->from());
        auto src_type = conv->from()->type();
        auto dst_type = conv->type();
        auto to = convert(dst_type);

        if (conv->isa<Cast>()) {
            if (auto variant_type = src_type->isa<VariantType>()) {
                auto bits = compute_variant_bits(variant_type);
                if (bits != 0) {
                    auto value_bits = to->getPrimitiveSizeInBits();
                    auto trunc = irbuilder_.CreateTrunc(from, irbuilder_.getIntNTy(value_bits));
                    return irbuilder_.CreateBitCast(trunc, to);
                } else {
                    WLOG(def, "slow: alloca and loads/stores needed for variant cast '{}'", def);
                    auto ptr_type = llvm::PointerType::get(to, 0);
                    return create_tmp_alloca(from->getType(), [&] (auto alloca) {
                        auto casted_ptr = irbuilder_.CreateBitCast(alloca, ptr_type);
                        irbuilder_.CreateStore(from, alloca);
                        return irbuilder_.CreateLoad(casted_ptr);
                    });
                }
            }

            if (src_type->isa<PtrType>() && dst_type->isa<PtrType>()) {
                return irbuilder_.CreatePointerCast(from, to);
            }
            if (src_type->isa<PtrType>()) {
                assert(is_type_i(dst_type) || is_type_bool(dst_type));
                return irbuilder_.CreatePtrToInt(from, to);
            }
            if (dst_type->isa<PtrType>()) {
                assert(is_type_i(src_type) || is_type_bool(src_type));
                return irbuilder_.CreateIntToPtr(from, to);
            }

            auto src = src_type->as<PrimType>();
            auto dst = dst_type->as<PrimType>();

            if (is_type_f(src) && is_type_f(dst)) {
                assert(num_bits(src->primtype_tag()) != num_bits(dst->primtype_tag()));
                return irbuilder_.CreateFPCast(from, to);
            }
            if (is_type_f(src)) {
                if (is_type_s(dst))
                    return irbuilder_.CreateFPToSI(from, to);
                return irbuilder_.CreateFPToUI(from, to);
            }
            if (is_type_f(dst)) {
                if (is_type_s(src))
                    return irbuilder_.CreateSIToFP(from, to);
                return irbuilder_.CreateUIToFP(from, to);
            }

            if (num_bits(src->primtype_tag()) > num_bits(dst->primtype_tag())) {
                if (is_type_i(src) && (is_type_i(dst) || is_type_bool(dst)))
                    return irbuilder_.CreateTrunc(from, to);
            } else if (num_bits(src->primtype_tag()) < num_bits(dst->primtype_tag())) {
                if ( is_type_s(src)                       && is_type_i(dst)) return irbuilder_.CreateSExt(from, to);
                if ((is_type_u(src) || is_type_bool(src)) && is_type_i(dst)) return irbuilder_.CreateZExt(from, to);
            } else if (is_type_i(src) && is_type_i(dst)) {
                assert(num_bits(src->primtype_tag()) == num_bits(dst->primtype_tag()));
                return from;
            }

            assert(false && "unsupported cast");
        }

        if (conv->isa<Bitcast>())
            return emit_bitcast(conv->from(), dst_type);
    }

    if (auto select = def->isa<Select>()) {
        if (def->type()->isa<FnType>())
            return nullptr;

        llvm::Value* cond = lookup(select->cond());
        llvm::Value* tval = lookup(select->tval());
        llvm::Value* fval = lookup(select->fval());
        return irbuilder_.CreateSelect(cond, tval, fval);
    }

    if (auto size_of = def->isa<SizeOf>()) {
        auto type = convert(size_of->of());
        auto layout = llvm::DataLayout(module_->getDataLayout());
        return irbuilder_.getInt32(layout.getTypeAllocSize(type));
    }

    if (auto array = def->isa<DefiniteArray>()) {
        auto type = llvm::cast<llvm::ArrayType>(convert(array->type()));
        if (is_const(array)) {
            size_t size = array->num_ops();
            Array<llvm::Constant*> vals(size);
            for (size_t i = 0; i != size; ++i)
                vals[i] = llvm::cast<llvm::Constant>(emit(array->op(i)));
            return llvm::ConstantArray::get(type, llvm_ref(vals));
        }
        WLOG(def, "slow: alloca and loads/stores needed for definite array '{}'", def);
        auto alloca = emit_alloca(type, array->name());

        u64 i = 0;
        llvm::Value* args[2] = { irbuilder_.getInt64(0), nullptr };
        for (auto op : array->ops()) {
            args[1] = irbuilder_.getInt64(i++);
            auto gep = irbuilder_.CreateInBoundsGEP(alloca, args, op->name());
            irbuilder_.CreateStore(lookup(op), gep);
        }

        return irbuilder_.CreateLoad(alloca);
    }

    if (auto array = def->isa<IndefiniteArray>())
        return llvm::UndefValue::get(convert(array->type()));

    if (auto agg = def->isa<Aggregate>()) {
        assert(def->isa<Tuple>() || def->isa<StructAgg>() || def->isa<Vector>());
        llvm::Value* llvm_agg = llvm::UndefValue::get(convert(agg->type()));

        if (def->isa<Vector>()) {
            for (size_t i = 0, e = agg->num_ops(); i != e; ++i)
                llvm_agg = irbuilder_.CreateInsertElement(llvm_agg, lookup(agg->op(i)), irbuilder_.getInt32(i));
        } else {
            for (size_t i = 0, e = agg->num_ops(); i != e; ++i)
                llvm_agg = irbuilder_.CreateInsertValue(llvm_agg, lookup(agg->op(i)), { unsigned(i) });
        }

        return llvm_agg;
    }

    if (auto aggop = def->isa<AggOp>()) {
        auto llvm_agg = lookup(aggop->agg());
        auto llvm_idx = lookup(aggop->index());
        auto copy_to_alloca = [&] () {
            WLOG(def, "slow: alloca and loads/stores needed for aggregate '{}'", def);
            auto alloca = emit_alloca(llvm_agg->getType(), aggop->name());
            irbuilder_.CreateStore(llvm_agg, alloca);

            llvm::Value* args[2] = { irbuilder_.getInt64(0), llvm_idx };
            auto gep = irbuilder_.CreateInBoundsGEP(alloca, args);
            return std::make_pair(alloca, gep);
        };

        if (auto extract = aggop->isa<Extract>()) {
            // Assemblys with more than two outputs are MemOps and have tuple type
            // and thus need their own rule here because the standard MemOp rule does not work
            if (auto assembly = extract->agg()->isa<Assembly>()) {
                if (assembly->type()->num_ops() > 2 && primlit_value<unsigned>(aggop->index()) != 0)
                    return irbuilder_.CreateExtractValue(llvm_agg, {primlit_value<unsigned>(aggop->index()) - 1});
            }

            if (auto memop = extract->agg()->isa<MemOp>())
                return lookup(memop);

            if (aggop->agg()->type()->isa<ArrayType>())
                return irbuilder_.CreateLoad(copy_to_alloca().second);

            if (extract->agg()->type()->isa<VectorType>())
                return irbuilder_.CreateExtractElement(llvm_agg, llvm_idx);
            // tuple/struct
            return irbuilder_.CreateExtractValue(llvm_agg, {primlit_value<unsigned>(aggop->index())});
        }

        auto insert = def->as<Insert>();
        auto value = lookup(insert->value());

        if (insert->agg()->type()->isa<ArrayType>()) {
            auto p = copy_to_alloca();
            irbuilder_.CreateStore(lookup(aggop->as<Insert>()->value()), p.second);
            return irbuilder_.CreateLoad(p.first);
        }
        if (insert->agg()->type()->isa<VectorType>())
            return irbuilder_.CreateInsertElement(llvm_agg, lookup(aggop->as<Insert>()->value()), llvm_idx);
        // tuple/struct
        return irbuilder_.CreateInsertValue(llvm_agg, value, {primlit_value<unsigned>(aggop->index())});
    }

    if (auto variant = def->isa<Variant>()) {
        auto bits = compute_variant_bits(variant->type());
        auto value = lookup(variant->op(0));
        if (bits != 0) {
            auto value_bits = value->getType()->getPrimitiveSizeInBits();
            auto bitcast = irbuilder_.CreateBitCast(value, irbuilder_.getIntNTy(value_bits));
            return irbuilder_.CreateZExt(bitcast, irbuilder_.getIntNTy(bits));
        } else {
            auto ptr_type = llvm::PointerType::get(value->getType(), 0);
            return create_tmp_alloca(convert(variant->type()), [&] (auto alloca) {
                auto casted_ptr = irbuilder_.CreateBitCast(alloca, ptr_type);
                irbuilder_.CreateStore(value, casted_ptr);
                return irbuilder_.CreateLoad(alloca);
            });
        }
    }

    if (auto primlit = def->isa<PrimLit>()) {
        llvm::Type* llvm_type = convert(primlit->type());
        Box box = primlit->value();

        switch (primlit->primtype_tag()) {
            case PrimType_bool:                     return irbuilder_. getInt1(box.get_bool());
            case PrimType_ps8:  case PrimType_qs8:  return irbuilder_. getInt8(box. get_s8());
            case PrimType_pu8:  case PrimType_qu8:  return irbuilder_. getInt8(box. get_u8());
            case PrimType_ps16: case PrimType_qs16: return irbuilder_.getInt16(box.get_s16());
            case PrimType_pu16: case PrimType_qu16: return irbuilder_.getInt16(box.get_u16());
            case PrimType_ps32: case PrimType_qs32: return irbuilder_.getInt32(box.get_s32());
            case PrimType_pu32: case PrimType_qu32: return irbuilder_.getInt32(box.get_u32());
            case PrimType_ps64: case PrimType_qs64: return irbuilder_.getInt64(box.get_s64());
            case PrimType_pu64: case PrimType_qu64: return irbuilder_.getInt64(box.get_u64());
            case PrimType_pf16: case PrimType_qf16: return llvm::ConstantFP::get(llvm_type, box.get_f16());
            case PrimType_pf32: case PrimType_qf32: return llvm::ConstantFP::get(llvm_type, box.get_f32());
            case PrimType_pf64: case PrimType_qf64: return llvm::ConstantFP::get(llvm_type, box.get_f64());
        }
    }

    if (auto bottom = def->isa<Bottom>())
        return llvm::UndefValue::get(convert(bottom->type()));

    if (auto alloc = def->isa<Alloc>()) { // TODO factor this code
        auto llvm_malloc = runtime_->get(get_alloc_name().c_str());
        auto alloced_type = convert(alloc->alloced_type());
        llvm::CallInst* void_ptr;
        auto layout = module_->getDataLayout();
        if (auto array = alloc->alloced_type()->isa<IndefiniteArrayType>()) {
            auto size = irbuilder_.CreateAdd(
                    irbuilder_.getInt64(layout.getTypeAllocSize(alloced_type)),
                    irbuilder_.CreateMul(irbuilder_.CreateIntCast(lookup(alloc->extra()), irbuilder_.getInt64Ty(), false),
                                         irbuilder_.getInt64(layout.getTypeAllocSize(convert(array->elem_type())))));
            llvm::Value* malloc_args[] = { irbuilder_.getInt32(0), size };
            void_ptr = irbuilder_.CreateCall(llvm_malloc, malloc_args);
        } else {
            llvm::Value* malloc_args[] = { irbuilder_.getInt32(0), irbuilder_.getInt64(layout.getTypeAllocSize(alloced_type)) };
            void_ptr = irbuilder_.CreateCall(llvm_malloc, malloc_args);
        }

        return irbuilder_.CreatePointerCast(void_ptr, convert(alloc->out_ptr_type()));
    }

    if (auto load = def->isa<Load>())           return emit_load(load);
    if (auto store = def->isa<Store>())         return emit_store(store);
    if (auto lea = def->isa<LEA>())             return emit_lea(lea);
    if (auto assembly = def->isa<Assembly>())   return emit_assembly(assembly);
    if (def->isa<Enter>())                      return nullptr;

    if (auto slot = def->isa<Slot>())
        return irbuilder_.CreateAlloca(convert(slot->type()->as<PtrType>()->pointee()), 0, slot->unique_name());

    if (auto vector = def->isa<Vector>()) {
        llvm::Value* vec = llvm::UndefValue::get(convert(vector->type()));
        for (size_t i = 0, e = vector->num_ops(); i != e; ++i)
            vec = irbuilder_.CreateInsertElement(vec, lookup(vector->op(i)), lookup(world_.literal_pu32(i, vector->location())));

        return vec;
    }

    if (auto global = def->isa<Global>())
        return emit_global(global);

    THORIN_UNREACHABLE;
}

llvm::Value* CodeGen::emit_global(const Global* global) {
    llvm::Value* val;
    if (auto continuation = global->init()->isa_continuation())
        val = fcts_[continuation];
    else {
        auto llvm_type = convert(global->alloced_type());
        auto var = llvm::cast<llvm::GlobalVariable>(module_->getOrInsertGlobal(global->name(), llvm_type));
        if (global->init()->isa<Bottom>())
            var->setInitializer(llvm::Constant::getNullValue(llvm_type)); // HACK
        else
            var->setInitializer(llvm::cast<llvm::Constant>(emit(global->init())));
        val = var;
    }
    return val;
}

llvm::Value* CodeGen::emit_load(const Load* load) {
    return irbuilder_.CreateLoad(lookup(load->ptr()));
}

llvm::Value* CodeGen::emit_store(const Store* store) {
    return irbuilder_.CreateStore(lookup(store->val()), lookup(store->ptr()));
}

llvm::Value* CodeGen::emit_lea(const LEA* lea) {
    if (lea->ptr_pointee()->isa<TupleType>() || lea->ptr_pointee()->isa<StructType>())
        return irbuilder_.CreateStructGEP(convert(lea->ptr_pointee()), lookup(lea->ptr()), primlit_value<u32>(lea->index()));

    assert(lea->ptr_pointee()->isa<ArrayType>());
    llvm::Value* args[2] = { irbuilder_.getInt64(0), lookup(lea->index()) };
    return irbuilder_.CreateInBoundsGEP(lookup(lea->ptr()), args);
}

llvm::Value* CodeGen::emit_assembly(const Assembly* assembly) {
    const TupleType *out_type = assembly->type();
    llvm::Type *res_type;
    switch (out_type->num_ops()) {
        case 0:
            THORIN_UNREACHABLE;
            // there must always be the mem type as output
        case 1:
            res_type = llvm::Type::getVoidTy(context_);
            break;
        case 2:
            res_type = convert(assembly->type()->op(1));
            break;
        default:
            res_type = convert(world().tuple_type(assembly->type()->ops().skip_front()));
            break;
    }

    size_t num_inputs = assembly->num_inputs();
    auto input_values = Array<llvm::Value*>(num_inputs);
    auto input_types = Array<llvm::Type*>(num_inputs);
    for (size_t i = 0; i != num_inputs; ++i) {
        input_values[i] = lookup(assembly->input(i));
        input_types[i] = convert(assembly->input(i)->type());
    }

    auto *fn_type = llvm::FunctionType::get(res_type, llvm_ref(input_types), false);

    std::string constraints;
    for (auto con : assembly->output_constraints())
        constraints += con + ",";
    for (auto con : assembly->input_constraints())
        constraints += con + ",";
    for (auto clob : assembly->clobbers())
        constraints += "~{" + clob + "},";
    // clang always marks those registers as clobbered, so we will do so as well
    constraints += "~{dirflag},~{fpsr},~{flags}";

    if (!llvm::InlineAsm::Verify(fn_type, constraints))
        ELOG(assembly, "constraints and input and output types of inline assembly do not match");

    auto asm_expr = llvm::InlineAsm::get(fn_type, assembly->asm_template(), constraints,
            assembly->has_sideeffects(), assembly->is_alignstack(),
            assembly->is_inteldialect() ? llvm::InlineAsm::AsmDialect::AD_Intel : llvm::InlineAsm::AsmDialect::AD_ATT);
    return irbuilder_.CreateCall(asm_expr, llvm_ref(input_values));
}

unsigned CodeGen::convert_addr_space(const AddrSpace addr_space) {
    switch (addr_space) {
        case AddrSpace::Generic:  return 0;
        case AddrSpace::Global:   return 1;
        case AddrSpace::Texture:  return 2;
        case AddrSpace::Shared:   return 3;
        case AddrSpace::Constant: return 4;
        default:                  THORIN_UNREACHABLE;
    }
}

unsigned CodeGen::compute_variant_bits(const VariantType* variant) {
    unsigned bits = 0;
    for (auto op : variant->ops()) {
        bits = std::max(bits, convert(op)->getPrimitiveSizeInBits());
        if (bits == 0) return 0;
    }
    return bits;
}

llvm::Type* CodeGen::convert(const Type* type) {
    if (auto llvm_type = thorin::find(types_, type))
        return llvm_type;

    assert(!type->isa<MemType>());
    llvm::Type* llvm_type;
    switch (type->tag()) {
        case PrimType_bool:                                                             llvm_type = irbuilder_. getInt1Ty();  break;
        case PrimType_ps8:  case PrimType_qs8:  case PrimType_pu8:  case PrimType_qu8:  llvm_type = irbuilder_. getInt8Ty();  break;
        case PrimType_ps16: case PrimType_qs16: case PrimType_pu16: case PrimType_qu16: llvm_type = irbuilder_.getInt16Ty();  break;
        case PrimType_ps32: case PrimType_qs32: case PrimType_pu32: case PrimType_qu32: llvm_type = irbuilder_.getInt32Ty();  break;
        case PrimType_ps64: case PrimType_qs64: case PrimType_pu64: case PrimType_qu64: llvm_type = irbuilder_.getInt64Ty();  break;
        case PrimType_pf16: case PrimType_qf16:                                         llvm_type = irbuilder_.getHalfTy();   break;
        case PrimType_pf32: case PrimType_qf32:                                         llvm_type = irbuilder_.getFloatTy();  break;
        case PrimType_pf64: case PrimType_qf64:                                         llvm_type = irbuilder_.getDoubleTy(); break;
        case Node_PtrType: {
            auto ptr = type->as<PtrType>();
            llvm_type = llvm::PointerType::get(convert(ptr->pointee()), convert_addr_space(ptr->addr_space()));
            break;
        }
        case Node_IndefiniteArrayType: {
            llvm_type = llvm::ArrayType::get(convert(type->as<ArrayType>()->elem_type()), 0);
            return types_[type] = llvm_type;
        }
        case Node_DefiniteArrayType: {
            auto array = type->as<DefiniteArrayType>();
            llvm_type = llvm::ArrayType::get(convert(array->elem_type()), array->dim());
            return types_[type] = llvm_type;
        }
        case Node_FnType: {
            // extract "return" type, collect all other types
            auto fn = type->as<FnType>();
            llvm::Type* ret = nullptr;
            std::vector<llvm::Type*> ops;
            for (auto op : fn->ops()) {
                if (op->isa<MemType>() || op == world().unit()) continue;
                if (auto fn = op->isa<FnType>()) {
                    assert(!ret && "only one 'return' supported");
                    std::vector<llvm::Type*> ret_types;
                    for (auto fn_op : fn->ops()) {
                        if (fn_op->isa<MemType>() || fn_op == world().unit()) continue;
                        ret_types.push_back(convert(fn_op));
                    }
                    if (ret_types.size() == 0)      ret = llvm::Type::getVoidTy(context_);
                    else if (ret_types.size() == 1) ret = ret_types.back();
                    else                            ret = llvm::StructType::get(context_, ret_types);
                } else
                    ops.push_back(convert(op));
            }
            assert(ret);

            llvm_type = llvm::FunctionType::get(ret, ops, false);
            return types_[type] = llvm_type;
        }

        case Node_StructType: {
            auto struct_type = type->as<StructType>();
            auto llvm_struct = llvm::StructType::create(context_);

            // important: memoize before recursing into element types to avoid endless recursion
            assert(!types_.contains(struct_type) && "type already converted");
            types_[struct_type] = llvm_struct;

            Array<llvm::Type*> llvm_types(struct_type->num_ops());
            for (size_t i = 0, e = llvm_types.size(); i != e; ++i)
                llvm_types[i] = convert(struct_type->op(i));
            llvm_struct->setBody(llvm_ref(llvm_types));
            return llvm_struct;
        }

        case Node_TupleType: {
            auto tuple = type->as<TupleType>();
            Array<llvm::Type*> llvm_types(tuple->num_ops());
            for (size_t i = 0, e = llvm_types.size(); i != e; ++i)
                llvm_types[i] = convert(tuple->op(i));
            llvm_type = llvm::StructType::get(context_, llvm_ref(llvm_types));
            return types_[tuple] = llvm_type;
        }

        case Node_VariantType: {
            auto bits = compute_variant_bits(type->as<VariantType>());
            if (bits != 0) {
                return irbuilder_.getIntNTy(bits);
            } else {
                auto layout = module_->getDataLayout();
                uint64_t max_size = 0;
                for (auto op : type->ops())
                    max_size = std::max(max_size, layout.getTypeAllocSize(convert(op)));
                return llvm::ArrayType::get(irbuilder_.getInt8Ty(), max_size);
            }
        }

        default:
            THORIN_UNREACHABLE;
    }

    if (vector_length(type) == 1)
        return types_[type] = llvm_type;

    llvm_type = llvm::VectorType::get(llvm_type, vector_length(type));
    return types_[type] = llvm_type;
}

llvm::GlobalVariable* CodeGen::emit_global_variable(llvm::Type* type, const std::string& name, unsigned addr_space, bool init_undef) {
    auto init = init_undef ? llvm::UndefValue::get(type) : llvm::Constant::getNullValue(type);
    return new llvm::GlobalVariable(*module_, type, false, llvm::GlobalValue::InternalLinkage, init, name, nullptr, llvm::GlobalVariable::NotThreadLocal, addr_space);
}

void CodeGen::create_loop(llvm::Value* lower, llvm::Value* upper, llvm::Value* increment, llvm::Function* entry, std::function<void(llvm::Value*)> fun) {
    auto head = llvm::BasicBlock::Create(context_, "head", entry);
    auto body = llvm::BasicBlock::Create(context_, "body", entry);
    auto exit = llvm::BasicBlock::Create(context_, "exit", entry);
    // create loop phi and connect init value
    auto loop_counter = llvm::PHINode::Create(irbuilder_.getInt32Ty(), 2U, "parallel_loop_phi", head);
    loop_counter->addIncoming(lower, irbuilder_.GetInsertBlock());
    // connect head
    irbuilder_.CreateBr(head);
    irbuilder_.SetInsertPoint(head);
    auto cond = irbuilder_.CreateICmpSLT(loop_counter, upper);
    irbuilder_.CreateCondBr(cond, body, exit);
    irbuilder_.SetInsertPoint(body);

    // add instructions to the loop body
    fun(loop_counter);

    // inc loop counter
    loop_counter->addIncoming(irbuilder_.CreateAdd(loop_counter, increment), body);
    irbuilder_.CreateBr(head);
    irbuilder_.SetInsertPoint(exit);
}

llvm::Value* CodeGen::create_tmp_alloca(llvm::Type* type, std::function<llvm::Value* (llvm::AllocaInst*)> fun) {
    // emit the alloca in the entry block
    auto alloca = emit_alloca(type, "tmp_alloca");

    // mark the lifetime of the alloca
    auto lifetime_start = llvm::Intrinsic::getDeclaration(module_.get(), llvm::Intrinsic::lifetime_start);
    auto lifetime_end   = llvm::Intrinsic::getDeclaration(module_.get(), llvm::Intrinsic::lifetime_end);
    auto addr_space = alloca->getType()->getPointerAddressSpace();
    auto void_cast = irbuilder_.CreateBitCast(alloca, llvm::PointerType::get(irbuilder_.getInt8Ty(), addr_space));

    auto layout = llvm::DataLayout(module_->getDataLayout());
    auto size = irbuilder_.getInt64(layout.getTypeAllocSize(type));

    irbuilder_.CreateCall(lifetime_start, { size, void_cast });
    auto result = fun(alloca);
    irbuilder_.CreateCall(lifetime_end, { size, void_cast });
    return result;
}

//------------------------------------------------------------------------------

static void get_kernel_configs(Importer& importer,
    const std::vector<Continuation*>& kernels,
    Cont2Config& kernel_config,
    std::function<KernelConfig* (Continuation*, Continuation*)> use_callback)
{
    importer.world().opt(false);

    auto externals = importer.world().externals();
    for (auto continuation : kernels) {
        // recover the imported continuation (lost after the call to opt)
        Continuation* imported = nullptr;
        for (auto external : externals) {
            if (external->name() == continuation->name())
                imported = external;
        }
        if (!imported) continue;

        visit_uses(continuation, [&] (Continuation* use) {
            auto config = use_callback(use, imported);
            if (config) {
                auto p = kernel_config.emplace(imported, config);
                assert_unused(p.second && "single kernel config entry expected");
            }
            return false;
        });

        continuation->destroy_body();
    }
}

static uint64_t get_alloc_size(const Def* def) {
    // look through casts
    while (auto conv_op = def->isa<ConvOp>())
        def = conv_op->op(0);

    auto param = def->isa<Param>();
    if (!param) return 0;

    auto ret = param->continuation();
    if (ret->num_uses() != 1) return 0;

    auto use = *(ret->uses().begin());
    auto call = use.def()->isa_continuation();
    if (!call || use.index() == 0) return 0;

    auto callee = call->callee();
    if (callee->name() != "anydsl_alloc") return 0;

    // signature: anydsl_alloc(mem, i32, i64, fn(mem, &[i8]))
    auto size = call->arg(2)->isa<PrimLit>();
    return size ? static_cast<uint64_t>(size->value().get_qu64()) : 0_u64;
}

void emit_llvm(World& world, int opt, bool debug) {
<<<<<<< HEAD
    Importer cuda(world.name());
    Importer nvvm(world.name());
    Importer opencl(world.name());
    Importer amdgpu(world.name());
    Importer hls(world.name());
=======
    Importer cuda(world);
    Importer nvvm(world);
    Importer opencl(world);
    Importer amdgpu(world);

>>>>>>> f74ff3ea
    Cont2Config kernel_config;
    std::vector<Continuation*> kernels;

    // determine different parts of the world which need to be compiled differently
    Scope::for_each(world, [&] (const Scope& scope) {
        auto continuation = scope.entry();
        Continuation* imported = nullptr;
        if (is_passed_to_intrinsic(continuation, Intrinsic::CUDA))
            imported = cuda.import(continuation)->as_continuation();
        else if (is_passed_to_intrinsic(continuation, Intrinsic::NVVM))
            imported = nvvm.import(continuation)->as_continuation();
        else if (is_passed_to_intrinsic(continuation, Intrinsic::OpenCL))
            imported = opencl.import(continuation)->as_continuation();
        else if (is_passed_to_intrinsic(continuation, Intrinsic::AMDGPU))
            imported = amdgpu.import(continuation)->as_continuation();
        else if (is_passed_to_intrinsic(continuation, Intrinsic::HLS))
            imported = hls.import(continuation)->as_continuation();
        else
            return;

        imported->debug().set(continuation->unique_name());
        imported->make_external();
        continuation->debug().set(continuation->unique_name());

        for (size_t i = 0, e = continuation->num_params(); i != e; ++i)
            imported->param(i)->debug().set(continuation->param(i)->unique_name());

        kernels.emplace_back(continuation);
    });

<<<<<<< HEAD
    // get the GPU kernel configurations
    if (!cuda.world().empty()   ||
        !nvvm.world().empty()   ||
        !opencl.world().empty() ||
        !amdgpu.world().empty()) {
        auto get_gpu_config = [&] (Continuation* use, Continuation* /* imported */) -> GPUKernelConfig* {
            auto it_config = use->arg(LaunchArgs::Config)->as<Tuple>();
            if (it_config->op(0)->isa<PrimLit>() &&
                it_config->op(1)->isa<PrimLit>() &&
                it_config->op(2)->isa<PrimLit>()) {
                return new GPUKernelConfig(std::tuple<int, int, int> {
                    it_config->op(0)->as<PrimLit>()->qu32_value().data(),
                    it_config->op(1)->as<PrimLit>()->qu32_value().data(),
                    it_config->op(2)->as<PrimLit>()->qu32_value().data()
=======
    if (!cuda.world().empty() || !nvvm.world().empty() || !opencl.world().empty() || !amdgpu.world().empty()) {
        auto get_kernel_configs = [&](Importer& importer) {
            importer.world().opt();
            auto externals = importer.world().externals();
            for (auto continuation : kernels) {
                visit_uses(continuation, [&] (Continuation* use) {
                    auto it_config = use->arg(LaunchArgs::Config)->as<Tuple>();
                    if (it_config->op(0)->isa<PrimLit>() && it_config->op(1)->isa<PrimLit>() && it_config->op(2)->isa<PrimLit>()) {
                        Continuation* imported = nullptr;
                        for (auto external : externals)
                            if (external->name() == continuation->name())
                                imported = external;
                        if (imported) {
                            auto p = kernel_config.emplace(imported, std::tuple<int, int, int> {
                                it_config->op(0)->as<PrimLit>()->qu32_value().data(),
                                it_config->op(1)->as<PrimLit>()->qu32_value().data(),
                                it_config->op(2)->as<PrimLit>()->qu32_value().data()
                            });
                            assert_unused(p.second && "expected only single entry");
                        }
                    }
                    return false;
>>>>>>> f74ff3ea
                });
            }
            return nullptr;
        };
        get_kernel_configs(cuda, kernels, kernel_config, get_gpu_config);
        get_kernel_configs(nvvm, kernels, kernel_config, get_gpu_config);
        get_kernel_configs(opencl, kernels, kernel_config, get_gpu_config);
        get_kernel_configs(amdgpu, kernels, kernel_config, get_gpu_config);
    }

    // get the HLS kernel configurations
    if (!hls.world().empty()) {
        auto get_hls_config = [&] (Continuation* use, Continuation* imported) -> HLSKernelConfig* {
            HLSKernelConfig::Param2Size param_sizes;
            for (size_t i = 3, e = use->num_args(); i != e; ++i ) {
                auto arg = use->arg(i);
                auto ptr_type = arg->type()->isa<PtrType>();
                if (!ptr_type) continue;
                auto size = get_alloc_size(arg);
                if (size == 0)
                    ELOG(arg, "array size is not known at compile time");
                auto prim_type = ptr_type->pointee()->isa<PrimType>();
                if (!prim_type) {
                    if (auto array_type = ptr_type->pointee()->isa<ArrayType>())
                        prim_type = array_type->elem_type()->isa<PrimType>();
                }
                if (!prim_type)
                    ELOG(arg, "only pointers to arrays of primitive types are supported");
                auto num_elems = size / (num_bits(prim_type->primtype_tag()) / 8);
                // imported has type: fn (mem, fn (mem), ...)
                param_sizes.emplace(imported->param(i - 3 + 2), num_elems);
            }
            return new HLSKernelConfig(param_sizes);
        };
        get_kernel_configs(hls, kernels, kernel_config, get_hls_config);
    }

    world.cleanup();
    codegen_prepare(world);

    CPUCodeGen(world).emit(opt, debug);

    if (!cuda.  world().empty()) CUDACodeGen  (cuda  .world(), kernel_config).emit(/*opt,*/ debug);
    if (!nvvm.  world().empty()) NVVMCodeGen  (nvvm  .world(), kernel_config).emit(opt, debug);
    if (!opencl.world().empty()) OpenCLCodeGen(opencl.world(), kernel_config).emit(/*opt,*/ debug);
    if (!amdgpu.world().empty()) AMDGPUCodeGen(amdgpu.world(), kernel_config).emit(opt, debug);
    if (!hls.   world().empty()) HLSCodeGen   (hls   .world(), kernel_config).emit(/*opt,*/ debug);
}

//------------------------------------------------------------------------------

}<|MERGE_RESOLUTION|>--- conflicted
+++ resolved
@@ -1146,7 +1146,7 @@
     Cont2Config& kernel_config,
     std::function<KernelConfig* (Continuation*, Continuation*)> use_callback)
 {
-    importer.world().opt(false);
+    importer.world().opt();
 
     auto externals = importer.world().externals();
     for (auto continuation : kernels) {
@@ -1195,19 +1195,11 @@
 }
 
 void emit_llvm(World& world, int opt, bool debug) {
-<<<<<<< HEAD
-    Importer cuda(world.name());
-    Importer nvvm(world.name());
-    Importer opencl(world.name());
-    Importer amdgpu(world.name());
-    Importer hls(world.name());
-=======
     Importer cuda(world);
     Importer nvvm(world);
     Importer opencl(world);
     Importer amdgpu(world);
-
->>>>>>> f74ff3ea
+    Importer hls(world);
     Cont2Config kernel_config;
     std::vector<Continuation*> kernels;
 
@@ -1238,7 +1230,6 @@
         kernels.emplace_back(continuation);
     });
 
-<<<<<<< HEAD
     // get the GPU kernel configurations
     if (!cuda.world().empty()   ||
         !nvvm.world().empty()   ||
@@ -1253,30 +1244,6 @@
                     it_config->op(0)->as<PrimLit>()->qu32_value().data(),
                     it_config->op(1)->as<PrimLit>()->qu32_value().data(),
                     it_config->op(2)->as<PrimLit>()->qu32_value().data()
-=======
-    if (!cuda.world().empty() || !nvvm.world().empty() || !opencl.world().empty() || !amdgpu.world().empty()) {
-        auto get_kernel_configs = [&](Importer& importer) {
-            importer.world().opt();
-            auto externals = importer.world().externals();
-            for (auto continuation : kernels) {
-                visit_uses(continuation, [&] (Continuation* use) {
-                    auto it_config = use->arg(LaunchArgs::Config)->as<Tuple>();
-                    if (it_config->op(0)->isa<PrimLit>() && it_config->op(1)->isa<PrimLit>() && it_config->op(2)->isa<PrimLit>()) {
-                        Continuation* imported = nullptr;
-                        for (auto external : externals)
-                            if (external->name() == continuation->name())
-                                imported = external;
-                        if (imported) {
-                            auto p = kernel_config.emplace(imported, std::tuple<int, int, int> {
-                                it_config->op(0)->as<PrimLit>()->qu32_value().data(),
-                                it_config->op(1)->as<PrimLit>()->qu32_value().data(),
-                                it_config->op(2)->as<PrimLit>()->qu32_value().data()
-                            });
-                            assert_unused(p.second && "expected only single entry");
-                        }
-                    }
-                    return false;
->>>>>>> f74ff3ea
                 });
             }
             return nullptr;
