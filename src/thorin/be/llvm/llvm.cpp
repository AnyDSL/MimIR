--- conflicted
+++ resolved
@@ -1068,10 +1068,7 @@
         kernels.push_back(continuation);
     });
 
-<<<<<<< HEAD
-    if (!cuda.world().empty() || !nvvm.world().empty() || !amdgpu.world().empty() || !opencl.world().empty()) {
-=======
-    if (!cuda.world().empty() || !nvvm.world().empty() || !opencl.world().empty()) {
+    if (!cuda.world().empty() || !nvvm.world().empty() || !opencl.world().empty() || !amdgpu.world().empty()) {
         auto get_kernel_configs = [&](Importer& importer) {
             importer.world().opt(false);
             auto externals = importer.world().externals();
@@ -1097,8 +1094,8 @@
         get_kernel_configs(cuda);
         get_kernel_configs(nvvm);
         get_kernel_configs(opencl);
-
->>>>>>> 46559e93
+        get_kernel_configs(amdgpu);
+
         world.cleanup();
         codegen_prepare(world);
     }
