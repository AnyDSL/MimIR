--- conflicted
+++ resolved
@@ -1039,17 +1039,11 @@
 //------------------------------------------------------------------------------
 
 void emit_llvm(World& world, int opt, bool debug) {
-<<<<<<< HEAD
-    Importer cuda(world.name());
-    Importer nvvm(world.name());
-    Importer opencl(world.name());
-    Importer amdgpu(world.name());
-
-=======
     Importer cuda(world);
     Importer nvvm(world);
     Importer opencl(world);
->>>>>>> 96dfbb80
+    Importer amdgpu(world);
+
     Cont2Config kernel_config;
 
     // determine different parts of the world which need to be compiled differently
