#include "thorin/be/llvm/llvm.h"

#include <algorithm>
#include <stdexcept>

#include <llvm/ADT/Triple.h>
#include <llvm/Analysis/Verifier.h>
#include <llvm/Bitcode/ReaderWriter.h>
#include <llvm/IR/Constant.h>
#include <llvm/IR/Constants.h>
#include <llvm/IR/Function.h>
#include <llvm/IR/GlobalVariable.h>
#include <llvm/IR/InlineAsm.h>
#include <llvm/IR/Instructions.h>
#include <llvm/IR/LLVMContext.h>
#include <llvm/IR/Module.h>
#include <llvm/IR/Type.h>
#include <llvm/PassManager.h>
#include <llvm/Support/Host.h>
#include <llvm/Support/Path.h>
#include <llvm/Support/raw_ostream.h>
#include <llvm/Transforms/IPO/PassManagerBuilder.h>
#include <llvm/Transforms/Scalar.h>
#include <llvm/Transforms/IPO.h>

#ifdef WFV2_SUPPORT
#include <wfvInterface.h>
#endif

#include "thorin/def.h"
#include "thorin/continuation.h"
#include "thorin/primop.h"
#include "thorin/type.h"
#include "thorin/world.h"
#include "thorin/analyses/schedule.h"
#include "thorin/analyses/scope.h"
#include "thorin/be/llvm/cpu.h"
#include "thorin/be/llvm/cuda.h"
#include "thorin/be/llvm/nvvm.h"
#include "thorin/be/llvm/opencl.h"
#include "thorin/be/llvm/spir.h"
#include "thorin/transform/import.h"
#include "thorin/util/array.h"
#include "thorin/util/log.h"
#include "thorin/util/push.h"

namespace thorin {

CodeGen::CodeGen(World& world, llvm::GlobalValue::LinkageTypes function_import_linkage, llvm::GlobalValue::LinkageTypes function_export_linkage,
                 llvm::CallingConv::ID function_calling_convention, llvm::CallingConv::ID device_calling_convention, llvm::CallingConv::ID kernel_calling_convention)
    : world_(world)
    , context_()
    , module_(new llvm::Module(world.name(), context_))
    , irbuilder_(context_)
    , dibuilder_(*module_.get())
    , function_import_linkage_(function_import_linkage)
    , function_export_linkage_(function_export_linkage)
    , function_calling_convention_(function_calling_convention)
    , device_calling_convention_(device_calling_convention)
    , kernel_calling_convention_(kernel_calling_convention)
    , runtime_(new Runtime(context_, module_, irbuilder_))
{}

Continuation* CodeGen::emit_intrinsic(Continuation* continuation) {
    auto callee = continuation->callee()->as_continuation();
    switch (callee->intrinsic()) {
        case Intrinsic::Atomic:    return emit_atomic(continuation);
        case Intrinsic::CmpXchg:   return emit_cmpxchg(continuation);
        case Intrinsic::Reserve:   return emit_reserve(continuation);
<<<<<<< HEAD
=======
        case Intrinsic::Bitcast:   assert(false && "bitcast should have been replaced");
>>>>>>> ece38b77
        case Intrinsic::CUDA:      return runtime_->emit_host_code(*this, Runtime::CUDA_PLATFORM, ".cu", continuation);
        case Intrinsic::NVVM:      return runtime_->emit_host_code(*this, Runtime::CUDA_PLATFORM, ".nvvm", continuation);
        case Intrinsic::SPIR:      return runtime_->emit_host_code(*this, Runtime::OPENCL_PLATFORM, ".spir.bc", continuation);
        case Intrinsic::OpenCL:    return runtime_->emit_host_code(*this, Runtime::OPENCL_PLATFORM, ".cl", continuation);
        case Intrinsic::Parallel:  return emit_parallel(continuation);
        case Intrinsic::Spawn:     return emit_spawn(continuation);
        case Intrinsic::Sync:      return emit_sync(continuation);
#ifdef WFV2_SUPPORT
        case Intrinsic::Vectorize: return emit_vectorize_continuation(continuation);
#else
        case Intrinsic::Vectorize: throw std::runtime_error("rebuild with libWFV support");
#endif
        default: THORIN_UNREACHABLE;
    }
}

void CodeGen::emit_result_phi(const Param* param, llvm::Value* value) {
    find(phis_, param)->addIncoming(value, irbuilder_.GetInsertBlock());
}

Continuation* CodeGen::emit_atomic(Continuation* continuation) {
    assert(continuation->num_args() == 5 && "required arguments are missing");
    // atomic kind: Xchg Add Sub And Nand Or Xor Max Min
    u32 kind = continuation->arg(1)->as<PrimLit>()->qu32_value();
    auto ptr = lookup(continuation->arg(2));
    auto val = lookup(continuation->arg(3));
    assert(is_type_i(continuation->arg(3)->type()) && "atomic only supported for integer types");
    assert(int(llvm::AtomicRMWInst::BinOp::Xchg) <= int(kind) && int(kind) <= int(llvm::AtomicRMWInst::BinOp::UMin) && "unsupported atomic");
    llvm::AtomicRMWInst::BinOp binop = (llvm::AtomicRMWInst::BinOp)kind;

    auto cont = continuation->arg(4)->as_continuation();
    auto call = irbuilder_.CreateAtomicRMW(binop, ptr, val, llvm::AtomicOrdering::SequentiallyConsistent, llvm::SynchronizationScope::CrossThread);
    emit_result_phi(cont->param(1), call);
    return cont;
}

Continuation* CodeGen::emit_cmpxchg(Continuation* continuation) {
    assert(continuation->num_args() == 5 && "required arguments are missing");
    auto ptr  = lookup(continuation->arg(1));
    auto cmp  = lookup(continuation->arg(2));
    auto val  = lookup(continuation->arg(3));
    auto cont = continuation->arg(4)->as_continuation();
    assert(is_type_i(continuation->arg(3)->type()) && "cmpxchg only supported for integer types");

    auto call = irbuilder_.CreateAtomicCmpXchg(ptr, cmp, val, llvm::AtomicOrdering::SequentiallyConsistent, llvm::SynchronizationScope::CrossThread);
    emit_result_phi(cont->param(1), call);
    return cont;
}

Continuation* CodeGen::emit_reserve(const Continuation* continuation) {
    ELOG("reserve_shared: only allowed in device code at %", continuation->jump_loc());
    THORIN_UNREACHABLE;
}

Continuation* CodeGen::emit_reserve_shared(const Continuation* continuation, bool prefix) {
    assert(continuation->num_args() == 3 && "required arguments are missing");
    if (!continuation->arg(1)->isa<PrimLit>())
        ELOG("reserve_shared: couldn't extract memory size at %", continuation->arg(1)->loc());
    auto num_elems = continuation->arg(1)->as<PrimLit>()->ps32_value();
    auto cont = continuation->arg(2)->as_continuation();
    auto type = convert(cont->param(1)->type());
    // construct array type
    auto elem_type = cont->param(1)->type()->as<PtrType>()->referenced_type()->as<ArrayType>()->elem_type();
    auto smem_type = this->convert(continuation->world().definite_array_type(elem_type, num_elems));
    auto global = emit_global_variable(smem_type, (prefix ? entry_->name + "." : "") + continuation->unique_name(), 3);
    auto call = irbuilder_.CreatePointerCast(global, type);
    emit_result_phi(cont->param(1), call);
    return cont;
}

llvm::Value* CodeGen::emit_bitcast(const Def* val, const Type* dst_type) {
    auto from = lookup(val);
    auto src_type = val->type();
    auto to = convert(dst_type);
    if (src_type->isa<PtrType>() && dst_type->isa<PtrType>())
        return irbuilder_.CreatePointerCast(from, to);
    return irbuilder_.CreateBitCast(from, to);
}

llvm::FunctionType* CodeGen::convert_fn_type(Continuation* continuation) {
    return llvm::cast<llvm::FunctionType>(convert(continuation->type()));
}

llvm::Function* CodeGen::emit_function_decl(Continuation* continuation) {
    if (auto f = find(fcts_, continuation))
        return f;

    std::string name = (continuation->is_external() || continuation->empty()) ? continuation->name : continuation->unique_name();
    auto f = llvm::cast<llvm::Function>(module_->getOrInsertFunction(name, convert_fn_type(continuation)));

    // set linkage
    if (continuation->empty())
        f->setLinkage(function_import_linkage_);
    else if (continuation->is_external())
        f->setLinkage(function_export_linkage_);
    else
        f->setLinkage(llvm::Function::InternalLinkage);

    // set calling convention
    if (continuation->is_external()) {
        f->setCallingConv(kernel_calling_convention_);
        emit_function_decl_hook(continuation, f);
    } else {
        if (continuation->cc() == CC::Device)
            f->setCallingConv(device_calling_convention_);
        else
            f->setCallingConv(function_calling_convention_);
    }

    return fcts_[continuation] = f;
}

void CodeGen::emit(int opt, bool debug) {
    if (debug) {
        module_->addModuleFlag(llvm::Module::Warning, "Debug Info Version", llvm::DEBUG_METADATA_VERSION);
        // Darwin only supports dwarf2
        if (llvm::Triple(llvm::sys::getProcessTriple()).isOSDarwin())
            module_->addModuleFlag(llvm::Module::Warning, "Dwarf Version", 2);
    }

    Scope::for_each(world_, [&] (const Scope& scope) {
        entry_ = scope.entry();
        assert(entry_->is_returning());
        llvm::Function* fct = emit_function_decl(entry_);

        llvm::DILexicalBlockFile discope;
        if (debug) {
            auto src_file = llvm::sys::path::filename(entry_->loc().begin().filename());
            auto src_dir = llvm::sys::path::parent_path(entry_->loc().begin().filename());
            auto difile = dibuilder_.createFile(src_file, src_dir);
            auto compile_unit = dibuilder_.createCompileUnit(llvm::dwarf::DW_LANG_C, src_file, src_dir, "Impala", opt > 0, llvm::StringRef(), 0);
            auto disubprogram = dibuilder_.createFunction(compile_unit, fct->getName(), fct->getName(), difile, entry_->loc().begin().line(),
                                                         dibuilder_.createSubroutineType(difile, dibuilder_.getOrCreateArray(llvm::ArrayRef<llvm::Value*>())),
                                                         false /* internal linkage */, true /* definition */, entry_->loc().begin().line(), 0 /* Flags */, opt > 0, fct);
            discope = dibuilder_.createLexicalBlockFile(disubprogram, difile);
        }

        // map params
        const Param* ret_param = nullptr;
        auto arg = fct->arg_begin();
        for (auto param : entry_->params()) {
            if (is_mem(param))
                continue;
            if (param->order() == 0) {
                auto argv = &*arg;
                auto value = map_param(fct, argv, param);
                if (value == argv) {
                    arg->setName(param->unique_name()); // use param
                    params_[param] = arg++;
                } else {
                    params_[param] = value;             // use provided value
                }
            } else {
                assert(!ret_param);
                ret_param = param;
            }
        }
        assert(ret_param);

        BBMap bb2continuation;
        Schedule schedule(scope);

        for (const auto& block : schedule) {
            auto continuation = block.continuation();
            // map all bb-like continuations to llvm bb stubs
            if (continuation->intrinsic() != Intrinsic::EndScope) {
                auto bb = bb2continuation[continuation] = llvm::BasicBlock::Create(context_, continuation->name, fct);

                // create phi node stubs (for all continuations different from entry)
                if (entry_ != continuation) {
                    for (auto param : continuation->params()) {
                        if (!is_mem(param)) {
                            phis_[param] = llvm::PHINode::Create(convert(param->type()),
                                                                 (unsigned) param->peek().size(), param->name, bb);
                        }
                    }
                }
            }
        }

        auto oldStartBB = fct->begin();
        auto startBB = llvm::BasicBlock::Create(context_, fct->getName() + "_start", fct, oldStartBB);
        irbuilder_.SetInsertPoint(startBB);
        if (debug)
            irbuilder_.SetCurrentDebugLocation(llvm::DebugLoc::get(entry_->loc().begin().line(), entry_->loc().begin().col(), discope));
        emit_function_start(startBB, entry_);
        irbuilder_.CreateBr(oldStartBB);

        for (auto& block : schedule) {
            auto continuation = block.continuation();
            if (continuation->intrinsic() == Intrinsic::EndScope)
                continue;
            assert(continuation == entry_ || continuation->is_basicblock());
            irbuilder_.SetInsertPoint(bb2continuation[continuation]);

            for (auto primop : block) {
                if (debug)
                    irbuilder_.SetCurrentDebugLocation(llvm::DebugLoc::get(primop->loc().begin().line(), primop->loc().begin().col(), discope));
                primops_[primop] = emit(primop);
            }

            // terminate bb
            if (debug)
                irbuilder_.SetCurrentDebugLocation(llvm::DebugLoc::get(continuation->jump_loc().begin().line(), continuation->jump_loc().begin().col(), discope));
            if (continuation->callee() == ret_param) { // return
                size_t num_args = continuation->num_args();
                switch (num_args) {
                    case 0: irbuilder_.CreateRetVoid(); break;
                    case 1:
                        if (is_mem(continuation->arg(0)))
                            irbuilder_.CreateRetVoid();
                        else
                            irbuilder_.CreateRet(lookup(continuation->arg(0)));
                        break;
                    case 2:
                        if (is_mem(continuation->arg(0))) {
                            irbuilder_.CreateRet(lookup(continuation->arg(1)));
                            break;
                        } else if (is_mem(continuation->arg(1))) {
                            irbuilder_.CreateRet(lookup(continuation->arg(0)));
                            break;
                        }
                        // FALLTHROUGH
                    default: {
                        Array<llvm::Value*> values(num_args);
                        Array<llvm::Type*> args(num_args);

                        size_t n = 0;
                        for (auto arg : continuation->args()) {
                            if (!is_mem(arg)) {
                                auto val = lookup(arg);
                                values[n] = val;
                                args[n++] = val->getType();
                            }
                        }

                        assert(n == num_args || n+1 == num_args);
                        values.shrink(n);
                        args.shrink(n);
                        llvm::Value* agg = llvm::UndefValue::get(llvm::StructType::get(context_, llvm_ref(args)));

                        for (size_t i = 0; i != n; ++i)
                            agg = irbuilder_.CreateInsertValue(agg, values[i], { unsigned(i) });

                        irbuilder_.CreateRet(agg);
                        break;
                    }
                }
            } else if (continuation->callee() == world().branch()) {
                auto cond = lookup(continuation->arg(0));
                auto tbb = bb2continuation[continuation->arg(1)->as_continuation()];
                auto fbb = bb2continuation[continuation->arg(2)->as_continuation()];
                irbuilder_.CreateCondBr(cond, tbb, fbb);
            } else if (continuation->callee()->isa<Bottom>()) {
                irbuilder_.CreateUnreachable();
            } else {
                auto callee = continuation->callee()->as_continuation();
                if (callee->is_basicblock())         // ordinary jump
                    irbuilder_.CreateBr(bb2continuation[callee]);
                else {
                    if (callee->is_intrinsic()) {
                        auto ret_continuation = emit_intrinsic(continuation);
                        irbuilder_.CreateBr(bb2continuation[ret_continuation]);
                    } else {
                        // put all first-order args into an array
                        std::vector<llvm::Value*> args;
                        const Def* ret_arg = nullptr;
                        for (auto arg : continuation->args()) {
                            if (arg->order() == 0) {
                                if (!is_mem(arg))
                                    args.push_back(lookup(arg));
                            } else {
                                assert(!ret_arg);
                                ret_arg = arg;
                            }
                        }
                        llvm::CallInst* call = irbuilder_.CreateCall(emit_function_decl(callee), args);
                        // set proper calling convention
                        if (callee->is_external()) {
                            call->setCallingConv(kernel_calling_convention_);
                        } else if (callee->cc() == CC::Device) {
                            call->setCallingConv(device_calling_convention_);
                        } else {
                            call->setCallingConv(function_calling_convention_);
                        }

                        if (ret_arg == ret_param) {     // call + return
                            if (call->getType()->isVoidTy())
                                irbuilder_.CreateRetVoid();
                            else
                                irbuilder_.CreateRet(call);
                        } else {                        // call + continuation
                            auto succ = ret_arg->as_continuation();
                            const Param* param = nullptr;
                            switch (succ->num_params()) {
                                case 0:
                                    break;
                                case 1:
                                    param = succ->param(0);
                                    irbuilder_.CreateBr(bb2continuation[succ]);
                                    if (!is_mem(param))
                                        emit_result_phi(param, call);
                                    break;
                                case 2:
                                    assert(succ->mem_param() && "no mem_param found for succ");
                                    param = succ->param(0);
                                    param = is_mem(param) ? succ->param(1) : param;
                                    irbuilder_.CreateBr(bb2continuation[succ]);
                                    emit_result_phi(param, call);
                                    break;
                                default: {
                                    assert(is_mem(succ->param(0)));
                                    auto tuple = succ->params().skip_front();

                                    Array<llvm::Value*> extracts(tuple.size());
                                    for (size_t i = 0, e = tuple.size(); i != e; ++i)
                                        extracts[i] = irbuilder_.CreateExtractValue(call, unsigned(i));

                                    irbuilder_.CreateBr(bb2continuation[succ]);
                                    for (size_t i = 0, e = tuple.size(); i != e; ++i)
                                        emit_result_phi(tuple[i], extracts[i]);
                                    break;
                                }
                            }
                        }
                    }
                }
            }
        }

        // add missing arguments to phis_
        for (const auto& p : phis_) {
            auto param = p.first;
            auto phi = p.second;

            for (const auto& peek : param->peek())
                phi->addIncoming(lookup(peek.def()), bb2continuation[peek.from()]);
        }

        params_.clear();
        phis_.clear();
        primops_.clear();
    });

#ifdef WFV2_SUPPORT
    // emit vectorized code
    for (const auto& tuple : wfv_todo_)
        emit_vectorize(std::get<0>(tuple), std::get<1>(tuple), std::get<2>(tuple));
    wfv_todo_.clear();
#endif

#ifndef NDEBUG
    llvm::verifyModule(*module_);
#endif
    optimize(opt);
    if (debug)
        dibuilder_.finalize();

    {
        std::string error;
        auto bc_name = get_binary_output_name(world_.name());
        llvm::raw_fd_ostream out(bc_name.c_str(), error, llvm::sys::fs::F_Binary);
        if (!error.empty())
            throw std::runtime_error("cannot write '" + bc_name + "': " + error);

        llvm::WriteBitcodeToFile(module_, out);
    }

    {
        std::string error;
        auto ll_name = get_output_name(world_.name());
        llvm::raw_fd_ostream out(ll_name.c_str(), error);
        if (!error.empty())
            throw std::runtime_error("cannot write '" + ll_name + "': " + error);

        module_->print(out, nullptr);
    }
}

void CodeGen::optimize(int opt) {
    if (opt != 0) {
        llvm::PassManagerBuilder pmbuilder;
        llvm::PassManager pass_manager;
        if (opt == -1) {
            pmbuilder.OptLevel = 2u;
            pmbuilder.SizeLevel = 1;
        } else {
            pmbuilder.OptLevel = (unsigned) opt;
            pmbuilder.SizeLevel = 0u;
        }
        pmbuilder.DisableUnitAtATime = true;
        if (opt == 3) {
            pass_manager.add(llvm::createFunctionInliningPass());
            pass_manager.add(llvm::createAggressiveDCEPass());
        }
        pmbuilder.populateModulePassManager(pass_manager);

        pass_manager.run(*module_);
    }
}

llvm::Value* CodeGen::lookup(const Def* def) {
    if (auto primop = def->isa<PrimOp>()) {
        if (auto res = find(primops_, primop))
            return res;
        else
            return primops_[primop] = emit(def);
    }

    if (auto param = def->isa<Param>()) {
        auto i = params_.find(param);
        if (i != params_.end())
            return i->second;

        assert(phis_.find(param) != phis_.end());
        return find(phis_, param);
    }

    THORIN_UNREACHABLE;
}

llvm::AllocaInst* CodeGen::emit_alloca(llvm::Type* type, const std::string& name) {
    auto entry = &irbuilder_.GetInsertBlock()->getParent()->getEntryBlock();
    llvm::AllocaInst* alloca;
    if (entry->empty())
        alloca = new llvm::AllocaInst(type, nullptr, name, entry);
    else
        alloca = new llvm::AllocaInst(type, nullptr, name, entry->getFirstNonPHIOrDbg());
    return alloca;
}

llvm::Value* CodeGen::emit(const Def* def) {
    if (auto bin = def->isa<BinOp>()) {
        llvm::Value* lhs = lookup(bin->lhs());
        llvm::Value* rhs = lookup(bin->rhs());
        std::string& name = bin->name;

        if (auto cmp = bin->isa<Cmp>()) {
            auto type = cmp->lhs()->type();
            if (is_type_s(type)) {
                switch (cmp->cmp_kind()) {
                    case Cmp_eq: return irbuilder_.CreateICmpEQ (lhs, rhs, name);
                    case Cmp_ne: return irbuilder_.CreateICmpNE (lhs, rhs, name);
                    case Cmp_gt: return irbuilder_.CreateICmpSGT(lhs, rhs, name);
                    case Cmp_ge: return irbuilder_.CreateICmpSGE(lhs, rhs, name);
                    case Cmp_lt: return irbuilder_.CreateICmpSLT(lhs, rhs, name);
                    case Cmp_le: return irbuilder_.CreateICmpSLE(lhs, rhs, name);
                }
            } else if (is_type_u(type) || is_type_bool(type)) {
                switch (cmp->cmp_kind()) {
                    case Cmp_eq: return irbuilder_.CreateICmpEQ (lhs, rhs, name);
                    case Cmp_ne: return irbuilder_.CreateICmpNE (lhs, rhs, name);
                    case Cmp_gt: return irbuilder_.CreateICmpUGT(lhs, rhs, name);
                    case Cmp_ge: return irbuilder_.CreateICmpUGE(lhs, rhs, name);
                    case Cmp_lt: return irbuilder_.CreateICmpULT(lhs, rhs, name);
                    case Cmp_le: return irbuilder_.CreateICmpULE(lhs, rhs, name);
                }
            } else if (is_type_f(type)) {
                switch (cmp->cmp_kind()) {
                    case Cmp_eq: return irbuilder_.CreateFCmpOEQ(lhs, rhs, name);
                    case Cmp_ne: return irbuilder_.CreateFCmpUNE(lhs, rhs, name);
                    case Cmp_gt: return irbuilder_.CreateFCmpOGT(lhs, rhs, name);
                    case Cmp_ge: return irbuilder_.CreateFCmpOGE(lhs, rhs, name);
                    case Cmp_lt: return irbuilder_.CreateFCmpOLT(lhs, rhs, name);
                    case Cmp_le: return irbuilder_.CreateFCmpOLE(lhs, rhs, name);
                }
            } else if (type->isa<PtrType>()) {
                switch (cmp->cmp_kind()) {
                    case Cmp_eq: return irbuilder_.CreateICmpEQ (lhs, rhs, name);
                    case Cmp_ne: return irbuilder_.CreateICmpNE (lhs, rhs, name);
                    default: THORIN_UNREACHABLE;
                }
            }
        }

        if (auto arithop = bin->isa<ArithOp>()) {
            auto type = arithop->type();
            bool q = is_type_q(arithop->type()); // quick? -> nsw/nuw/fast float

            if (is_type_f(type)) {
                switch (arithop->arithop_kind()) {
                    case ArithOp_add: return irbuilder_.CreateFAdd(lhs, rhs, name);
                    case ArithOp_sub: return irbuilder_.CreateFSub(lhs, rhs, name);
                    case ArithOp_mul: return irbuilder_.CreateFMul(lhs, rhs, name);
                    case ArithOp_div: return irbuilder_.CreateFDiv(lhs, rhs, name);
                    case ArithOp_rem: return irbuilder_.CreateFRem(lhs, rhs, name);
                    case ArithOp_and:
                    case ArithOp_or:
                    case ArithOp_xor:
                    case ArithOp_shl:
                    case ArithOp_shr: THORIN_UNREACHABLE;
                }
            }

            if (is_type_s(type) || is_type_bool(type)) {
                switch (arithop->arithop_kind()) {
                    case ArithOp_add: return irbuilder_.CreateAdd (lhs, rhs, name, false, q);
                    case ArithOp_sub: return irbuilder_.CreateSub (lhs, rhs, name, false, q);
                    case ArithOp_mul: return irbuilder_.CreateMul (lhs, rhs, name, false, q);
                    case ArithOp_div: return irbuilder_.CreateSDiv(lhs, rhs, name);
                    case ArithOp_rem: return irbuilder_.CreateSRem(lhs, rhs, name);
                    case ArithOp_and: return irbuilder_.CreateAnd (lhs, rhs, name);
                    case ArithOp_or:  return irbuilder_.CreateOr  (lhs, rhs, name);
                    case ArithOp_xor: return irbuilder_.CreateXor (lhs, rhs, name);
                    case ArithOp_shl: return irbuilder_.CreateShl (lhs, rhs, name, false, q);
                    case ArithOp_shr: return irbuilder_.CreateAShr(lhs, rhs, name);
                }
            }
            if (is_type_u(type) || is_type_bool(type)) {
                switch (arithop->arithop_kind()) {
                    case ArithOp_add: return irbuilder_.CreateAdd (lhs, rhs, name, q, false);
                    case ArithOp_sub: return irbuilder_.CreateSub (lhs, rhs, name, q, false);
                    case ArithOp_mul: return irbuilder_.CreateMul (lhs, rhs, name, q, false);
                    case ArithOp_div: return irbuilder_.CreateUDiv(lhs, rhs, name);
                    case ArithOp_rem: return irbuilder_.CreateURem(lhs, rhs, name);
                    case ArithOp_and: return irbuilder_.CreateAnd (lhs, rhs, name);
                    case ArithOp_or:  return irbuilder_.CreateOr  (lhs, rhs, name);
                    case ArithOp_xor: return irbuilder_.CreateXor (lhs, rhs, name);
                    case ArithOp_shl: return irbuilder_.CreateShl (lhs, rhs, name, q, false);
                    case ArithOp_shr: return irbuilder_.CreateLShr(lhs, rhs, name);
                }
            }
        }
    }

    if (auto conv = def->isa<ConvOp>()) {
        auto from = lookup(conv->from());
        auto src_type = conv->from()->type();
        auto dst_type = conv->type();
        auto to = convert(dst_type);

        if (from->getType() == to)
            return from;

        if (conv->isa<Cast>()) {
            if (src_type->isa<PtrType>() && dst_type->isa<PtrType>()) {
                return irbuilder_.CreatePointerCast(from, to);
            }
            if (src_type->isa<PtrType>()) {
                assert(is_type_i(dst_type) || is_type_bool(dst_type));
                return irbuilder_.CreatePtrToInt(from, to);
            }
            if (dst_type->isa<PtrType>()) {
                assert(is_type_i(src_type) || is_type_bool(src_type));
                return irbuilder_.CreateIntToPtr(from, to);
            }

            auto src = src_type->as<PrimType>();
            auto dst = dst_type->as<PrimType>();

            if (is_type_f(src) && is_type_f(dst)) {
                assert(num_bits(src->primtype_kind()) != num_bits(dst->primtype_kind()));
                return irbuilder_.CreateFPCast(from, to);
            }
            if (is_type_f(src)) {
                if (is_type_s(dst))
                    return irbuilder_.CreateFPToSI(from, to);
                return irbuilder_.CreateFPToUI(from, to);
            }
            if (is_type_f(dst)) {
                if (is_type_s(src))
                    return irbuilder_.CreateSIToFP(from, to);
                return irbuilder_.CreateUIToFP(from, to);
            }

            if (num_bits(src->primtype_kind()) > num_bits(dst->primtype_kind())) {
                if (is_type_i(src) && (is_type_i(dst) || is_type_bool(dst)))
                    return irbuilder_.CreateTrunc(from, to);
            } else if (num_bits(src->primtype_kind()) < num_bits(dst->primtype_kind())) {
                if ( is_type_s(src)                       && is_type_i(dst)) return irbuilder_.CreateSExt(from, to);
                if ((is_type_u(src) || is_type_bool(src)) && is_type_i(dst)) return irbuilder_.CreateZExt(from, to);
            }

            assert(false && "unsupported cast");
        }

        if (conv->isa<Bitcast>())
            return emit_bitcast(conv->from(), dst_type);
    }

    if (auto select = def->isa<Select>()) {
        if (def->type()->isa<FnType>())
            return nullptr;

        llvm::Value* cond = lookup(select->cond());
        llvm::Value* tval = lookup(select->tval());
        llvm::Value* fval = lookup(select->fval());
        return irbuilder_.CreateSelect(cond, tval, fval);
    }

    if (auto size_of = def->isa<SizeOf>()) {
        auto type = convert(size_of->of());
        auto layout = llvm::DataLayout(module_->getDataLayout());
        return irbuilder_.getInt32(layout.getTypeAllocSize(type));
    }

    if (auto array = def->isa<DefiniteArray>()) {
        auto type = llvm::cast<llvm::ArrayType>(convert(array->type()));
        if (is_const(array)) {
            size_t size = array->num_ops();
            Array<llvm::Constant*> vals(size);
            for (size_t i = 0; i != size; ++i)
                vals[i] = llvm::cast<llvm::Constant>(emit(array->op(i)));
            return llvm::ConstantArray::get(type, llvm_ref(vals));
        }
        WLOG("slow: alloca and loads/stores needed for definite array '%' at '%'", def, def->loc());
        auto alloca = emit_alloca(type, array->name);

        u64 i = 0;
        llvm::Value* args[2] = { irbuilder_.getInt64(0), nullptr };
        for (auto op : array->ops()) {
            args[1] = irbuilder_.getInt64(i++);
            auto gep = irbuilder_.CreateInBoundsGEP(alloca, args, op->name);
            irbuilder_.CreateStore(lookup(op), gep);
        }

        return irbuilder_.CreateLoad(alloca);
    }

    if (auto array = def->isa<IndefiniteArray>())
        return llvm::UndefValue::get(convert(array->type()));

    if (auto agg = def->isa<Aggregate>()) {
        assert(def->isa<Tuple>() || def->isa<StructAgg>() || def->isa<Vector>());
        llvm::Value* llvm_agg = llvm::UndefValue::get(convert(agg->type()));

        if (def->isa<Vector>()) {
            for (size_t i = 0, e = agg->num_ops(); i != e; ++i)
                llvm_agg = irbuilder_.CreateInsertElement(llvm_agg, lookup(agg->op(i)), irbuilder_.getInt32(i));
        } else {
            for (size_t i = 0, e = agg->num_ops(); i != e; ++i)
                llvm_agg = irbuilder_.CreateInsertValue(llvm_agg, lookup(agg->op(i)), { unsigned(i) });
        }

        return llvm_agg;
    }

    if (auto aggop = def->isa<AggOp>()) {
        auto llvm_agg = lookup(aggop->agg());
        auto llvm_idx = lookup(aggop->index());
        auto copy_to_alloca = [&] () {
            WLOG("slow: alloca and loads/stores needed for aggregate '%' at '%'", def, def->loc());
            auto alloca = emit_alloca(llvm_agg->getType(), aggop->name);
            irbuilder_.CreateStore(llvm_agg, alloca);

            llvm::Value* args[2] = { irbuilder_.getInt64(0), llvm_idx };
            auto gep = irbuilder_.CreateInBoundsGEP(alloca, args);
            return std::make_pair(alloca, gep);
        };

        if (auto extract = aggop->isa<Extract>()) {
            // Assemblys with more than two outputs are MemOps and have tuple type
            // and thus need their own rule here because the standard MemOp rule does not work
            if (auto assembly = extract->agg()->isa<Assembly>()) {
                if (assembly->type()->num_args() > 2 && primlit_value<unsigned>(aggop->index()) != 0)
                    return irbuilder_.CreateExtractValue(llvm_agg, {primlit_value<unsigned>(aggop->index()) - 1});
            }

            if (auto memop = extract->agg()->isa<MemOp>())
                return lookup(memop);

            if (aggop->agg()->type()->isa<ArrayType>())
                return irbuilder_.CreateLoad(copy_to_alloca().second);

            if (extract->agg()->type()->isa<VectorType>())
                return irbuilder_.CreateExtractElement(llvm_agg, llvm_idx);
            // tuple/struct
            return irbuilder_.CreateExtractValue(llvm_agg, {primlit_value<unsigned>(aggop->index())});
        }

        auto insert = def->as<Insert>();
        auto value = lookup(insert->value());

        if (insert->agg()->type()->isa<ArrayType>()) {
            auto p = copy_to_alloca();
            irbuilder_.CreateStore(lookup(aggop->as<Insert>()->value()), p.second);
            return irbuilder_.CreateLoad(p.first);
        }
        if (insert->agg()->type()->isa<VectorType>())
            return irbuilder_.CreateInsertElement(llvm_agg, lookup(aggop->as<Insert>()->value()), llvm_idx);
        // tuple/struct
        return irbuilder_.CreateInsertValue(llvm_agg, value, {primlit_value<unsigned>(aggop->index())});
    }

    if (auto primlit = def->isa<PrimLit>()) {
        llvm::Type* llvm_type = convert(primlit->type());
        Box box = primlit->value();

        switch (primlit->primtype_kind()) {
            case PrimType_bool:                     return irbuilder_. getInt1(box.get_bool());
            case PrimType_ps8:  case PrimType_qs8:  return irbuilder_. getInt8(box. get_s8());
            case PrimType_pu8:  case PrimType_qu8:  return irbuilder_. getInt8(box. get_u8());
            case PrimType_ps16: case PrimType_qs16: return irbuilder_.getInt16(box.get_s16());
            case PrimType_pu16: case PrimType_qu16: return irbuilder_.getInt16(box.get_u16());
            case PrimType_ps32: case PrimType_qs32: return irbuilder_.getInt32(box.get_s32());
            case PrimType_pu32: case PrimType_qu32: return irbuilder_.getInt32(box.get_u32());
            case PrimType_ps64: case PrimType_qs64: return irbuilder_.getInt64(box.get_s64());
            case PrimType_pu64: case PrimType_qu64: return irbuilder_.getInt64(box.get_u64());
            case PrimType_pf16: case PrimType_qf16: return llvm::ConstantFP::get(llvm_type, box.get_f16());
            case PrimType_pf32: case PrimType_qf32: return llvm::ConstantFP::get(llvm_type, box.get_f32());
            case PrimType_pf64: case PrimType_qf64: return llvm::ConstantFP::get(llvm_type, box.get_f64());
        }
    }

    if (auto bottom = def->isa<Bottom>())
        return llvm::UndefValue::get(convert(bottom->type()));

    if (auto alloc = def->isa<Alloc>()) { // TODO factor this code
        // TODO do this only once
        auto llvm_malloc = llvm::cast<llvm::Function>(module_->getOrInsertFunction(
                    get_alloc_name(), irbuilder_.getInt8PtrTy(), irbuilder_.getInt32Ty(), irbuilder_.getInt64Ty(), nullptr));
        llvm_malloc->addAttribute(llvm::AttributeSet::ReturnIndex, llvm::Attribute::NoAlias);
        auto alloced_type = convert(alloc->alloced_type());
        llvm::CallInst* void_ptr;
        auto layout = llvm::DataLayout(module_->getDataLayout());
        if (auto array = is_indefinite(alloc->alloced_type())) {
            auto size = irbuilder_.CreateAdd(
                    irbuilder_.getInt64(layout.getTypeAllocSize(alloced_type)),
                    irbuilder_.CreateMul(irbuilder_.CreateIntCast(lookup(alloc->extra()), irbuilder_.getInt64Ty(), false),
                                         irbuilder_.getInt64(layout.getTypeAllocSize(convert(array->elem_type())))));
            llvm::Value* malloc_args[] = { irbuilder_.getInt32(0), size };
            void_ptr = irbuilder_.CreateCall(llvm_malloc, malloc_args);
        } else {
            llvm::Value* malloc_args[] = { irbuilder_.getInt32(0), irbuilder_.getInt64(layout.getTypeAllocSize(alloced_type)) };
            void_ptr = irbuilder_.CreateCall(llvm_malloc, malloc_args);
        }

        return irbuilder_.CreatePointerCast(void_ptr, convert(alloc->out_ptr_type()));
    }

    if (auto load = def->isa<Load>())           return emit_load(load);
    if (auto store = def->isa<Store>())         return emit_store(store);
    if (auto lea = def->isa<LEA>())             return emit_lea(lea);
    if (auto assembly = def->isa<Assembly>())   return emit_assembly(assembly);
    if (def->isa<Enter>())                      return nullptr;

    if (auto slot = def->isa<Slot>())
        return irbuilder_.CreateAlloca(convert(slot->type()->as<PtrType>()->referenced_type()), 0, slot->unique_name());

    if (auto vector = def->isa<Vector>()) {
        llvm::Value* vec = llvm::UndefValue::get(convert(vector->type()));
        for (size_t i = 0, e = vector->num_ops(); i != e; ++i)
            vec = irbuilder_.CreateInsertElement(vec, lookup(vector->op(i)), lookup(world_.literal_pu32(i, vector->loc())));

        return vec;
    }

    if (auto global = def->isa<Global>()) {
        llvm::Value* val;
        if (auto continuation = global->init()->isa_continuation())
            val = fcts_[continuation];
        else {
            auto llvm_type = convert(global->alloced_type());
            auto var = llvm::cast<llvm::GlobalVariable>(module_->getOrInsertGlobal(global->name, llvm_type));
            if (global->init()->isa<Bottom>())
                var->setInitializer(llvm::Constant::getNullValue(llvm_type)); // HACK
            else
                var->setInitializer(llvm::cast<llvm::Constant>(emit(global->init())));
            val = var;
        }
        return val;
    }

    THORIN_UNREACHABLE;
}

llvm::Value* CodeGen::emit_load(const Load* load) {
    return irbuilder_.CreateLoad(lookup(load->ptr()));
}

llvm::Value* CodeGen::emit_store(const Store* store) {
    return irbuilder_.CreateStore(lookup(store->val()), lookup(store->ptr()));
}

llvm::Value* CodeGen::emit_lea(const LEA* lea) {
    if (lea->ptr_referenced_type()->isa<TupleType>() || lea->ptr_referenced_type()->isa<StructType>())
        return irbuilder_.CreateStructGEP(lookup(lea->ptr()), primlit_value<u32>(lea->index()));

    assert(lea->ptr_referenced_type()->isa<ArrayType>());
    llvm::Value* args[2] = { irbuilder_.getInt64(0), lookup(lea->index()) };
    return irbuilder_.CreateInBoundsGEP(lookup(lea->ptr()), args);
}

llvm::Value* CodeGen::emit_assembly(const Assembly* assembly) {
    const TupleType *out_type = assembly->type();
    llvm::Type *res_type;
    switch (out_type->num_args()) {
        case 0:
            THORIN_UNREACHABLE;
            // there must always be the mem type as output
        case 1:
            res_type = llvm::Type::getVoidTy(context_);
            break;
        case 2:
            res_type = convert(assembly->type()->arg(1));
            break;
        default:
            res_type = convert(world().tuple_type(assembly->type()->args().skip_front()));
            break;
    }

    size_t num_inputs = assembly->num_inputs();
    auto input_values = Array<llvm::Value*>(num_inputs);
    auto input_types = Array<llvm::Type*>(num_inputs);
    for (size_t i = 0; i != num_inputs; ++i) {
        input_values[i] = lookup(assembly->input(i));
        input_types[i] = convert(assembly->input(i)->type());
    }

    auto *fn_type = llvm::FunctionType::get(res_type, llvm_ref(input_types), false);

    std::string constraints;
    for (auto con : assembly->out_constraints())
        constraints += con + ",";
    for (auto con : assembly->in_constraints())
        constraints += con + ",";
    for (auto clob : assembly->clobbers())
        constraints += "~" + clob + ",";
    // clang always marks those registers as clobbered, so we will do so as well
    constraints += "~{dirflag},~{fpsr},~{flags}";

    if (!llvm::InlineAsm::Verify(fn_type, constraints))
        ELOG("Constraints and input and output types of inline assembly do not match at %", assembly->loc());

    auto asm_expr = llvm::InlineAsm::get(fn_type, assembly->asm_template(), constraints,
            assembly->has_sideeffects(), assembly->is_alignstack(),
            assembly->is_inteldialect() ? llvm::InlineAsm::AsmDialect::AD_Intel : llvm::InlineAsm::AsmDialect::AD_ATT);
    return irbuilder_.CreateCall(asm_expr, llvm_ref(input_values));
}

llvm::Type* CodeGen::convert(const Type* type) {
    if (auto llvm_type = thorin::find(types_, type))
        return llvm_type;

    // wrapper for LLVM 3.4
    auto getHalfTy = [&]() { return llvm::Type::getHalfTy(context_); };

    assert(!type->isa<MemType>());
    llvm::Type* llvm_type;
    switch (type->kind()) {
        case PrimType_bool:                                                             llvm_type = irbuilder_. getInt1Ty();  break;
        case PrimType_ps8:  case PrimType_qs8:  case PrimType_pu8:  case PrimType_qu8:  llvm_type = irbuilder_. getInt8Ty();  break;
        case PrimType_ps16: case PrimType_qs16: case PrimType_pu16: case PrimType_qu16: llvm_type = irbuilder_.getInt16Ty();  break;
        case PrimType_ps32: case PrimType_qs32: case PrimType_pu32: case PrimType_qu32: llvm_type = irbuilder_.getInt32Ty();  break;
        case PrimType_ps64: case PrimType_qs64: case PrimType_pu64: case PrimType_qu64: llvm_type = irbuilder_.getInt64Ty();  break;
        case PrimType_pf16: case PrimType_qf16:                                         llvm_type =             getHalfTy();  break;
        case PrimType_pf32: case PrimType_qf32:                                         llvm_type = irbuilder_.getFloatTy();  break;
        case PrimType_pf64: case PrimType_qf64:                                         llvm_type = irbuilder_.getDoubleTy(); break;
        case Node_PtrType: {
            auto ptr = type->as<PtrType>();
            unsigned addr_space;
            switch (ptr->addr_space()) {
                case AddrSpace::Generic:  addr_space = 0; break;
                case AddrSpace::Global:   addr_space = 1; break;
                case AddrSpace::Texture:  addr_space = 2; break;
                case AddrSpace::Shared:   addr_space = 3; break;
                case AddrSpace::Constant: addr_space = 4; break;
                default:                  THORIN_UNREACHABLE;
            }
            llvm_type = llvm::PointerType::get(convert(ptr->referenced_type()), addr_space);
            break;
        }
        case Node_IndefiniteArrayType:
            return types_[type] = llvm::ArrayType::get(convert(type->as<ArrayType>()->elem_type()), 0);
        case Node_DefiniteArrayType: {
            auto array = type->as<DefiniteArrayType>();
            return types_[type] = llvm::ArrayType::get(convert(array->elem_type()), array->dim());
        }
        case Node_FnType: {
            // extract "return" type, collect all other types
            auto fn = type->as<FnType>();
            llvm::Type* ret = nullptr;
            std::vector<llvm::Type*> ops;
            for (auto op : fn->ops()) {
                if (op->isa<MemType>())
                    continue;
                if (auto fn = op->isa<FnType>()) {
                    assert(!ret && "only one 'return' supported");
                    if (fn->empty())
                        ret = llvm::Type::getVoidTy(context_);
                    else if (fn->num_ops() == 1)
                        ret = fn->op(0)->isa<MemType>() ? llvm::Type::getVoidTy(context_) : convert(fn->op(0));
                    else if (fn->num_ops() == 2) {
                        if (fn->op(0)->isa<MemType>())
                            ret = convert(fn->op(1));
                        else if (fn->op(1)->isa<MemType>())
                            ret = convert(fn->op(0));
                        else
                            goto multiple;
                    } else {
multiple:
                        std::vector<llvm::Type*> ops;
                        for (auto op : fn->ops()) {
                            if (!op->isa<MemType>())
                                ops.push_back(convert(op));
                        }
                        ret = llvm::StructType::get(context_, ops);
                    }
                } else
                    ops.push_back(convert(op));
            }
            assert(ret);

            return types_[type] = llvm::FunctionType::get(ret, ops, false);
        }

        case Node_StructType: {
            auto struct_type = type->as<StructType>();
            auto llvm_struct = llvm::StructType::create(context_);

            // important: memoize before recursing into element types to avoid endless recursion
            assert(!types_.contains(struct_type) && "type already converted");
            types_[struct_type] = llvm_struct;

            Array<llvm::Type*> llvm_types(struct_type->num_ops());
            for (size_t i = 0, e = llvm_types.size(); i != e; ++i)
                llvm_types[i] = convert(struct_type->op(i));
            llvm_struct->setBody(llvm_ref(llvm_types));
            return llvm_struct;
        }

        case Node_TupleType: {
            auto tuple = type->as<TupleType>();
            Array<llvm::Type*> llvm_types(tuple->num_ops());
            for (size_t i = 0, e = llvm_types.size(); i != e; ++i)
                llvm_types[i] = convert(tuple->op(i));
            return types_[tuple] = llvm::StructType::get(context_, llvm_ref(llvm_types));
        }

        default:
            THORIN_UNREACHABLE;
    }

    if (vector_length(type) == 1)
        return types_[type] = llvm_type;
    return types_[type] = llvm::VectorType::get(llvm_type, vector_length(type));
}

llvm::GlobalVariable* CodeGen::emit_global_variable(llvm::Type* type, const std::string& name, unsigned addr_space) {
    return new llvm::GlobalVariable(*module_, type, false,
            llvm::GlobalValue::InternalLinkage, llvm::Constant::getNullValue(type), name,
            nullptr, llvm::GlobalVariable::NotThreadLocal, addr_space);
}

void CodeGen::create_loop(llvm::Value* lower, llvm::Value* upper, llvm::Value* increment, llvm::Function* entry, std::function<void(llvm::Value*)> fun) {
    auto head = llvm::BasicBlock::Create(context_, "head", entry);
    auto body = llvm::BasicBlock::Create(context_, "body", entry);
    auto exit = llvm::BasicBlock::Create(context_, "exit", entry);
    // create loop phi and connect init value
    auto loop_counter = llvm::PHINode::Create(irbuilder_.getInt32Ty(), 2U, "parallel_loop_phi", head);
    loop_counter->addIncoming(lower, irbuilder_.GetInsertBlock());
    // connect head
    irbuilder_.CreateBr(head);
    irbuilder_.SetInsertPoint(head);
    auto cond = irbuilder_.CreateICmpSLT(loop_counter, upper);
    irbuilder_.CreateCondBr(cond, body, exit);
    irbuilder_.SetInsertPoint(body);

    // add instructions to the loop body
    fun(loop_counter);

    // inc loop counter
    loop_counter->addIncoming(irbuilder_.CreateAdd(loop_counter, increment), body);
    irbuilder_.CreateBr(head);
    irbuilder_.SetInsertPoint(exit);
}

//------------------------------------------------------------------------------

void emit_llvm(World& world, int opt, bool debug) {
    World cuda(world.name());
    World nvvm(world.name());
    World spir(world.name());
    World opencl(world.name());

    // determine different parts of the world which need to be compiled differently
    Scope::for_each(world, [&] (const Scope& scope) {
        auto continuation = scope.entry();
        Continuation* imported = nullptr;
        if (continuation->is_passed_to_intrinsic(Intrinsic::CUDA))
            imported = import(cuda, continuation)->as_continuation();
        else if (continuation->is_passed_to_intrinsic(Intrinsic::NVVM))
            imported = import(nvvm, continuation)->as_continuation();
        else if (continuation->is_passed_to_intrinsic(Intrinsic::SPIR))
            imported = import(spir, continuation)->as_continuation();
        else if (continuation->is_passed_to_intrinsic(Intrinsic::OpenCL))
            imported = import(opencl, continuation)->as_continuation();
        else
            return;

        imported->name = continuation->unique_name();
        imported->make_external();
        continuation->name = continuation->unique_name();
        continuation->destroy_body();

        for (size_t i = 0, e = continuation->num_params(); i != e; ++i)
            imported->param(i)->name = continuation->param(i)->unique_name();
    });

    if (!cuda.empty() || !nvvm.empty() || !spir.empty() || !opencl.empty())
        world.cleanup();

    CPUCodeGen(world).emit(opt, debug);
    if (!cuda.  empty()) CUDACodeGen(cuda).emit(/*opt,*/ debug);
    if (!nvvm.  empty()) NVVMCodeGen(nvvm).emit(opt, debug);
    if (!spir.  empty()) SPIRCodeGen(spir).emit(opt, debug);
    if (!opencl.empty()) OpenCLCodeGen(opencl).emit(/*opt,*/ debug);
}

//------------------------------------------------------------------------------

}<|MERGE_RESOLUTION|>--- conflicted
+++ resolved
@@ -67,10 +67,6 @@
         case Intrinsic::Atomic:    return emit_atomic(continuation);
         case Intrinsic::CmpXchg:   return emit_cmpxchg(continuation);
         case Intrinsic::Reserve:   return emit_reserve(continuation);
-<<<<<<< HEAD
-=======
-        case Intrinsic::Bitcast:   assert(false && "bitcast should have been replaced");
->>>>>>> ece38b77
         case Intrinsic::CUDA:      return runtime_->emit_host_code(*this, Runtime::CUDA_PLATFORM, ".cu", continuation);
         case Intrinsic::NVVM:      return runtime_->emit_host_code(*this, Runtime::CUDA_PLATFORM, ".nvvm", continuation);
         case Intrinsic::SPIR:      return runtime_->emit_host_code(*this, Runtime::OPENCL_PLATFORM, ".spir.bc", continuation);
@@ -725,7 +721,7 @@
             // Assemblys with more than two outputs are MemOps and have tuple type
             // and thus need their own rule here because the standard MemOp rule does not work
             if (auto assembly = extract->agg()->isa<Assembly>()) {
-                if (assembly->type()->num_args() > 2 && primlit_value<unsigned>(aggop->index()) != 0)
+                if (assembly->type()->num_ops() > 2 && primlit_value<unsigned>(aggop->index()) != 0)
                     return irbuilder_.CreateExtractValue(llvm_agg, {primlit_value<unsigned>(aggop->index()) - 1});
             }
 
@@ -857,7 +853,7 @@
 llvm::Value* CodeGen::emit_assembly(const Assembly* assembly) {
     const TupleType *out_type = assembly->type();
     llvm::Type *res_type;
-    switch (out_type->num_args()) {
+    switch (out_type->num_ops()) {
         case 0:
             THORIN_UNREACHABLE;
             // there must always be the mem type as output
@@ -865,10 +861,10 @@
             res_type = llvm::Type::getVoidTy(context_);
             break;
         case 2:
-            res_type = convert(assembly->type()->arg(1));
+            res_type = convert(assembly->type()->op(1));
             break;
         default:
-            res_type = convert(world().tuple_type(assembly->type()->args().skip_front()));
+            res_type = convert(world().tuple_type(assembly->type()->ops().skip_front()));
             break;
     }
 
