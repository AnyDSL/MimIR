#include "thorin/be/llvm/llvm.h"

#include <algorithm>
#include <stdexcept>

#include <llvm/ADT/Triple.h>
#include <llvm/Bitcode/ReaderWriter.h>
#include <llvm/IR/Constant.h>
#include <llvm/IR/Constants.h>
#include <llvm/IR/Function.h>
#include <llvm/IR/GlobalVariable.h>
#include <llvm/IR/InlineAsm.h>
#include <llvm/IR/Instructions.h>
#include <llvm/IR/LLVMContext.h>
#include <llvm/IR/Module.h>
#include <llvm/IR/Type.h>
#include <llvm/IR/Verifier.h>
#include <llvm/IR/LegacyPassManager.h>
#include <llvm/Support/Host.h>
#include <llvm/Support/Path.h>
#include <llvm/Support/raw_ostream.h>
#include <llvm/Support/FileSystem.h>
#include <llvm/Transforms/IPO/PassManagerBuilder.h>
#include <llvm/Transforms/Scalar.h>
#include <llvm/Transforms/IPO.h>

#ifdef WFV2_SUPPORT
#include <wfvInterface.h>
#endif

#include "thorin/def.h"
#include "thorin/continuation.h"
#include "thorin/primop.h"
#include "thorin/type.h"
#include "thorin/world.h"
#include "thorin/analyses/schedule.h"
#include "thorin/analyses/scope.h"
#include "thorin/be/llvm/cpu.h"
#include "thorin/be/llvm/cuda.h"
#include "thorin/be/llvm/nvvm.h"
#include "thorin/be/llvm/opencl.h"
#include "thorin/be/llvm/spir.h"
#include "thorin/transform/import.h"
#include "thorin/util/array.h"
#include "thorin/util/log.h"
#include "thorin/util/push.h"

namespace thorin {

CodeGen::CodeGen(World& world, llvm::CallingConv::ID function_calling_convention, llvm::CallingConv::ID device_calling_convention, llvm::CallingConv::ID kernel_calling_convention)
    : world_(world)
    , context_()
    , module_(new llvm::Module(world.name(), context_))
    , irbuilder_(context_)
    , dibuilder_(*module_.get())
    , function_calling_convention_(function_calling_convention)
    , device_calling_convention_(device_calling_convention)
    , kernel_calling_convention_(kernel_calling_convention)
    , runtime_(new Runtime(context_, *module_.get(), irbuilder_))
{}

Continuation* CodeGen::emit_intrinsic(Continuation* continuation) {
    auto callee = continuation->callee()->as_continuation();
    switch (callee->intrinsic()) {
        case Intrinsic::Atomic:    return emit_atomic(continuation);
        case Intrinsic::CmpXchg:   return emit_cmpxchg(continuation);
        case Intrinsic::Select:    return emit_select(continuation);
        case Intrinsic::Sizeof:    return emit_sizeof(continuation);
        case Intrinsic::Shuffle:   return emit_shuffle(continuation);
        case Intrinsic::Reserve:   return emit_reserve(continuation);
<<<<<<< HEAD
        case Intrinsic::Bitcast:   return emit_reinterpret(continuation);
        case Intrinsic::CUDA:      return runtime_->emit_host_code(*this, Runtime::CUDA_PLATFORM, continuation);
        case Intrinsic::NVVM:      return runtime_->emit_host_code(*this, Runtime::CUDA_PLATFORM, continuation);
        case Intrinsic::SPIR:      return runtime_->emit_host_code(*this, Runtime::OPENCL_PLATFORM, continuation);
        case Intrinsic::OpenCL:    return runtime_->emit_host_code(*this, Runtime::OPENCL_PLATFORM, continuation);
=======
        case Intrinsic::Bitcast:   assert(false && "bitcast should have been replaced");
        case Intrinsic::CUDA:      return runtime_->emit_host_code(*this, Runtime::CUDA_PLATFORM, ".cu", continuation);
        case Intrinsic::NVVM:      return runtime_->emit_host_code(*this, Runtime::CUDA_PLATFORM, ".nvvm", continuation);
        case Intrinsic::SPIR:      return runtime_->emit_host_code(*this, Runtime::OPENCL_PLATFORM, ".spir.bc", continuation);
        case Intrinsic::OpenCL:    return runtime_->emit_host_code(*this, Runtime::OPENCL_PLATFORM, ".cl", continuation);
>>>>>>> ece38b77
        case Intrinsic::Parallel:  return emit_parallel(continuation);
        case Intrinsic::Spawn:     return emit_spawn(continuation);
        case Intrinsic::Sync:      return emit_sync(continuation);
#ifdef WFV2_SUPPORT
        case Intrinsic::Vectorize: return emit_vectorize_continuation(continuation);
#else
        case Intrinsic::Vectorize: throw std::runtime_error("rebuild with libWFV support");
#endif
        default: THORIN_UNREACHABLE;
    }
}

void CodeGen::emit_result_phi(const Param* param, llvm::Value* value) {
    thorin::find(phis_, param)->addIncoming(value, irbuilder_.GetInsertBlock());
}

Continuation* CodeGen::emit_atomic(Continuation* continuation) {
    assert(continuation->num_args() == 5 && "required arguments are missing");
    // atomic kind: Xchg Add Sub And Nand Or Xor Max Min
    u32 kind = continuation->arg(1)->as<PrimLit>()->qu32_value();
    auto ptr = lookup(continuation->arg(2));
    auto val = lookup(continuation->arg(3));
    assert(is_type_i(continuation->arg(3)->type()) && "atomic only supported for integer types");
    assert(int(llvm::AtomicRMWInst::BinOp::Xchg) <= int(kind) && int(kind) <= int(llvm::AtomicRMWInst::BinOp::UMin) && "unsupported atomic");
    llvm::AtomicRMWInst::BinOp binop = (llvm::AtomicRMWInst::BinOp)kind;

    auto cont = continuation->arg(4)->as_continuation();
    auto call = irbuilder_.CreateAtomicRMW(binop, ptr, val, llvm::AtomicOrdering::SequentiallyConsistent, llvm::SynchronizationScope::CrossThread);
    emit_result_phi(cont->param(1), call);
    return cont;
}

Continuation* CodeGen::emit_cmpxchg(Continuation* continuation) {
    assert(continuation->num_args() == 5 && "required arguments are missing");
    auto ptr  = lookup(continuation->arg(1));
    auto cmp  = lookup(continuation->arg(2));
    auto val  = lookup(continuation->arg(3));
    auto cont = continuation->arg(4)->as_continuation();
    assert(is_type_i(continuation->arg(3)->type()) && "cmpxchg only supported for integer types");

    auto call = irbuilder_.CreateAtomicCmpXchg(ptr, cmp, val, llvm::AtomicOrdering::SequentiallyConsistent, llvm::AtomicOrdering::SequentiallyConsistent, llvm::SynchronizationScope::CrossThread);
    auto loaded  = irbuilder_.CreateExtractValue(call, unsigned(0));
    auto success = irbuilder_.CreateExtractValue(call, unsigned(1));
    emit_result_phi(cont->param(1), loaded);
    emit_result_phi(cont->param(2), success);
    return cont;
}

Continuation* CodeGen::emit_select(Continuation* continuation) {
    assert(continuation->num_args() == 5 && "required arguments are missing");
    auto cond = lookup(continuation->arg(1));
    auto a = lookup(continuation->arg(2));
    auto b = lookup(continuation->arg(3));

    auto cont = continuation->arg(4)->as_continuation();
    auto call = irbuilder_.CreateSelect(cond, a, b);
    emit_result_phi(cont->param(1), call);
    return cont;
}

Continuation* CodeGen::emit_sizeof(Continuation* continuation) {
    assert(continuation->num_args() == 2 && "required arguments are missing");
    auto type = convert(continuation->type_arg(0));
    auto cont = continuation->arg(1)->as_continuation();
    auto layout = module_->getDataLayout();
    auto call = irbuilder_.getInt32(layout.getTypeAllocSize(type));
    emit_result_phi(cont->param(1), call);
    return cont;
}

Continuation* CodeGen::emit_shuffle(Continuation* continuation) {
    assert(continuation->num_args() == 5 && "required arguments are missing");
    auto mask = lookup(continuation->arg(3));
    auto a = lookup(continuation->arg(1));
    auto b = lookup(continuation->arg(2));

    auto cont = continuation->arg(4)->as_continuation();
    auto call = irbuilder_.CreateShuffleVector(a, b, mask);
    emit_result_phi(cont->param(1), call);
    return cont;
}

Continuation* CodeGen::emit_reserve(const Continuation* continuation) {
    ELOG("reserve_shared: only allowed in device code at %", continuation->jump_loc());
    THORIN_UNREACHABLE;
}

Continuation* CodeGen::emit_reserve_shared(const Continuation* continuation, bool prefix) {
    assert(continuation->num_args() == 3 && "required arguments are missing");
    if (!continuation->arg(1)->isa<PrimLit>())
        ELOG("reserve_shared: couldn't extract memory size at %", continuation->arg(1)->loc());
    auto num_elems = continuation->arg(1)->as<PrimLit>()->ps32_value();
    auto cont = continuation->arg(2)->as_continuation();
    auto type = convert(cont->param(1)->type());
    // construct array type
    auto elem_type = cont->param(1)->type()->as<PtrType>()->referenced_type()->as<ArrayType>()->elem_type();
    auto smem_type = this->convert(continuation->world().definite_array_type(elem_type, num_elems));
    auto global = emit_global_variable(smem_type, (prefix ? entry_->name + "." : "") + continuation->unique_name(), 3);
    auto call = irbuilder_.CreatePointerCast(global, type);
    emit_result_phi(cont->param(1), call);
    return cont;
}

llvm::Value* CodeGen::emit_bitcast(const Def* val, const Type* dst_type) {
    auto from = lookup(val);
    auto src_type = val->type();
    auto to = convert(dst_type);
    if (src_type->isa<PtrType>() && dst_type->isa<PtrType>())
        return irbuilder_.CreatePointerCast(from, to);
    return irbuilder_.CreateBitCast(from, to);
}

Continuation* CodeGen::emit_reinterpret(Continuation* continuation) {
    assert(continuation->num_args() == 3 && "required arguments are missing");
    auto cont = continuation->arg(2)->as_continuation();
    auto type = cont->param(1)->type();
    auto call = emit_bitcast(continuation->arg(1), type);
    emit_result_phi(cont->param(1), call);
    return cont;
}

llvm::FunctionType* CodeGen::convert_fn_type(Continuation* continuation) {
    return llvm::cast<llvm::FunctionType>(convert(continuation->type()));
}

llvm::Function* CodeGen::emit_function_decl(Continuation* continuation) {
    if (auto f = thorin::find(fcts_, continuation))
        return f;

    std::string name = (continuation->is_external() || continuation->empty()) ? continuation->name : continuation->unique_name();
    auto f = llvm::cast<llvm::Function>(module_->getOrInsertFunction(name, convert_fn_type(continuation)));

#ifdef _MSC_VER
    // set dll storage class for MSVC
    if (!entry_ && llvm::Triple(llvm::sys::getProcessTriple()).isOSWindows()) {
        if (continuation->empty()) {
            f->setDLLStorageClass(llvm::GlobalValue::DLLImportStorageClass);
        } else if (continuation->is_external()) {
            f->setDLLStorageClass(llvm::GlobalValue::DLLExportStorageClass);
        }
    }
#endif

    // set linkage
    if (continuation->empty() || continuation->is_external())
        f->setLinkage(llvm::Function::ExternalLinkage);
    else
        f->setLinkage(llvm::Function::InternalLinkage);

    // set calling convention
    if (continuation->is_external()) {
        f->setCallingConv(kernel_calling_convention_);
        emit_function_decl_hook(continuation, f);
    } else {
        if (continuation->cc() == CC::Device)
            f->setCallingConv(device_calling_convention_);
        else
            f->setCallingConv(function_calling_convention_);
    }

    return fcts_[continuation] = f;
}

void CodeGen::emit(int opt, bool debug) {
    llvm::DICompileUnit* dicompile_unit;
    if (debug) {
        module_->addModuleFlag(llvm::Module::Warning, "Debug Info Version", llvm::DEBUG_METADATA_VERSION);
        // Darwin only supports dwarf2
        if (llvm::Triple(llvm::sys::getProcessTriple()).isOSDarwin())
            module_->addModuleFlag(llvm::Module::Warning, "Dwarf Version", 2);
        dicompile_unit = dibuilder_.createCompileUnit(llvm::dwarf::DW_LANG_C, world_.name(), llvm::StringRef(), "Impala", opt > 0, llvm::StringRef(), 0);
    }

    Scope::for_each(world_, [&] (const Scope& scope) {
        entry_ = scope.entry();
        assert(entry_->is_returning());
        llvm::Function* fct = emit_function_decl(entry_);

        llvm::DISubprogram* disub_program;
        llvm::DIScope* discope = dicompile_unit;
        if (debug) {
            auto src_file = llvm::sys::path::filename(entry_->loc().begin().filename());
            auto src_dir = llvm::sys::path::parent_path(entry_->loc().begin().filename());
            auto difile = dibuilder_.createFile(src_file, src_dir);
            disub_program = dibuilder_.createFunction(discope, fct->getName(), fct->getName(), difile, entry_->loc().begin().line(),
                                                      dibuilder_.createSubroutineType(dibuilder_.getOrCreateTypeArray(llvm::ArrayRef<llvm::Metadata*>())),
                                                      false /* internal linkage */, true /* definition */, entry_->loc().begin().line(),
                                                      llvm::DINode::FlagPrototyped /* Flags */, opt > 0);
            fct->setSubprogram(disub_program);
            discope = disub_program;
        }

        // map params
        const Param* ret_param = nullptr;
        auto arg = fct->arg_begin();
        for (auto param : entry_->params()) {
            if (param->is_mem())
                continue;
            if (param->order() == 0) {
                auto argv = &*arg;
                auto value = map_param(fct, argv, param);
                if (value == argv) {
                    arg->setName(param->unique_name()); // use param
                    params_[param] = &*arg++;
                } else {
                    params_[param] = value;             // use provided value
                }
            } else {
                assert(!ret_param);
                ret_param = param;
            }
        }
        assert(ret_param);

        BBMap bb2continuation;
        Schedule schedule(scope);

        for (const auto& block : schedule) {
            auto continuation = block.continuation();
            // map all bb-like continuations to llvm bb stubs
            if (continuation->intrinsic() != Intrinsic::EndScope) {
                auto bb = bb2continuation[continuation] = llvm::BasicBlock::Create(context_, continuation->name, fct);

                // create phi node stubs (for all continuations different from entry)
                if (entry_ != continuation) {
                    for (auto param : continuation->params()) {
                        if (!param->is_mem()) {
                            phis_[param] = llvm::PHINode::Create(convert(param->type()),
                                                                 (unsigned) param->peek().size(), param->name, bb);
                        }
                    }
                }
            }
        }

        auto oldStartBB = fct->begin();
        auto startBB = llvm::BasicBlock::Create(context_, fct->getName() + "_start", fct, &*oldStartBB);
        irbuilder_.SetInsertPoint(startBB);
        if (debug)
            irbuilder_.SetCurrentDebugLocation(llvm::DebugLoc::get(entry_->loc().begin().line(), entry_->loc().begin().col(), discope));
        emit_function_start(startBB, entry_);
        irbuilder_.CreateBr(&*oldStartBB);

        for (auto& block : schedule) {
            auto continuation = block.continuation();
            if (continuation->intrinsic() == Intrinsic::EndScope)
                continue;
            assert(continuation == entry_ || continuation->is_basicblock());
            irbuilder_.SetInsertPoint(bb2continuation[continuation]);

            for (auto primop : block) {
                if (debug)
                    irbuilder_.SetCurrentDebugLocation(llvm::DebugLoc::get(primop->loc().begin().line(), primop->loc().begin().col(), discope));
                primops_[primop] = emit(primop);
            }

            // terminate bb
            if (debug)
                irbuilder_.SetCurrentDebugLocation(llvm::DebugLoc::get(continuation->jump_loc().begin().line(), continuation->jump_loc().begin().col(), discope));
            if (continuation->callee() == ret_param) { // return
                size_t num_args = continuation->num_args();
                switch (num_args) {
                    case 0: irbuilder_.CreateRetVoid(); break;
                    case 1:
                        if (continuation->arg(0)->is_mem())
                            irbuilder_.CreateRetVoid();
                        else
                            irbuilder_.CreateRet(lookup(continuation->arg(0)));
                        break;
                    case 2:
                        if (continuation->arg(0)->is_mem()) {
                            irbuilder_.CreateRet(lookup(continuation->arg(1)));
                            break;
                        } else if (continuation->arg(1)->is_mem()) {
                            irbuilder_.CreateRet(lookup(continuation->arg(0)));
                            break;
                        }
                        // FALLTHROUGH
                    default: {
                        Array<llvm::Value*> values(num_args);
                        Array<llvm::Type*> args(num_args);

                        size_t n = 0;
                        for (auto arg : continuation->args()) {
                            if (!arg->is_mem()) {
                                auto val = lookup(arg);
                                values[n] = val;
                                args[n++] = val->getType();
                            }
                        }

                        assert(n == num_args || n+1 == num_args);
                        values.shrink(n);
                        args.shrink(n);
                        llvm::Value* agg = llvm::UndefValue::get(llvm::StructType::get(context_, llvm_ref(args)));

                        for (size_t i = 0; i != n; ++i)
                            agg = irbuilder_.CreateInsertValue(agg, values[i], { unsigned(i) });

                        irbuilder_.CreateRet(agg);
                        break;
                    }
                }
            } else if (continuation->callee() == world().branch()) {
                auto cond = lookup(continuation->arg(0));
                auto tbb = bb2continuation[continuation->arg(1)->as_continuation()];
                auto fbb = bb2continuation[continuation->arg(2)->as_continuation()];
                irbuilder_.CreateCondBr(cond, tbb, fbb);
            } else if (continuation->callee()->isa<Bottom>()) {
                irbuilder_.CreateUnreachable();
            } else {
                auto callee = continuation->callee()->as_continuation();
                if (callee->is_basicblock())         // ordinary jump
                    irbuilder_.CreateBr(bb2continuation[callee]);
                else {
                    if (callee->is_intrinsic()) {
                        auto ret_continuation = emit_intrinsic(continuation);
                        irbuilder_.CreateBr(bb2continuation[ret_continuation]);
                    } else {
                        // put all first-order args into an array
                        std::vector<llvm::Value*> args;
                        const Def* ret_arg = nullptr;
                        for (auto arg : continuation->args()) {
                            if (arg->order() == 0) {
                                if (!arg->is_mem())
                                    args.push_back(lookup(arg));
                            } else {
                                assert(!ret_arg);
                                ret_arg = arg;
                            }
                        }
                        llvm::CallInst* call = irbuilder_.CreateCall(emit_function_decl(callee), args);
                        // set proper calling convention
                        if (callee->is_external()) {
                            call->setCallingConv(kernel_calling_convention_);
                        } else if (callee->cc() == CC::Device) {
                            call->setCallingConv(device_calling_convention_);
                        } else {
                            call->setCallingConv(function_calling_convention_);
                        }

                        if (ret_arg == ret_param) {     // call + return
                            if (call->getType()->isVoidTy())
                                irbuilder_.CreateRetVoid();
                            else
                                irbuilder_.CreateRet(call);
                        } else {                        // call + continuation
                            auto succ = ret_arg->as_continuation();
                            const Param* param = nullptr;
                            switch (succ->num_params()) {
                                case 0:
                                    break;
                                case 1:
                                    param = succ->param(0);
                                    irbuilder_.CreateBr(bb2continuation[succ]);
                                    if (!param->is_mem())
                                        emit_result_phi(param, call);
                                    break;
                                case 2:
                                    assert(succ->mem_param() && "no mem_param found for succ");
                                    param = succ->param(0);
                                    param = param->is_mem() ? succ->param(1) : param;
                                    irbuilder_.CreateBr(bb2continuation[succ]);
                                    emit_result_phi(param, call);
                                    break;
                                default: {
                                    assert(succ->param(0)->is_mem());
                                    auto tuple = succ->params().skip_front();

                                    Array<llvm::Value*> extracts(tuple.size());
                                    for (size_t i = 0, e = tuple.size(); i != e; ++i)
                                        extracts[i] = irbuilder_.CreateExtractValue(call, unsigned(i));

                                    irbuilder_.CreateBr(bb2continuation[succ]);
                                    for (size_t i = 0, e = tuple.size(); i != e; ++i)
                                        emit_result_phi(tuple[i], extracts[i]);
                                    break;
                                }
                            }
                        }
                    }
                }
            }
        }

        // add missing arguments to phis_
        for (const auto& p : phis_) {
            auto param = p.first;
            auto phi = p.second;

            for (const auto& peek : param->peek())
                phi->addIncoming(lookup(peek.def()), bb2continuation[peek.from()]);
        }

        params_.clear();
        phis_.clear();
        primops_.clear();
    });

#ifdef WFV2_SUPPORT
    // emit vectorized code
    for (const auto& tuple : wfv_todo_)
        emit_vectorize(std::get<0>(tuple), std::get<1>(tuple), std::get<2>(tuple));
    wfv_todo_.clear();
#endif

#ifndef NDEBUG
    llvm::verifyModule(*module_);
#endif
    optimize(opt);
    if (debug)
        dibuilder_.finalize();

    std::error_code EC;
    auto ll_name = get_output_name(world_.name());
    llvm::raw_fd_ostream out(ll_name, EC, llvm::sys::fs::F_Text);
    if (EC)
        throw std::runtime_error("cannot write '" + ll_name + "': " + EC.message());

    module_->print(out, nullptr);
}

void CodeGen::optimize(int opt) {
    if (opt != 0) {
        llvm::PassManagerBuilder pmbuilder;
        llvm::legacy::PassManager pass_manager;
        if (opt == -1) {
            pmbuilder.OptLevel = 2u;
            pmbuilder.SizeLevel = 1;
        } else {
            pmbuilder.OptLevel = (unsigned) opt;
            pmbuilder.SizeLevel = 0u;
        }
        pmbuilder.DisableUnitAtATime = true;
        if (opt == 3) {
            pass_manager.add(llvm::createFunctionInliningPass());
            pass_manager.add(llvm::createAggressiveDCEPass());
        }
        pmbuilder.populateModulePassManager(pass_manager);

        pass_manager.run(*module_);
    }
}

llvm::Value* CodeGen::lookup(const Def* def) {
    if (auto primop = def->isa<PrimOp>()) {
        if (auto res = thorin::find(primops_, primop))
            return res;
        else
            return primops_[primop] = emit(def);
    }

    if (auto param = def->isa<Param>()) {
        auto i = params_.find(param);
        if (i != params_.end())
            return i->second;

        assert(phis_.find(param) != phis_.end());
        return thorin::find(phis_, param);
    }

    THORIN_UNREACHABLE;
}

llvm::AllocaInst* CodeGen::emit_alloca(llvm::Type* type, const std::string& name) {
    auto entry = &irbuilder_.GetInsertBlock()->getParent()->getEntryBlock();
    llvm::AllocaInst* alloca;
    if (entry->empty())
        alloca = new llvm::AllocaInst(type, nullptr, name, entry);
    else
        alloca = new llvm::AllocaInst(type, nullptr, name, entry->getFirstNonPHIOrDbg());
    return alloca;
}

llvm::Value* CodeGen::emit(const Def* def) {
    if (auto bin = def->isa<BinOp>()) {
        llvm::Value* lhs = lookup(bin->lhs());
        llvm::Value* rhs = lookup(bin->rhs());
        std::string& name = bin->name;

        if (auto cmp = bin->isa<Cmp>()) {
            auto type = cmp->lhs()->type();
            if (is_type_s(type)) {
                switch (cmp->cmp_kind()) {
                    case Cmp_eq: return irbuilder_.CreateICmpEQ (lhs, rhs, name);
                    case Cmp_ne: return irbuilder_.CreateICmpNE (lhs, rhs, name);
                    case Cmp_gt: return irbuilder_.CreateICmpSGT(lhs, rhs, name);
                    case Cmp_ge: return irbuilder_.CreateICmpSGE(lhs, rhs, name);
                    case Cmp_lt: return irbuilder_.CreateICmpSLT(lhs, rhs, name);
                    case Cmp_le: return irbuilder_.CreateICmpSLE(lhs, rhs, name);
                }
            } else if (is_type_u(type) || is_type_bool(type)) {
                switch (cmp->cmp_kind()) {
                    case Cmp_eq: return irbuilder_.CreateICmpEQ (lhs, rhs, name);
                    case Cmp_ne: return irbuilder_.CreateICmpNE (lhs, rhs, name);
                    case Cmp_gt: return irbuilder_.CreateICmpUGT(lhs, rhs, name);
                    case Cmp_ge: return irbuilder_.CreateICmpUGE(lhs, rhs, name);
                    case Cmp_lt: return irbuilder_.CreateICmpULT(lhs, rhs, name);
                    case Cmp_le: return irbuilder_.CreateICmpULE(lhs, rhs, name);
                }
            } else if (is_type_f(type)) {
                switch (cmp->cmp_kind()) {
                    case Cmp_eq: return irbuilder_.CreateFCmpOEQ(lhs, rhs, name);
                    case Cmp_ne: return irbuilder_.CreateFCmpUNE(lhs, rhs, name);
                    case Cmp_gt: return irbuilder_.CreateFCmpOGT(lhs, rhs, name);
                    case Cmp_ge: return irbuilder_.CreateFCmpOGE(lhs, rhs, name);
                    case Cmp_lt: return irbuilder_.CreateFCmpOLT(lhs, rhs, name);
                    case Cmp_le: return irbuilder_.CreateFCmpOLE(lhs, rhs, name);
                }
            } else if (type->isa<PtrType>()) {
                switch (cmp->cmp_kind()) {
                    case Cmp_eq: return irbuilder_.CreateICmpEQ (lhs, rhs, name);
                    case Cmp_ne: return irbuilder_.CreateICmpNE (lhs, rhs, name);
                    default: THORIN_UNREACHABLE;
                }
            }
        }

        if (auto arithop = bin->isa<ArithOp>()) {
            auto type = arithop->type();
            bool q = is_type_q(arithop->type()); // quick? -> nsw/nuw/fast float

            if (is_type_f(type)) {
                switch (arithop->arithop_kind()) {
                    case ArithOp_add: return irbuilder_.CreateFAdd(lhs, rhs, name);
                    case ArithOp_sub: return irbuilder_.CreateFSub(lhs, rhs, name);
                    case ArithOp_mul: return irbuilder_.CreateFMul(lhs, rhs, name);
                    case ArithOp_div: return irbuilder_.CreateFDiv(lhs, rhs, name);
                    case ArithOp_rem: return irbuilder_.CreateFRem(lhs, rhs, name);
                    case ArithOp_and:
                    case ArithOp_or:
                    case ArithOp_xor:
                    case ArithOp_shl:
                    case ArithOp_shr: THORIN_UNREACHABLE;
                }
            }

            if (is_type_s(type) || is_type_bool(type)) {
                switch (arithop->arithop_kind()) {
                    case ArithOp_add: return irbuilder_.CreateAdd (lhs, rhs, name, false, q);
                    case ArithOp_sub: return irbuilder_.CreateSub (lhs, rhs, name, false, q);
                    case ArithOp_mul: return irbuilder_.CreateMul (lhs, rhs, name, false, q);
                    case ArithOp_div: return irbuilder_.CreateSDiv(lhs, rhs, name);
                    case ArithOp_rem: return irbuilder_.CreateSRem(lhs, rhs, name);
                    case ArithOp_and: return irbuilder_.CreateAnd (lhs, rhs, name);
                    case ArithOp_or:  return irbuilder_.CreateOr  (lhs, rhs, name);
                    case ArithOp_xor: return irbuilder_.CreateXor (lhs, rhs, name);
                    case ArithOp_shl: return irbuilder_.CreateShl (lhs, rhs, name, false, q);
                    case ArithOp_shr: return irbuilder_.CreateAShr(lhs, rhs, name);
                }
            }
            if (is_type_u(type) || is_type_bool(type)) {
                switch (arithop->arithop_kind()) {
                    case ArithOp_add: return irbuilder_.CreateAdd (lhs, rhs, name, q, false);
                    case ArithOp_sub: return irbuilder_.CreateSub (lhs, rhs, name, q, false);
                    case ArithOp_mul: return irbuilder_.CreateMul (lhs, rhs, name, q, false);
                    case ArithOp_div: return irbuilder_.CreateUDiv(lhs, rhs, name);
                    case ArithOp_rem: return irbuilder_.CreateURem(lhs, rhs, name);
                    case ArithOp_and: return irbuilder_.CreateAnd (lhs, rhs, name);
                    case ArithOp_or:  return irbuilder_.CreateOr  (lhs, rhs, name);
                    case ArithOp_xor: return irbuilder_.CreateXor (lhs, rhs, name);
                    case ArithOp_shl: return irbuilder_.CreateShl (lhs, rhs, name, q, false);
                    case ArithOp_shr: return irbuilder_.CreateLShr(lhs, rhs, name);
                }
            }
        }
    }

    if (auto conv = def->isa<ConvOp>()) {
        auto from = lookup(conv->from());
        auto src_type = conv->from()->type();
        auto dst_type = conv->type();
        auto to = convert(dst_type);

        if (from->getType() == to)
            return from;

        if (conv->isa<Cast>()) {
            if (src_type->isa<PtrType>() && dst_type->isa<PtrType>()) {
                return irbuilder_.CreatePointerCast(from, to);
            }
            if (src_type->isa<PtrType>()) {
                assert(is_type_i(dst_type) || is_type_bool(dst_type));
                return irbuilder_.CreatePtrToInt(from, to);
            }
            if (dst_type->isa<PtrType>()) {
                assert(is_type_i(src_type) || is_type_bool(src_type));
                return irbuilder_.CreateIntToPtr(from, to);
            }

            auto src = src_type->as<PrimType>();
            auto dst = dst_type->as<PrimType>();

            if (is_type_f(src) && is_type_f(dst)) {
                assert(num_bits(src->primtype_kind()) != num_bits(dst->primtype_kind()));
                return irbuilder_.CreateFPCast(from, to);
            }
            if (is_type_f(src)) {
                if (is_type_s(dst))
                    return irbuilder_.CreateFPToSI(from, to);
                return irbuilder_.CreateFPToUI(from, to);
            }
            if (is_type_f(dst)) {
                if (is_type_s(src))
                    return irbuilder_.CreateSIToFP(from, to);
                return irbuilder_.CreateUIToFP(from, to);
            }

            if (num_bits(src->primtype_kind()) > num_bits(dst->primtype_kind())) {
                if (is_type_i(src) && (is_type_i(dst) || is_type_bool(dst)))
                    return irbuilder_.CreateTrunc(from, to);
            } else if (num_bits(src->primtype_kind()) < num_bits(dst->primtype_kind())) {
                if ( is_type_s(src)                       && is_type_i(dst)) return irbuilder_.CreateSExt(from, to);
                if ((is_type_u(src) || is_type_bool(src)) && is_type_i(dst)) return irbuilder_.CreateZExt(from, to);
            }

            assert(false && "unsupported cast");
        }

        if (conv->isa<Bitcast>())
            return emit_bitcast(conv->from(), dst_type);
    }

    if (auto select = def->isa<Select>()) {
        if (def->type()->isa<FnType>())
            return nullptr;

        llvm::Value* cond = lookup(select->cond());
        llvm::Value* tval = lookup(select->tval());
        llvm::Value* fval = lookup(select->fval());
        return irbuilder_.CreateSelect(cond, tval, fval);
    }

    if (auto array = def->isa<DefiniteArray>()) {
        auto type = llvm::cast<llvm::ArrayType>(convert(array->type()));
        if (array->is_const()) {
            size_t size = array->size();
            Array<llvm::Constant*> vals(size);
            for (size_t i = 0; i != size; ++i)
                vals[i] = llvm::cast<llvm::Constant>(emit(array->op(i)));
            return llvm::ConstantArray::get(type, llvm_ref(vals));
        }
        WLOG("slow: alloca and loads/stores needed for definite array '%' at '%'", def, def->loc());
        auto alloca = emit_alloca(type, array->name);

        u64 i = 0;
        llvm::Value* args[2] = { irbuilder_.getInt64(0), nullptr };
        for (auto op : array->ops()) {
            args[1] = irbuilder_.getInt64(i++);
            auto gep = irbuilder_.CreateInBoundsGEP(alloca, args, op->name);
            irbuilder_.CreateStore(lookup(op), gep);
        }

        return irbuilder_.CreateLoad(alloca);
    }

    if (auto array = def->isa<IndefiniteArray>())
        return llvm::UndefValue::get(convert(array->type()));

    if (auto agg = def->isa<Aggregate>()) {
        assert(def->isa<Tuple>() || def->isa<StructAgg>() || def->isa<Vector>());
        llvm::Value* llvm_agg = llvm::UndefValue::get(convert(agg->type()));

        if (def->isa<Vector>()) {
            for (size_t i = 0, e = agg->ops().size(); i != e; ++i)
                llvm_agg = irbuilder_.CreateInsertElement(llvm_agg, lookup(agg->op(i)), irbuilder_.getInt32(i));
        } else {
            for (size_t i = 0, e = agg->ops().size(); i != e; ++i)
                llvm_agg = irbuilder_.CreateInsertValue(llvm_agg, lookup(agg->op(i)), { unsigned(i) });
        }

        return llvm_agg;
    }

    if (auto aggop = def->isa<AggOp>()) {
        auto llvm_agg = lookup(aggop->agg());
        auto llvm_idx = lookup(aggop->index());
        auto copy_to_alloca = [&] () {
            WLOG("slow: alloca and loads/stores needed for aggregate '%' at '%'", def, def->loc());
            auto alloca = emit_alloca(llvm_agg->getType(), aggop->name);
            irbuilder_.CreateStore(llvm_agg, alloca);

            llvm::Value* args[2] = { irbuilder_.getInt64(0), llvm_idx };
            auto gep = irbuilder_.CreateInBoundsGEP(alloca, args);
            return std::make_pair(alloca, gep);
        };

        if (auto extract = aggop->isa<Extract>()) {
            // Assemblys with more than two outputs are MemOps and have tuple type
            // and thus need their own rule here because the standard MemOp rule does not work
            if (auto assembly = extract->agg()->isa<Assembly>()) {
                if (assembly->type()->num_args() > 2 && primlit_value<unsigned>(aggop->index()) != 0)
                    return irbuilder_.CreateExtractValue(llvm_agg, {primlit_value<unsigned>(aggop->index()) - 1});
            }

            if (auto memop = extract->agg()->isa<MemOp>())
                return lookup(memop);

            if (aggop->agg()->type()->isa<ArrayType>())
                return irbuilder_.CreateLoad(copy_to_alloca().second);

            if (extract->agg()->type()->isa<VectorType>())
                return irbuilder_.CreateExtractElement(llvm_agg, llvm_idx);
            // tuple/struct
            return irbuilder_.CreateExtractValue(llvm_agg, {primlit_value<unsigned>(aggop->index())});
        }

        auto insert = def->as<Insert>();
        auto value = lookup(insert->value());

        if (insert->agg()->type()->isa<ArrayType>()) {
            auto p = copy_to_alloca();
            irbuilder_.CreateStore(lookup(aggop->as<Insert>()->value()), p.second);
            return irbuilder_.CreateLoad(p.first);
        }
        if (insert->agg()->type()->isa<VectorType>())
            return irbuilder_.CreateInsertElement(llvm_agg, lookup(aggop->as<Insert>()->value()), llvm_idx);
        // tuple/struct
        return irbuilder_.CreateInsertValue(llvm_agg, value, {primlit_value<unsigned>(aggop->index())});
    }

    if (auto primlit = def->isa<PrimLit>()) {
        llvm::Type* llvm_type = convert(primlit->type());
        Box box = primlit->value();

        switch (primlit->primtype_kind()) {
            case PrimType_bool:                     return irbuilder_. getInt1(box.get_bool());
            case PrimType_ps8:  case PrimType_qs8:  return irbuilder_. getInt8(box. get_s8());
            case PrimType_pu8:  case PrimType_qu8:  return irbuilder_. getInt8(box. get_u8());
            case PrimType_ps16: case PrimType_qs16: return irbuilder_.getInt16(box.get_s16());
            case PrimType_pu16: case PrimType_qu16: return irbuilder_.getInt16(box.get_u16());
            case PrimType_ps32: case PrimType_qs32: return irbuilder_.getInt32(box.get_s32());
            case PrimType_pu32: case PrimType_qu32: return irbuilder_.getInt32(box.get_u32());
            case PrimType_ps64: case PrimType_qs64: return irbuilder_.getInt64(box.get_s64());
            case PrimType_pu64: case PrimType_qu64: return irbuilder_.getInt64(box.get_u64());
            case PrimType_pf16: case PrimType_qf16: return llvm::ConstantFP::get(llvm_type, box.get_f16());
            case PrimType_pf32: case PrimType_qf32: return llvm::ConstantFP::get(llvm_type, box.get_f32());
            case PrimType_pf64: case PrimType_qf64: return llvm::ConstantFP::get(llvm_type, box.get_f64());
        }
    }

    if (auto bottom = def->isa<Bottom>())
        return llvm::UndefValue::get(convert(bottom->type()));

    if (auto alloc = def->isa<Alloc>()) { // TODO factor this code
        // TODO do this only once
        auto llvm_malloc = llvm::cast<llvm::Function>(module_->getOrInsertFunction(
                    get_alloc_name(), irbuilder_.getInt8PtrTy(), irbuilder_.getInt32Ty(), irbuilder_.getInt64Ty(), nullptr));
        llvm_malloc->addAttribute(llvm::AttributeSet::ReturnIndex, llvm::Attribute::NoAlias);
        auto alloced_type = convert(alloc->alloced_type());
        llvm::CallInst* void_ptr;
        auto layout = module_->getDataLayout();
        if (auto array = is_indefinite(alloc->alloced_type())) {
            auto size = irbuilder_.CreateAdd(
                    irbuilder_.getInt64(layout.getTypeAllocSize(alloced_type)),
                    irbuilder_.CreateMul(irbuilder_.CreateIntCast(lookup(alloc->extra()), irbuilder_.getInt64Ty(), false),
                                         irbuilder_.getInt64(layout.getTypeAllocSize(convert(array->elem_type())))));
            llvm::Value* malloc_args[] = {
                irbuilder_.getInt32(0),
                size
            };
            void_ptr = irbuilder_.CreateCall(llvm_malloc, malloc_args);
        } else {
            llvm::Value* malloc_args[] = {
                irbuilder_.getInt32(0),
                irbuilder_.getInt64(layout.getTypeAllocSize(alloced_type))
            };
            void_ptr = irbuilder_.CreateCall(llvm_malloc, malloc_args);
        }

        return irbuilder_.CreatePointerCast(void_ptr, convert(alloc->out_ptr_type()));
    }

    if (auto load = def->isa<Load>())           return emit_load(load);
    if (auto store = def->isa<Store>())         return emit_store(store);
    if (auto lea = def->isa<LEA>())             return emit_lea(lea);
    if (auto assembly = def->isa<Assembly>())   return emit_assembly(assembly);
    if (def->isa<Enter>())                      return nullptr;

    if (auto slot = def->isa<Slot>())
        return irbuilder_.CreateAlloca(convert(slot->type()->as<PtrType>()->referenced_type()), 0, slot->unique_name());

    if (auto vector = def->isa<Vector>()) {
        llvm::Value* vec = llvm::UndefValue::get(convert(vector->type()));
        for (size_t i = 0, e = vector->size(); i != e; ++i)
            vec = irbuilder_.CreateInsertElement(vec, lookup(vector->op(i)), lookup(world_.literal_pu32(i, vector->loc())));

        return vec;
    }

    if (auto global = def->isa<Global>()) {
        llvm::Value* val;
        if (auto continuation = global->init()->isa_continuation())
            val = fcts_[continuation];
        else {
            auto llvm_type = convert(global->alloced_type());
            auto var = llvm::cast<llvm::GlobalVariable>(module_->getOrInsertGlobal(global->name, llvm_type));
            if (global->init()->isa<Bottom>())
                var->setInitializer(llvm::Constant::getNullValue(llvm_type)); // HACK
            else
                var->setInitializer(llvm::cast<llvm::Constant>(emit(global->init())));
            val = var;
        }
        return val;
    }

    THORIN_UNREACHABLE;
}

llvm::Value* CodeGen::emit_load(const Load* load) {
    return irbuilder_.CreateLoad(lookup(load->ptr()));
}

llvm::Value* CodeGen::emit_store(const Store* store) {
    return irbuilder_.CreateStore(lookup(store->val()), lookup(store->ptr()));
}

llvm::Value* CodeGen::emit_lea(const LEA* lea) {
    if (lea->ptr_referenced_type()->isa<TupleType>() || lea->ptr_referenced_type()->isa<StructAppType>())
        return irbuilder_.CreateStructGEP(convert(lea->ptr_referenced_type()), lookup(lea->ptr()), primlit_value<u32>(lea->index()));

    assert(lea->ptr_referenced_type()->isa<ArrayType>());
    llvm::Value* args[2] = { irbuilder_.getInt64(0), lookup(lea->index()) };
    return irbuilder_.CreateInBoundsGEP(lookup(lea->ptr()), args);
}

llvm::Value* CodeGen::emit_assembly(const Assembly* assembly) {
    const TupleType *out_type = assembly->type();
    llvm::Type *res_type;
    switch (out_type->num_args()) {
        case 0:
            THORIN_UNREACHABLE;
            // there must always be the mem type as output
        case 1:
            res_type = llvm::Type::getVoidTy(context_);
            break;
        case 2:
            res_type = convert(assembly->type()->arg(1));
            break;
        default:
            res_type = convert(world().tuple_type(assembly->type()->args().skip_front()));
            break;
    }

    size_t num_inputs = assembly->num_inputs();
    auto input_values = Array<llvm::Value*>(num_inputs);
    auto input_types = Array<llvm::Type*>(num_inputs);
    for (size_t i = 0; i != num_inputs; ++i) {
        input_values[i] = lookup(assembly->input(i));
        input_types[i] = convert(assembly->input(i)->type());
    }

    auto *fn_type = llvm::FunctionType::get(res_type, llvm_ref(input_types), false);

    std::string constraints;
    for (auto con : assembly->out_constraints())
        constraints += con + ",";
    for (auto con : assembly->in_constraints())
        constraints += con + ",";
    for (auto clob : assembly->clobbers())
        constraints += "~" + clob + ",";
    // clang always marks those registers as clobbered, so we will do so as well
    constraints += "~{dirflag},~{fpsr},~{flags}";

    if (!llvm::InlineAsm::Verify(fn_type, constraints))
        ELOG("Constraints and input and output types of inline assembly do not match at %", assembly->loc());

    auto asm_expr = llvm::InlineAsm::get(fn_type, assembly->asm_template(), constraints,
            assembly->has_sideeffects(), assembly->is_alignstack(),
            assembly->is_inteldialect() ? llvm::InlineAsm::AsmDialect::AD_Intel : llvm::InlineAsm::AsmDialect::AD_ATT);
    return irbuilder_.CreateCall(asm_expr, llvm_ref(input_values));
}

llvm::Type* CodeGen::convert(const Type* type) {
    if (auto llvm_type = thorin::find(types_, type))
        return llvm_type;

    assert(!type->isa<MemType>());
    llvm::Type* llvm_type;
    switch (type->kind()) {
        case PrimType_bool:                                                             llvm_type = irbuilder_. getInt1Ty();  break;
        case PrimType_ps8:  case PrimType_qs8:  case PrimType_pu8:  case PrimType_qu8:  llvm_type = irbuilder_. getInt8Ty();  break;
        case PrimType_ps16: case PrimType_qs16: case PrimType_pu16: case PrimType_qu16: llvm_type = irbuilder_.getInt16Ty();  break;
        case PrimType_ps32: case PrimType_qs32: case PrimType_pu32: case PrimType_qu32: llvm_type = irbuilder_.getInt32Ty();  break;
        case PrimType_ps64: case PrimType_qs64: case PrimType_pu64: case PrimType_qu64: llvm_type = irbuilder_.getInt64Ty();  break;
        case PrimType_pf16: case PrimType_qf16:                                         llvm_type = irbuilder_.getHalfTy();   break;
        case PrimType_pf32: case PrimType_qf32:                                         llvm_type = irbuilder_.getFloatTy();  break;
        case PrimType_pf64: case PrimType_qf64:                                         llvm_type = irbuilder_.getDoubleTy(); break;
        case Node_PtrType: {
            auto ptr = type->as<PtrType>();
            unsigned addr_space;
            switch (ptr->addr_space()) {
                case AddrSpace::Generic:  addr_space = 0; break;
                case AddrSpace::Global:   addr_space = 1; break;
                case AddrSpace::Texture:  addr_space = 2; break;
                case AddrSpace::Shared:   addr_space = 3; break;
                case AddrSpace::Constant: addr_space = 4; break;
                default:                  THORIN_UNREACHABLE;
            }
            llvm_type = llvm::PointerType::get(convert(ptr->referenced_type()), addr_space);
            break;
        }
        case Node_IndefiniteArrayType:
            return types_[type] = llvm::ArrayType::get(convert(type->as<ArrayType>()->elem_type()), 0);
        case Node_DefiniteArrayType: {
            auto array = type->as<DefiniteArrayType>();
            return types_[type] = llvm::ArrayType::get(convert(array->elem_type()), array->dim());
        }
        case Node_FnType: {
            // extract "return" type, collect all other types
            auto fn = type->as<FnType>();
            llvm::Type* ret = nullptr;
            std::vector<llvm::Type*> args;
            for (auto arg : fn->args()) {
                if (arg->isa<MemType>())
                    continue;
                if (auto fn = arg->isa<FnType>()) {
                    assert(!ret && "only one 'return' supported");
                    if (fn->empty())
                        ret = llvm::Type::getVoidTy(context_);
                    else if (fn->num_args() == 1)
                        ret = fn->arg(0)->isa<MemType>() ? llvm::Type::getVoidTy(context_) : convert(fn->arg(0));
                    else if (fn->num_args() == 2) {
                        if (fn->arg(0)->isa<MemType>())
                            ret = convert(fn->arg(1));
                        else if (fn->arg(1)->isa<MemType>())
                            ret = convert(fn->arg(0));
                        else
                            goto multiple;
                    } else {
multiple:
                        std::vector<llvm::Type*> args;
                        for (auto arg : fn->args()) {
                            if (!arg->isa<MemType>())
                                args.push_back(convert(arg));
                        }
                        ret = llvm::StructType::get(context_, args);
                    }
                } else
                    args.push_back(convert(arg));
            }
            assert(ret);

            return types_[type] = llvm::FunctionType::get(ret, args, false);
        }

        case Node_StructAbsType:
            return types_[type] = llvm::StructType::create(context_);

        case Node_StructAppType: {
            auto struct_app = type->as<StructAppType>();
            auto llvm_struct = llvm::cast<llvm::StructType>(convert(struct_app->struct_abs_type()));
            assert(!types_.contains(struct_app) && "type already converted");
            // important: memoize before recursing into element types to avoid endless recursion
            types_[struct_app] = llvm_struct;
            Array<llvm::Type*> llvm_types(struct_app->num_elems());
            for (size_t i = 0, e = llvm_types.size(); i != e; ++i)
                llvm_types[i] = convert(struct_app->elem(i));
            llvm_struct->setBody(llvm_ref(llvm_types));
            return llvm_struct;
        }

        case Node_TupleType: {
            auto tuple = type->as<TupleType>();
            Array<llvm::Type*> llvm_types(tuple->num_args());
            for (size_t i = 0, e = llvm_types.size(); i != e; ++i)
                llvm_types[i] = convert(tuple->arg(i));
            return types_[tuple] = llvm::StructType::get(context_, llvm_ref(llvm_types));
        }

        default:
            THORIN_UNREACHABLE;
    }

    if (vector_length(type) == 1)
        return types_[type] = llvm_type;
    return types_[type] = llvm::VectorType::get(llvm_type, vector_length(type));
}

llvm::GlobalVariable* CodeGen::emit_global_variable(llvm::Type* type, const std::string& name, unsigned addr_space) {
    return new llvm::GlobalVariable(*module_, type, false,
            llvm::GlobalValue::InternalLinkage, llvm::Constant::getNullValue(type), name,
            nullptr, llvm::GlobalVariable::NotThreadLocal, addr_space);
}

void CodeGen::create_loop(llvm::Value* lower, llvm::Value* upper, llvm::Value* increment, llvm::Function* entry, std::function<void(llvm::Value*)> fun) {
    auto head = llvm::BasicBlock::Create(context_, "head", entry);
    auto body = llvm::BasicBlock::Create(context_, "body", entry);
    auto exit = llvm::BasicBlock::Create(context_, "exit", entry);
    // create loop phi and connect init value
    auto loop_counter = llvm::PHINode::Create(irbuilder_.getInt32Ty(), 2U, "parallel_loop_phi", head);
    loop_counter->addIncoming(lower, irbuilder_.GetInsertBlock());
    // connect head
    irbuilder_.CreateBr(head);
    irbuilder_.SetInsertPoint(head);
    auto cond = irbuilder_.CreateICmpSLT(loop_counter, upper);
    irbuilder_.CreateCondBr(cond, body, exit);
    irbuilder_.SetInsertPoint(body);

    // add instructions to the loop body
    fun(loop_counter);

    // inc loop counter
    loop_counter->addIncoming(irbuilder_.CreateAdd(loop_counter, increment), body);
    irbuilder_.CreateBr(head);
    irbuilder_.SetInsertPoint(exit);
}

//------------------------------------------------------------------------------

void emit_llvm(World& world, int opt, bool debug) {
    World cuda(world.name());
    World nvvm(world.name());
    World spir(world.name());
    World opencl(world.name());

    // determine different parts of the world which need to be compiled differently
    Scope::for_each(world, [&] (const Scope& scope) {
        auto continuation = scope.entry();
        Continuation* imported = nullptr;
        if (continuation->is_passed_to_intrinsic(Intrinsic::CUDA))
            imported = import(cuda, continuation)->as_continuation();
        else if (continuation->is_passed_to_intrinsic(Intrinsic::NVVM))
            imported = import(nvvm, continuation)->as_continuation();
        else if (continuation->is_passed_to_intrinsic(Intrinsic::SPIR))
            imported = import(spir, continuation)->as_continuation();
        else if (continuation->is_passed_to_intrinsic(Intrinsic::OpenCL))
            imported = import(opencl, continuation)->as_continuation();
        else
            return;

        imported->name = continuation->unique_name();
        imported->make_external();
        continuation->name = continuation->unique_name();
        continuation->destroy_body();

        for (size_t i = 0, e = continuation->num_params(); i != e; ++i)
            imported->param(i)->name = continuation->param(i)->unique_name();
    });

    if (!cuda.empty() || !nvvm.empty() || !spir.empty() || !opencl.empty())
        world.cleanup();

    CPUCodeGen(world).emit(opt, debug);
    if (!cuda.  empty()) CUDACodeGen(cuda).emit(/*opt,*/ debug);
    if (!nvvm.  empty()) NVVMCodeGen(nvvm).emit(opt, debug);
    if (!spir.  empty()) SPIRCodeGen(spir).emit(opt, debug);
    if (!opencl.empty()) OpenCLCodeGen(opencl).emit(/*opt,*/ debug);
}

//------------------------------------------------------------------------------

}<|MERGE_RESOLUTION|>--- conflicted
+++ resolved
@@ -68,19 +68,11 @@
         case Intrinsic::Sizeof:    return emit_sizeof(continuation);
         case Intrinsic::Shuffle:   return emit_shuffle(continuation);
         case Intrinsic::Reserve:   return emit_reserve(continuation);
-<<<<<<< HEAD
-        case Intrinsic::Bitcast:   return emit_reinterpret(continuation);
+        case Intrinsic::Bitcast:   assert(false && "bitcast should have been replaced");
         case Intrinsic::CUDA:      return runtime_->emit_host_code(*this, Runtime::CUDA_PLATFORM, continuation);
         case Intrinsic::NVVM:      return runtime_->emit_host_code(*this, Runtime::CUDA_PLATFORM, continuation);
         case Intrinsic::SPIR:      return runtime_->emit_host_code(*this, Runtime::OPENCL_PLATFORM, continuation);
         case Intrinsic::OpenCL:    return runtime_->emit_host_code(*this, Runtime::OPENCL_PLATFORM, continuation);
-=======
-        case Intrinsic::Bitcast:   assert(false && "bitcast should have been replaced");
-        case Intrinsic::CUDA:      return runtime_->emit_host_code(*this, Runtime::CUDA_PLATFORM, ".cu", continuation);
-        case Intrinsic::NVVM:      return runtime_->emit_host_code(*this, Runtime::CUDA_PLATFORM, ".nvvm", continuation);
-        case Intrinsic::SPIR:      return runtime_->emit_host_code(*this, Runtime::OPENCL_PLATFORM, ".spir.bc", continuation);
-        case Intrinsic::OpenCL:    return runtime_->emit_host_code(*this, Runtime::OPENCL_PLATFORM, ".cl", continuation);
->>>>>>> ece38b77
         case Intrinsic::Parallel:  return emit_parallel(continuation);
         case Intrinsic::Spawn:     return emit_spawn(continuation);
         case Intrinsic::Sync:      return emit_sync(continuation);
