#include "thorin/be/llvm/llvm.h"

#include <algorithm>
#include <iostream>
#include <stdexcept>

#include "llvm/PassManager.h"
#include <llvm/Analysis/Verifier.h>
#include <llvm/Bitcode/ReaderWriter.h>
#include <llvm/IR/Constant.h>
#include <llvm/IR/Constants.h>
#include <llvm/IR/Function.h>
#include <llvm/IR/GlobalVariable.h>
#include <llvm/IR/Instructions.h>
#include <llvm/IR/LLVMContext.h>
#include <llvm/IR/Module.h>
#include <llvm/IR/Type.h>
#include <llvm/Support/raw_ostream.h>
#include "llvm/Transforms/IPO/PassManagerBuilder.h"

#ifdef WFV2_SUPPORT
#include <wfvInterface.h>
#endif

#include "thorin/def.h"
#include "thorin/lambda.h"
#include "thorin/primop.h"
#include "thorin/type.h"
#include "thorin/world.h"
#include "thorin/util/array.h"
#include "thorin/util/push.h"
#include "thorin/analyses/schedule.h"
#include "thorin/analyses/scope.h"
#include "thorin/be/llvm/cuda.h"
#include "thorin/be/llvm/cpu.h"
#include "thorin/be/llvm/nvvm.h"
#include "thorin/be/llvm/opencl.h"
#include "thorin/be/llvm/spir.h"
#include "thorin/transform/import.h"

#include "thorin/be/llvm/runtimes/cuda_runtime.h"
#include "thorin/be/llvm/runtimes/nvvm_runtime.h"
#include "thorin/be/llvm/runtimes/spir_runtime.h"
#include "thorin/be/llvm/runtimes/opencl_runtime.h"

namespace thorin {

CodeGen::CodeGen(World& world, llvm::CallingConv::ID function_calling_convention, llvm::CallingConv::ID device_calling_convention, llvm::CallingConv::ID kernel_calling_convention)
    : world_(world)
    , context_()
    , module_(new llvm::Module(world.name(), context_))
    , builder_(context_)
    , function_calling_convention_(function_calling_convention)
    , device_calling_convention_(device_calling_convention)
    , kernel_calling_convention_(kernel_calling_convention)
    , runtime_(new GenericRuntime(context_, module_, builder_))
    , cuda_runtime_(new CUDARuntime(context_, module_, builder_))
    , nvvm_runtime_(new NVVMRuntime(context_, module_, builder_))
    , spir_runtime_(new SPIRRuntime(context_, module_, builder_))
    , opencl_runtime_(new OpenCLRuntime(context_, module_, builder_))
{}

Lambda* CodeGen::emit_intrinsic(Lambda* lambda) {
    Lambda* to = lambda->to()->as_lambda();
    switch (to->intrinsic()) {
        case Intrinsic::Atomic:    return emit_atomic(lambda);
        case Intrinsic::Select4:
        case Intrinsic::Select8:
        case Intrinsic::Select16:  return emit_select(lambda);
        case Intrinsic::Shuffle4:
        case Intrinsic::Shuffle8:
        case Intrinsic::Shuffle16: return emit_shuffle(lambda);
        case Intrinsic::Munmap:    runtime_->munmap(lookup(lambda->arg(1)));
                                   return lambda->args().back()->as_lambda();
        case Intrinsic::CUDA:      return cuda_runtime_->emit_host_code(*this, lambda);
        case Intrinsic::NVVM:      return nvvm_runtime_->emit_host_code(*this, lambda);
        case Intrinsic::SPIR:      return spir_runtime_->emit_host_code(*this, lambda);
        case Intrinsic::OpenCL:    return opencl_runtime_->emit_host_code(*this, lambda);
        case Intrinsic::Parallel:  return emit_parallel(lambda);
        case Intrinsic::Spawn:     return emit_spawn(lambda);
        case Intrinsic::Sync:      return emit_sync(lambda);
#ifdef WFV2_SUPPORT
        case Intrinsic::Vectorize: return emit_vectorize_continuation(lambda);
#endif
        default: THORIN_UNREACHABLE;
    }
}

Lambda* CodeGen::emit_atomic(Lambda* lambda) {
    assert(lambda->num_args() == 5 && "required arguments are missing");
    // atomic kind: Xchg Add Sub And Nand Or Xor Max Min
    u32 kind = lambda->arg(1)->as<PrimLit>()->qu32_value();
    auto ptr = lookup(lambda->arg(2));
    auto val = lookup(lambda->arg(3));
    assert(kind >= llvm::AtomicRMWInst::BinOp::Xchg && kind <= llvm::AtomicRMWInst::BinOp::UMin && "unsupported atomic");
    llvm::AtomicRMWInst::BinOp binop = (llvm::AtomicRMWInst::BinOp)kind;

    auto cont = lambda->arg(4)->as_lambda();
    params_[cont->param(1)] = builder_.CreateAtomicRMW(binop, ptr, val, llvm::AtomicOrdering::SequentiallyConsistent, llvm::SynchronizationScope::CrossThread);
    return cont;
}

Lambda* CodeGen::emit_select(Lambda* lambda) {
    assert(lambda->num_args() == 5 && "required arguments are missing");
    auto cond = lookup(lambda->arg(1));
    auto a = lookup(lambda->arg(2));
    auto b = lookup(lambda->arg(3));

    auto cont = lambda->arg(4)->as_lambda();
    params_[cont->param(1)] = builder_.CreateSelect(cond, a, b);
    return cont;
}

Lambda* CodeGen::emit_shuffle(Lambda* lambda) {
    assert(lambda->num_args() == 5 && "required arguments are missing");
    auto mask = lookup(lambda->arg(3));
    auto a = lookup(lambda->arg(1));
    auto b = lookup(lambda->arg(2));

    auto cont = lambda->arg(4)->as_lambda();
    params_[cont->param(1)] = builder_.CreateShuffleVector(a, b, mask);
    return cont;
}

llvm::FunctionType* CodeGen::convert_fn_type(Lambda* lambda) {
    return llvm::cast<llvm::FunctionType>(convert(lambda->type()));
}

llvm::Function* CodeGen::emit_function_decl(Lambda* lambda) {
    if (auto f = find(fcts_, lambda))
        return f;

    std::string name = (lambda->is_external() || lambda->empty()) ? lambda->name : lambda->unique_name();
    auto f = llvm::cast<llvm::Function>(module_->getOrInsertFunction(name, convert_fn_type(lambda)));

    // set linkage
    if (lambda->is_external() || lambda->empty())
        f->setLinkage(llvm::Function::ExternalLinkage);
    else
        f->setLinkage(llvm::Function::InternalLinkage);

    // set calling convention
    if (lambda->is_external()) {
        f->setCallingConv(kernel_calling_convention_);
        emit_function_decl_hook(lambda, f);
    } else {
        if (lambda->cc() == CC::Device)
            f->setCallingConv(device_calling_convention_);
        else
            f->setCallingConv(function_calling_convention_);
    }

    return fcts_[lambda] = f;
}

void CodeGen::emit(int opt) {
    Scope::for_each(world_, [&] (const Scope& scope) {
        entry_ = scope.entry();
        assert(entry_->is_returning());
        llvm::Function* fct = emit_function_decl(entry_);

        // map params
        const Param* ret_param = nullptr;
        auto arg = fct->arg_begin();
        for (auto param : entry_->params()) {
            if (param->type().isa<MemType>())
                continue;
            if (param->order() == 0) {
                auto argv = &*arg;
                auto value = map_param(fct, argv, param);
                if (value == argv) {
                    arg->setName(param->unique_name()); // use param
                    params_[param] = arg++;
                } else { 
                    params_[param] = value;             // use provided value
                }
            } else {
                assert(!ret_param);
                ret_param = param;
            }
        }
        assert(ret_param);

        BBMap bb2lambda;
        auto schedule = schedule_smart(scope);

        for (auto& block : schedule) {
            auto lambda = block.lambda();
            // map all bb-like lambdas to llvm bb stubs
            if (lambda->intrinsic() != Intrinsic::EndScope) {
                auto bb = bb2lambda[lambda] = llvm::BasicBlock::Create(context_, lambda->name, fct);

                // create phi node stubs (for all non-cascading lambdas different from entry)
                if (!lambda->is_cascading() && entry_ != lambda) {
                    for (auto param : lambda->params())
                        if (!param->type().isa<MemType>())
                            phis_[param] = llvm::PHINode::Create(convert(param->type()), (unsigned) param->peek().size(), param->name, bb);
                }
            }
        }

        auto oldStartBB = fct->begin();
        auto startBB = llvm::BasicBlock::Create(context_, fct->getName() + "_start", fct, oldStartBB);
        builder_.SetInsertPoint(startBB);
        emit_function_start(startBB, entry_);
        builder_.CreateBr(oldStartBB);

        for (auto& block : schedule) {
            auto lambda = block.lambda();
            if (lambda->intrinsic() == Intrinsic::EndScope)
                continue;
            assert(lambda == entry_ || lambda->is_basicblock());
            builder_.SetInsertPoint(bb2lambda[lambda]);

            for (auto primop : block)
                primops_[primop] = emit(primop);

            // terminate bb
            if (lambda->to() == ret_param) { // return
                size_t num_args = lambda->num_args();
                switch (num_args) {
                    case 0: builder_.CreateRetVoid(); break;
                    case 1:
                        if (lambda->arg(0)->type().isa<MemType>())
                            builder_.CreateRetVoid();
                        else
                            builder_.CreateRet(lookup(lambda->arg(0)));
                        break;
                    case 2:
                        if (lambda->arg(0)->type().isa<MemType>()) {
                            builder_.CreateRet(lookup(lambda->arg(1)));
                            break;
                        } else if (lambda->arg(1)->type().isa<MemType>()) {
                            builder_.CreateRet(lookup(lambda->arg(0)));
                            break;
                        }
                        // FALLTHROUGH
                    default: {
                        Array<llvm::Value*> values(num_args);
                        Array<llvm::Type*> args(num_args);

                        size_t n = 0;
<<<<<<< HEAD
                        for (size_t a = 0; a < num_args; ++a) {
                            if (!lambda->arg(n)->type().isa<MemType>()) {
                                llvm::Value* val = lookup(lambda->arg(a));
=======
                        for (size_t i = 0; i < num_args; ++i) {
                            if (!bb_lambda->arg(i)->type().isa<MemType>()) {
                                llvm::Value* val = lookup(bb_lambda->arg(i));
>>>>>>> 690d170c
                                values[n] = val;
                                args[n++] = val->getType();
                            }
                        }

                        assert(n == num_args || n+1 == num_args);
                        values.shrink(n);
                        args.shrink(n);
                        llvm::Value* agg = llvm::UndefValue::get(llvm::StructType::get(context_, llvm_ref(args)));

                        for (size_t i = 0; i != n; ++i)
                            agg = builder_.CreateInsertValue(agg, values[i], { unsigned(i) });

                        builder_.CreateRet(agg);
                        break;
                    }
                }
            } else if (lambda->to() == world().branch()) {   // conditional branch
                auto cond = lookup(lambda->arg(0));
                auto tbb = bb2lambda[lambda->arg(1)->as_lambda()];
                auto fbb = bb2lambda[lambda->arg(2)->as_lambda()];
                builder_.CreateCondBr(cond, tbb, fbb);
            } else if (lambda->to()->isa<Bottom>()) {
                builder_.CreateUnreachable();
            } else {
                Lambda* to_lambda = lambda->to()->as_lambda();
                if (to_lambda->is_basicblock())                 // ordinary jump
                    builder_.CreateBr(bb2lambda[to_lambda]);
                else {
                    if (to_lambda->is_intrinsic()) {
                        Lambda* ret_lambda = emit_intrinsic(lambda);
                        builder_.CreateBr(bb2lambda[ret_lambda]);
                    } else {
                        // put all first-order args into an array
                        std::vector<llvm::Value*> args;
                        Def ret_arg;
                        for (auto arg : lambda->args()) {
                            if (arg->order() == 0) {
                                if (!arg->type().isa<MemType>())
                                    args.push_back(lookup(arg));
                            } else {
                                assert(!ret_arg);
                                ret_arg = arg;
                            }
                        }
                        llvm::CallInst* call = builder_.CreateCall(emit_function_decl(to_lambda), args);
                        // set proper calling convention
                        if (to_lambda->is_external()) {
                            call->setCallingConv(kernel_calling_convention_);
                        } else if (to_lambda->cc() == CC::Device) {
                            call->setCallingConv(device_calling_convention_);
                        } else {
                            call->setCallingConv(function_calling_convention_);
                        }

                        if (ret_arg == ret_param) {     // call + return
                            builder_.CreateRet(call);
                        } else {                        // call + continuation
                            Lambda* succ = ret_arg->as_lambda();
                            const Param* param = succ->param(0)->type().isa<MemType>() ? nullptr : succ->param(0);
                            if (param == nullptr && succ->num_params() == 2)
                                param = succ->param(1);

                            builder_.CreateBr(bb2lambda[succ]);
                            if (param) {
                                auto i = phis_.find(param);
                                if (i != phis_.end())
                                    i->second->addIncoming(call, builder_.GetInsertBlock());
                                else
                                    params_[param] = call;
                            }
                        }
                    }
                }
            }
        }

        // add missing arguments to phis_
        for (auto p : phis_) {
            const Param* param = p.first;
            llvm::PHINode* phi = p.second;

            for (auto peek : param->peek())
                phi->addIncoming(lookup(peek.def()), bb2lambda[peek.from()]);
        }

        params_.clear();
        phis_.clear();
        primops_.clear();
    });

#ifdef WFV2_SUPPORT
    // emit vectorized code
    for (const auto& tuple : wfv_todo_)
        emit_vectorize(std::get<0>(tuple), std::get<1>(tuple), std::get<2>(tuple));
    wfv_todo_.clear();
#endif

#ifndef NDEBUG
    llvm::verifyModule(*this->module_);
#endif
    optimize(opt);

    {
        std::string error;
        auto bc_name = get_binary_output_name(world_.name());
        llvm::raw_fd_ostream out(bc_name.c_str(), error, llvm::sys::fs::F_Binary);
        if (!error.empty())
            throw std::runtime_error("cannot write '" + bc_name + "': " + error);

        llvm::WriteBitcodeToFile(module_, out);
    }

    {
        std::string error;
        auto ll_name = get_output_name(world_.name());
        llvm::raw_fd_ostream out(ll_name.c_str(), error);
        if (!error.empty())
            throw std::runtime_error("cannot write '" + ll_name + "': " + error);

        module_->print(out, nullptr);
    }
}

void CodeGen::optimize(int opt) {
    if (opt != 0) {
        llvm::PassManagerBuilder pmbuilder;
        llvm::PassManager pass_manager;
        llvm::FunctionPassManager function_pass_manager(module_);
        if (opt == -1) {
            pmbuilder.OptLevel = 2u;
            pmbuilder.SizeLevel = 1;
        } else {
            pmbuilder.OptLevel = (unsigned) opt;
            pmbuilder.SizeLevel = 0U;
        }
        pmbuilder.DisableUnitAtATime = true;
        pmbuilder.populateFunctionPassManager(function_pass_manager);
        pmbuilder.populateModulePassManager(pass_manager);
        pass_manager.run(*module_);
    }
}

llvm::Value* CodeGen::lookup(Def def) {
    if (auto primop = def->isa<PrimOp>()) {
        if (auto res = find(primops_, primop))
            return res;
        else
            return primops_[primop] = emit(def);
    }

    if (auto param = def->isa<Param>()) {
        auto i = params_.find(param);
        if (i != params_.end())
            return i->second;

        assert(phis_.find(param) != phis_.end());
        return find(phis_, param);
    }

    THORIN_UNREACHABLE;
}

llvm::AllocaInst* CodeGen::emit_alloca(llvm::Type* type, const std::string& name) {
    auto entry = &builder_.GetInsertBlock()->getParent()->getEntryBlock();
    llvm::AllocaInst* alloca;
    if (entry->empty())
        alloca = new llvm::AllocaInst(type, nullptr, name, entry);
    else
        alloca = new llvm::AllocaInst(type, nullptr, name, entry->getFirstNonPHIOrDbg());
    return alloca;
}

llvm::Value* CodeGen::emit(Def def) {
    if (auto bin = def->isa<BinOp>()) {
        llvm::Value* lhs = lookup(bin->lhs());
        llvm::Value* rhs = lookup(bin->rhs());
        std::string& name = bin->name;

        if (auto cmp = bin->isa<Cmp>()) {
            auto type = cmp->lhs()->type();
            if (type->is_type_s()) {
                switch (cmp->cmp_kind()) {
                    case Cmp_eq: return builder_.CreateICmpEQ (lhs, rhs, name);
                    case Cmp_ne: return builder_.CreateICmpNE (lhs, rhs, name);
                    case Cmp_gt: return builder_.CreateICmpSGT(lhs, rhs, name);
                    case Cmp_ge: return builder_.CreateICmpSGE(lhs, rhs, name);
                    case Cmp_lt: return builder_.CreateICmpSLT(lhs, rhs, name);
                    case Cmp_le: return builder_.CreateICmpSLE(lhs, rhs, name);
                }
            } else if (type->is_type_u() || type->is_bool()) {
                switch (cmp->cmp_kind()) {
                    case Cmp_eq: return builder_.CreateICmpEQ (lhs, rhs, name);
                    case Cmp_ne: return builder_.CreateICmpNE (lhs, rhs, name);
                    case Cmp_gt: return builder_.CreateICmpUGT(lhs, rhs, name);
                    case Cmp_ge: return builder_.CreateICmpUGE(lhs, rhs, name);
                    case Cmp_lt: return builder_.CreateICmpULT(lhs, rhs, name);
                    case Cmp_le: return builder_.CreateICmpULE(lhs, rhs, name);
                }
            } else if (type->is_type_pf()) {
                switch (cmp->cmp_kind()) {
                    case Cmp_eq: return builder_.CreateFCmpOEQ (lhs, rhs, name);
                    case Cmp_ne: return builder_.CreateFCmpONE (lhs, rhs, name);
                    case Cmp_gt: return builder_.CreateFCmpOGT (lhs, rhs, name);
                    case Cmp_ge: return builder_.CreateFCmpOGE (lhs, rhs, name);
                    case Cmp_lt: return builder_.CreateFCmpOLT (lhs, rhs, name);
                    case Cmp_le: return builder_.CreateFCmpOLE (lhs, rhs, name);
                }
            } else if (type->is_type_qf()) {
                switch (cmp->cmp_kind()) {
                    case Cmp_eq: return builder_.CreateFCmpUEQ(lhs, rhs, name);
                    case Cmp_ne: return builder_.CreateFCmpUNE(lhs, rhs, name);
                    case Cmp_gt: return builder_.CreateFCmpUGT(lhs, rhs, name);
                    case Cmp_ge: return builder_.CreateFCmpUGE(lhs, rhs, name);
                    case Cmp_lt: return builder_.CreateFCmpULT(lhs, rhs, name);
                    case Cmp_le: return builder_.CreateFCmpULE(lhs, rhs, name);
                }
            } else if (type.isa<PtrType>()) {
                switch (cmp->cmp_kind()) {
                    case Cmp_eq: return builder_.CreateICmpEQ (lhs, rhs, name);
                    case Cmp_ne: return builder_.CreateICmpNE (lhs, rhs, name);
                    default: THORIN_UNREACHABLE;
                }
            }
        }

        if (auto arithop = bin->isa<ArithOp>()) {
            auto type = arithop->type();
            bool q = arithop->type()->is_type_q(); // quick? -> nsw/nuw/fast float

            if (type->is_type_f()) {
                switch (arithop->arithop_kind()) {
                    case ArithOp_add: return builder_.CreateFAdd(lhs, rhs, name);
                    case ArithOp_sub: return builder_.CreateFSub(lhs, rhs, name);
                    case ArithOp_mul: return builder_.CreateFMul(lhs, rhs, name);
                    case ArithOp_div: return builder_.CreateFDiv(lhs, rhs, name);
                    case ArithOp_rem: return builder_.CreateFRem(lhs, rhs, name);
                    case ArithOp_and:
                    case ArithOp_or:
                    case ArithOp_xor:
                    case ArithOp_shl:
                    case ArithOp_shr: THORIN_UNREACHABLE;
                }
            }

            if (type->is_type_s() || type->is_bool()) {
                switch (arithop->arithop_kind()) {
                    case ArithOp_add: return builder_.CreateAdd (lhs, rhs, name, false, q);
                    case ArithOp_sub: return builder_.CreateSub (lhs, rhs, name, false, q);
                    case ArithOp_mul: return builder_.CreateMul (lhs, rhs, name, false, q);
                    case ArithOp_div: return builder_.CreateSDiv(lhs, rhs, name);
                    case ArithOp_rem: return builder_.CreateSRem(lhs, rhs, name);
                    case ArithOp_and: return builder_.CreateAnd (lhs, rhs, name);
                    case ArithOp_or:  return builder_.CreateOr  (lhs, rhs, name);
                    case ArithOp_xor: return builder_.CreateXor (lhs, rhs, name);
                    case ArithOp_shl: return builder_.CreateShl (lhs, rhs, name, false, q);
                    case ArithOp_shr: return builder_.CreateAShr(lhs, rhs, name);
                }
            }
            if (type->is_type_u() || type->is_bool()) {
                switch (arithop->arithop_kind()) {
                    case ArithOp_add: return builder_.CreateAdd (lhs, rhs, name, q, false);
                    case ArithOp_sub: return builder_.CreateSub (lhs, rhs, name, q, false);
                    case ArithOp_mul: return builder_.CreateMul (lhs, rhs, name, q, false);
                    case ArithOp_div: return builder_.CreateUDiv(lhs, rhs, name);
                    case ArithOp_rem: return builder_.CreateURem(lhs, rhs, name);
                    case ArithOp_and: return builder_.CreateAnd (lhs, rhs, name);
                    case ArithOp_or:  return builder_.CreateOr  (lhs, rhs, name);
                    case ArithOp_xor: return builder_.CreateXor (lhs, rhs, name);
                    case ArithOp_shl: return builder_.CreateShl (lhs, rhs, name, q, false);
                    case ArithOp_shr: return builder_.CreateLShr(lhs, rhs, name);
                }
            }
        }
    }

    if (auto conv = def->isa<ConvOp>()) {
        auto from = lookup(conv->from());
        auto src_type = conv->from()->type();
        auto dst_type = conv->type();
        auto to = convert(dst_type);

        if (from->getType() == to)
            return from;

        if (conv->isa<Cast>()) {
            if (src_type.isa<PtrType>()) {
                assert(dst_type->is_type_i() || dst_type->is_bool());
                return builder_.CreatePtrToInt(from, to);
            }
            if (dst_type.isa<PtrType>()) {
                assert(src_type->is_type_i() || dst_type->is_bool());
                return builder_.CreateIntToPtr(from, to);
            }

            auto src = src_type.as<PrimType>();
            auto dst = dst_type.as<PrimType>();

            if (src->is_type_f() && dst->is_type_f()) {
                assert(num_bits(src->primtype_kind()) != num_bits(dst->primtype_kind()));
                return builder_.CreateFPCast(from, to);
            }
            if (src->is_type_f()) {
                if (dst->is_type_s())
                    return builder_.CreateFPToSI(from, to);
                return builder_.CreateFPToUI(from, to);
            }
            if (dst->is_type_f()) {
                if (src->is_type_s())
                    return builder_.CreateSIToFP(from, to);
                return builder_.CreateSIToFP(from, to);
            }
            if (       (src->is_type_i() || src->is_bool())
                    && (dst->is_type_i() || dst->is_bool())
                    && (num_bits(src->primtype_kind()) > num_bits(dst->primtype_kind())))
                return builder_.CreateTrunc(from, to);
            if (       (src->is_type_i() || src->is_bool())
                    && (dst->is_type_s() || dst->is_bool())
                    && (num_bits(src->primtype_kind()) < num_bits(dst->primtype_kind())))
                return builder_.CreateSExt(from, to);
            if (       (src->is_type_i() || src->is_bool())
                    && (dst->is_type_u() || dst->is_bool())
                    && (num_bits(src->primtype_kind()) < num_bits(dst->primtype_kind())))
                return builder_.CreateZExt(from, to);

            assert(false && "unsupported cast");
        }

        if (conv->isa<Bitcast>())
            return builder_.CreateBitCast(from, to);
    }

    if (auto select = def->isa<Select>()) {
        if (def->type().isa<FnType>())
            return nullptr;

        llvm::Value* cond = lookup(select->cond());
        llvm::Value* tval = lookup(select->tval());
        llvm::Value* fval = lookup(select->fval());
        return builder_.CreateSelect(cond, tval, fval);
    }

    if (auto array = def->isa<DefiniteArray>()) {
        auto type = llvm::cast<llvm::ArrayType>(convert(array->type()));
        if (array->is_const()) {
            size_t size = array->size();
            Array<llvm::Constant*> vals(size);
            for (size_t i = 0; i != size; ++i)
                vals[i] = llvm::cast<llvm::Constant>(emit(array->op(i)));
            return llvm::ConstantArray::get(type, llvm_ref(vals));
        }
        std::cout << "warning: slow" << std::endl;
        auto alloca = emit_alloca(type, array->name);

        u64 i = 0;
        llvm::Value* args[2] = { builder_.getInt64(0), nullptr };
        for (auto op : array->ops()) {
            args[1] = builder_.getInt64(i++);
            auto gep = builder_.CreateInBoundsGEP(alloca, args, op->name);
            builder_.CreateStore(lookup(op), gep);
        }

        return builder_.CreateLoad(alloca);
    }

    if (auto array = def->isa<IndefiniteArray>())
        return llvm::UndefValue::get(convert(array->type()));

    if (auto agg = def->isa<Aggregate>()) {
        assert(def->isa<Tuple>() || def->isa<StructAgg>() || def->isa<Vector>());
        llvm::Value* llvm_agg = llvm::UndefValue::get(convert(agg->type()));

        if (def->isa<Vector>()) {
            // Insert/ExtractValue doesn't work for vectors
            for (size_t i = 0, e = agg->ops().size(); i != e; ++i) {
                llvm_agg = builder_.CreateInsertElement(llvm_agg, lookup(agg->op(i)), builder_.getInt32(i));
            }
        } else {
            for (size_t i = 0, e = agg->ops().size(); i != e; ++i) {
                llvm_agg = builder_.CreateInsertValue(llvm_agg, lookup(agg->op(i)), { unsigned(i) });
            }
        }

        return llvm_agg;
    }

    if (auto aggop = def->isa<AggOp>()) {
        auto llvm_agg = lookup(aggop->agg());
        auto llvm_idx = lookup(aggop->index());
        auto copy_to_alloca = [&] () {
            std::cout << "warning: slow" << std::endl;
            auto alloca = emit_alloca(llvm_agg->getType(), aggop->name);
            builder_.CreateStore(llvm_agg, alloca);

            llvm::Value* args[2] = { builder_.getInt64(0), llvm_idx };
            auto gep = builder_.CreateInBoundsGEP(alloca, args);
            return std::make_pair(alloca, gep);
        };

        if (auto extract = aggop->isa<Extract>()) {
            if (auto memop = extract->agg()->isa<MemOp>())
                return lookup(memop);

            if (aggop->agg()->type().isa<ArrayType>())
                return builder_.CreateLoad(copy_to_alloca().second);

            if (extract->agg()->type().isa<VectorType>())
                return builder_.CreateExtractElement(llvm_agg, llvm_idx);
            // tuple/struct
            return builder_.CreateExtractValue(llvm_agg, {aggop->index()->primlit_value<unsigned>()});
        }

        auto insert = def->as<Insert>();
        auto value = lookup(insert->value());

        if (insert->agg()->type().isa<ArrayType>()) {
            auto p = copy_to_alloca();
            builder_.CreateStore(lookup(aggop->as<Insert>()->value()), p.second);
            return builder_.CreateLoad(p.first);
        }
        if (insert->agg()->type().isa<VectorType>())
            return builder_.CreateInsertElement(llvm_agg, lookup(aggop->as<Insert>()->value()), llvm_idx);
        // tuple/struct
        return builder_.CreateInsertValue(llvm_agg, value, {aggop->index()->primlit_value<unsigned>()});
    }

    if (auto primlit = def->isa<PrimLit>()) {
        llvm::Type* llvm_type = convert(primlit->type());
        Box box = primlit->value();

        switch (primlit->primtype_kind()) {
            case PrimType_bool:                     return builder_. getInt1(box.get_bool());
            case PrimType_ps8:  case PrimType_qs8:  return builder_. getInt8(box. get_s8());
            case PrimType_pu8:  case PrimType_qu8:  return builder_. getInt8(box. get_u8());
            case PrimType_ps16: case PrimType_qs16: return builder_.getInt16(box.get_s16());
            case PrimType_pu16: case PrimType_qu16: return builder_.getInt16(box.get_u16());
            case PrimType_ps32: case PrimType_qs32: return builder_.getInt32(box.get_s32());
            case PrimType_pu32: case PrimType_qu32: return builder_.getInt32(box.get_u32());
            case PrimType_ps64: case PrimType_qs64: return builder_.getInt64(box.get_s64());
            case PrimType_pu64: case PrimType_qu64: return builder_.getInt64(box.get_u64());
            case PrimType_pf32: case PrimType_qf32: return llvm::ConstantFP::get(llvm_type, box.get_f32());
            case PrimType_pf64: case PrimType_qf64: return llvm::ConstantFP::get(llvm_type, box.get_f64());
        }
    }

    if (auto bottom = def->isa<Bottom>())
        return llvm::UndefValue::get(convert(bottom->type()));

    if (auto alloc = def->isa<Alloc>()) { // TODO factor this code
        // TODO do this only once
        auto llvm_malloc = llvm::cast<llvm::Function>(module_->getOrInsertFunction(
                    get_alloc_name(), builder_.getInt8PtrTy(), builder_.getInt64Ty(), nullptr));
        llvm_malloc->addAttribute(llvm::AttributeSet::ReturnIndex, llvm::Attribute::NoAlias);
        auto alloced_type = convert(alloc->alloced_type());
        llvm::CallInst* void_ptr;
        auto layout = llvm::DataLayout(module_->getDataLayout());
        if (auto array = alloc->alloced_type()->is_indefinite()) {
            auto size = builder_.CreateAdd(
                    builder_.getInt64(layout.getTypeAllocSize(alloced_type)),
                    builder_.CreateMul(builder_.CreateIntCast(lookup(alloc->extra()), builder_.getInt64Ty(), false),
                        builder_.getInt64(layout.getTypeAllocSize(convert(array->elem_type())))));
            void_ptr = builder_.CreateCall(llvm_malloc, size);
        } else
            void_ptr = builder_.CreateCall(llvm_malloc, builder_.getInt64(layout.getTypeAllocSize(alloced_type)));

        return builder_.CreatePointerCast(void_ptr, convert(alloc->out_ptr_type()));
    }

    if (auto load = def->isa<Load>())    return emit_load(load);
    if (auto store = def->isa<Store>())  return emit_store(store);
    if (auto mmap = def->isa<Map>())     return emit_mmap(mmap);
    if (auto lea = def->isa<LEA>())      return emit_lea(lea);
    if (def->isa<Enter>())               return nullptr;

    if (auto slot = def->isa<Slot>())
        return builder_.CreateAlloca(convert(slot->type().as<PtrType>()->referenced_type()), 0, slot->unique_name());

    if (auto vector = def->isa<Vector>()) {
        llvm::Value* vec = llvm::UndefValue::get(convert(vector->type()));
        for (size_t i = 0, e = vector->size(); i != e; ++i)
            vec = builder_.CreateInsertElement(vec, lookup(vector->op(i)), lookup(world_.literal_pu32(i)));

        return vec;
    }

    if (auto global = def->isa<Global>()) {
        llvm::Value* val;
        if (auto lambda = global->init()->isa_lambda())
            val = fcts_[lambda];
        else {
            auto llvm_type = convert(global->alloced_type());
            auto var = llvm::cast<llvm::GlobalVariable>(module_->getOrInsertGlobal(global->name, llvm_type));
            if (global->init()->isa<Bottom>())
                var->setInitializer(llvm::Constant::getNullValue(llvm_type)); // HACK
            else
                var->setInitializer(llvm::cast<llvm::Constant>(emit(global->init())));
            val = var;
        }
        return val;
    }

    THORIN_UNREACHABLE;
}

llvm::Value* CodeGen::emit_load(const Load* load) {
    return builder_.CreateLoad(lookup(load->ptr()));
}

llvm::Value* CodeGen::emit_store(const Store* store) {
    return builder_.CreateStore(lookup(store->val()), lookup(store->ptr()));
}

llvm::Value* CodeGen::emit_lea(const LEA* lea) {
    if (lea->ptr_referenced_type().isa<TupleType>() || lea->ptr_referenced_type().isa<StructAppType>())
        return builder_.CreateStructGEP(lookup(lea->ptr()), lea->index()->primlit_value<u32>());

    assert(lea->ptr_referenced_type().isa<ArrayType>());
    llvm::Value* args[2] = { builder_.getInt64(0), lookup(lea->index()) };
    return builder_.CreateInBoundsGEP(lookup(lea->ptr()), args);
}

llvm::Value* CodeGen::emit_mmap(const Map* mmap) {
    // emit proper runtime call
    auto ref_ty = mmap->out_ptr_type()->referenced_type();
    Type type;
    if (auto array = ref_ty->is_indefinite())
        type = array->elem_type();
    else
        type = mmap->out_ptr_type()->referenced_type();
    auto layout = llvm::DataLayout(module_->getDataLayout());
    auto size = builder_.getInt32(layout.getTypeAllocSize(convert(type)));
    return runtime_->mmap(mmap->device(), (uint32_t)mmap->addr_space(), lookup(mmap->ptr()),
                          lookup(mmap->mem_offset()), lookup(mmap->mem_size()), size);
}

llvm::Value* CodeGen::emit_shared_mmap(Def def, bool prefix) {
    auto mmap = def->as<Map>();
    assert(entry_ && "shared memory can only be mapped inside kernel");
    assert(mmap->addr_space() == AddressSpace::Shared && "wrong address space for shared memory");
    auto num_elems = mmap->mem_size()->as<PrimLit>()->ps32_value();

    // construct array type
    auto elem_type = mmap->out_ptr_type()->referenced_type().as<ArrayType>()->elem_type();
    auto type = this->convert(mmap->world().definite_array_type(elem_type, num_elems));
    auto global = emit_global_memory(type, (prefix ? entry_->name + "." : "") + mmap->unique_name(), 3);
    return global;
}

llvm::Type* CodeGen::convert(Type type) {
    if (auto ltype = thorin::find(types_, *type.unify()))
        return ltype;

    assert(!type.isa<MemType>());
    llvm::Type* llvm_type;
    switch (type->kind()) {
        case PrimType_bool:                                                             llvm_type = builder_. getInt1Ty(); break;
        case PrimType_ps8:  case PrimType_qs8:  case PrimType_pu8:  case PrimType_qu8:  llvm_type = builder_. getInt8Ty(); break;
        case PrimType_ps16: case PrimType_qs16: case PrimType_pu16: case PrimType_qu16: llvm_type = builder_.getInt16Ty(); break;
        case PrimType_ps32: case PrimType_qs32: case PrimType_pu32: case PrimType_qu32: llvm_type = builder_.getInt32Ty(); break;
        case PrimType_ps64: case PrimType_qs64: case PrimType_pu64: case PrimType_qu64: llvm_type = builder_.getInt64Ty(); break;
        case PrimType_pf32: case PrimType_qf32:                                         llvm_type = builder_.getFloatTy(); break;
        case PrimType_pf64: case PrimType_qf64:                                         llvm_type = builder_.getDoubleTy();break;
        case Node_PtrType: {
            auto ptr = type.as<PtrType>();
            unsigned address_space;
            switch (ptr->addr_space()) {
                case AddressSpace::Generic:  address_space = 0; break;
                case AddressSpace::Global:   address_space = 1; break;
                case AddressSpace::Texture:  address_space = 2; break;
                case AddressSpace::Shared:   address_space = 3; break;
                case AddressSpace::Constant: address_space = 4; break;
                default:
                    THORIN_UNREACHABLE;
            }
            llvm_type = llvm::PointerType::get(convert(ptr->referenced_type()), address_space);
            break;
        }
        case Node_IndefiniteArrayType:
            return types_[*type] = llvm::ArrayType::get(convert(type.as<ArrayType>()->elem_type()), 0);
        case Node_DefiniteArrayType: {
            auto array = type.as<DefiniteArrayType>();
            return types_[*type] = llvm::ArrayType::get(convert(array->elem_type()), array->dim());
        }
        case Node_FnType: {
            // extract "return" type, collect all other types
            auto fn = type.as<FnType>();
            llvm::Type* ret = nullptr;
            std::vector<llvm::Type*> args;
            for (auto arg : fn->args()) {
                if (arg.isa<MemType>())
                    continue;
                if (auto fn = arg.isa<FnType>()) {
                    assert(!ret && "only one 'return' supported");
                    if (fn->empty())
                        ret = llvm::Type::getVoidTy(context_);
                    else if (fn->num_args() == 1)
                        ret = fn->arg(0).isa<MemType>() ? llvm::Type::getVoidTy(context_) : convert(fn->arg(0));
                    else if (fn->num_args() == 2) {
                        if (fn->arg(0).isa<MemType>())
                            ret = convert(fn->arg(1));
                        else if (fn->arg(1).isa<MemType>())
                            ret = convert(fn->arg(0));
                        else
                            goto multiple;
                    } else {
multiple:
                        std::vector<llvm::Type*> args;
                        for (auto arg : fn->args()) {
                            if (!arg.isa<MemType>())
                                args.push_back(convert(arg));
                        }
                        ret = llvm::StructType::get(context_, args);
                    }
                } else
                    args.push_back(convert(arg));
            }
            assert(ret);

            return types_[*type] = llvm::FunctionType::get(ret, args, false);
        }

        case Node_StructAbsType:
            return types_[*type] = llvm::StructType::create(context_);

        case Node_StructAppType: {
            auto struct_app = type.as<StructAppType>();
            auto llvm_struct = llvm::cast<llvm::StructType>(convert(struct_app->struct_abs_type()));
            assert(!types_.contains(*struct_app) && "type already converted");
            // important: memoize before recursing into element types to avoid endless recursion
            types_[*struct_app] = llvm_struct;
            Array<llvm::Type*> llvm_types(struct_app->num_elems());
            for (size_t i = 0, e = llvm_types.size(); i != e; ++i)
                llvm_types[i] = convert(struct_app->elem(i));
            llvm_struct->setBody(llvm_ref(llvm_types));
            return llvm_struct;
        }

        case Node_TupleType: {
            auto tuple = type.as<TupleType>();
            Array<llvm::Type*> llvm_types(tuple->num_args());
            for (size_t i = 0, e = llvm_types.size(); i != e; ++i)
                llvm_types[i] = convert(tuple->arg(i));
            return types_[*tuple] = llvm::StructType::get(context_, llvm_ref(llvm_types));
        }

        default:
            THORIN_UNREACHABLE;
    }

    if (type->length() == 1)
        return types_[*type] = llvm_type;
    return types_[*type] = llvm::VectorType::get(llvm_type, type->length());
}

llvm::GlobalVariable* CodeGen::emit_global_memory(llvm::Type* type, const std::string& name, unsigned addr_space) {
    return new llvm::GlobalVariable(*module_, type, false,
            llvm::GlobalValue::InternalLinkage, llvm::Constant::getNullValue(type), name,
            nullptr, llvm::GlobalVariable::NotThreadLocal, addr_space);
}

void CodeGen::create_loop(llvm::Value* lower, llvm::Value* upper, llvm::Value* increment, llvm::Function* entry, std::function<void(llvm::Value*)> fun) {
    auto head = llvm::BasicBlock::Create(context_, "head", entry);
    auto body = llvm::BasicBlock::Create(context_, "body", entry);
    auto exit = llvm::BasicBlock::Create(context_, "exit", entry);
    // create loop phi and connect init value
    auto loop_counter = llvm::PHINode::Create(builder_.getInt32Ty(), 2U, "parallel_loop_phi", head);
    loop_counter->addIncoming(lower, builder_.GetInsertBlock());
    // connect head
    builder_.CreateBr(head);
    builder_.SetInsertPoint(head);
    auto cond = builder_.CreateICmpSLT(loop_counter, upper);
    builder_.CreateCondBr(cond, body, exit);
    builder_.SetInsertPoint(body);

    // add instructions to the loop body
    fun(loop_counter);

    // inc loop counter
    loop_counter->addIncoming(builder_.CreateAdd(loop_counter, increment), body);
    builder_.CreateBr(head);
    builder_.SetInsertPoint(exit);
}

//------------------------------------------------------------------------------

void emit_llvm(World& world, int opt) {
    World cuda(world.name());
    World nvvm(world.name());
    World spir(world.name());
    World opencl(world.name());

    // determine different parts of the world which need to be compiled differently
    Scope::for_each(world, [&] (const Scope& scope) {
        auto lambda = scope.entry();
        Lambda* imported = nullptr;
        if (lambda->is_passed_to_intrinsic(Intrinsic::CUDA))
            imported = import(cuda, lambda)->as_lambda();
        else if (lambda->is_passed_to_intrinsic(Intrinsic::NVVM))
            imported = import(nvvm, lambda)->as_lambda();
        else if (lambda->is_passed_to_intrinsic(Intrinsic::SPIR))
            imported = import(spir, lambda)->as_lambda();
        else if (lambda->is_passed_to_intrinsic(Intrinsic::OpenCL))
            imported = import(opencl, lambda)->as_lambda();
        else
            return;

        imported->name = lambda->unique_name();
        imported->make_external();
        lambda->name = lambda->unique_name();
        lambda->destroy_body();

        for (size_t i = 0, e = lambda->num_params(); i != e; ++i)
            imported->param(i)->name = lambda->param(i)->unique_name();
    });

    if (!cuda.lambdas().empty() || !nvvm.lambdas().empty() || !spir.lambdas().empty() || !opencl.lambdas().empty())
        world.cleanup();

    CPUCodeGen(world).emit(opt);
    if (!cuda.  lambdas().empty()) CUDACodeGen(cuda).emit(/*opt*/);
    if (!nvvm.  lambdas().empty()) NVVMCodeGen(nvvm).emit(opt);
    if (!spir.  lambdas().empty()) SPIRCodeGen(spir).emit(opt);
    if (!opencl.lambdas().empty()) OpenCLCodeGen(opencl).emit(/*opt*/);
}

//------------------------------------------------------------------------------

}<|MERGE_RESOLUTION|>--- conflicted
+++ resolved
@@ -240,15 +240,9 @@
                         Array<llvm::Type*> args(num_args);
 
                         size_t n = 0;
-<<<<<<< HEAD
-                        for (size_t a = 0; a < num_args; ++a) {
-                            if (!lambda->arg(n)->type().isa<MemType>()) {
-                                llvm::Value* val = lookup(lambda->arg(a));
-=======
                         for (size_t i = 0; i < num_args; ++i) {
                             if (!bb_lambda->arg(i)->type().isa<MemType>()) {
-                                llvm::Value* val = lookup(bb_lambda->arg(i));
->>>>>>> 690d170c
+                                auto val = lookup(bb_lambda->arg(i));
                                 values[n] = val;
                                 args[n++] = val->getType();
                             }
