--- conflicted
+++ resolved
@@ -1069,10 +1069,7 @@
         kernels.push_back(continuation);
     });
 
-<<<<<<< HEAD
     if (!cuda.world().empty() || !nvvm.world().empty() || !amdgpu.world().empty() || !opencl.world().empty()) {
-=======
-    if (!cuda.world().empty() || !nvvm.world().empty() || !opencl.world().empty()) {
         auto get_kernel_configs = [&](Importer& importer) {
             importer.world().opt();
             auto externals = importer.world().externals();
@@ -1085,7 +1082,11 @@
                             if (external->name() == continuation->name())
                                 imported = external;
                         if (imported) {
-                            auto p = kernel_config.emplace(imported, std::tuple<int, int, int>{ it_config->op(0)->as<PrimLit>()->qu32_value().data(), it_config->op(1)->as<PrimLit>()->qu32_value().data(), it_config->op(2)->as<PrimLit>()->qu32_value().data() } );
+                            auto p = kernel_config.emplace(imported, std::tuple<int, int, int> {
+                                it_config->op(0)->as<PrimLit>()->qu32_value().data(),
+                                it_config->op(1)->as<PrimLit>()->qu32_value().data(),
+                                it_config->op(2)->as<PrimLit>()->qu32_value().data()
+                            });
                             assert_unused(p.second && "expected only single entry");
                         }
                     }
@@ -1099,7 +1100,6 @@
         get_kernel_configs(nvvm);
         get_kernel_configs(opencl);
 
->>>>>>> e9a039cb
         world.cleanup();
         codegen_prepare(world);
     }
