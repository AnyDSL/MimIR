#include "thorin/be/llvm/llvm.h"

#include <algorithm>
#include <stdexcept>

#include <llvm/ADT/Triple.h>
#include <llvm/Analysis/Verifier.h>
#include <llvm/Bitcode/ReaderWriter.h>
#include <llvm/IR/Constant.h>
#include <llvm/IR/Constants.h>
#include <llvm/IR/Function.h>
#include <llvm/IR/GlobalVariable.h>
#include <llvm/IR/Instructions.h>
#include <llvm/IR/LLVMContext.h>
#include <llvm/IR/Module.h>
#include <llvm/IR/Type.h>
#include <llvm/PassManager.h>
#include <llvm/Support/Host.h>
#include <llvm/Support/Path.h>
#include <llvm/Support/raw_ostream.h>
#include <llvm/Transforms/IPO/PassManagerBuilder.h>
#include <llvm/Transforms/Scalar.h>
#include <llvm/Transforms/IPO.h>

#ifdef WFV2_SUPPORT
#include <wfvInterface.h>
#endif

#include "thorin/def.h"
#include "thorin/continuation.h"
#include "thorin/primop.h"
#include "thorin/type.h"
#include "thorin/world.h"
#include "thorin/analyses/schedule.h"
#include "thorin/analyses/scope.h"
#include "thorin/be/llvm/cpu.h"
#include "thorin/be/llvm/cuda.h"
#include "thorin/be/llvm/nvvm.h"
#include "thorin/be/llvm/opencl.h"
#include "thorin/be/llvm/spir.h"
#include "thorin/transform/import.h"
#include "thorin/util/array.h"
#include "thorin/util/log.h"
#include "thorin/util/push.h"

namespace thorin {

CodeGen::CodeGen(World& world, llvm::GlobalValue::LinkageTypes function_import_linkage, llvm::GlobalValue::LinkageTypes function_export_linkage,
                 llvm::CallingConv::ID function_calling_convention, llvm::CallingConv::ID device_calling_convention, llvm::CallingConv::ID kernel_calling_convention)
    : world_(world)
    , context_()
    , module_(new llvm::Module(world.name(), context_))
    , irbuilder_(context_)
    , dibuilder_(*module_.get())
    , function_import_linkage_(function_import_linkage)
    , function_export_linkage_(function_export_linkage)
    , function_calling_convention_(function_calling_convention)
    , device_calling_convention_(device_calling_convention)
    , kernel_calling_convention_(kernel_calling_convention)
    , runtime_(new Runtime(context_, module_, irbuilder_))
{}

Continuation* CodeGen::emit_intrinsic(Continuation* continuation) {
<<<<<<< HEAD
    Continuation* callee = continuation->callee()->as_continuation();
=======
    auto callee = continuation->callee()->as_continuation();
>>>>>>> 6df51561
    switch (callee->intrinsic()) {
        case Intrinsic::Atomic:    return emit_atomic(continuation);
        case Intrinsic::Select:    return emit_select(continuation);
        case Intrinsic::Sizeof:    return emit_sizeof(continuation);
        case Intrinsic::Shuffle:   return emit_shuffle(continuation);
        case Intrinsic::Reserve:   return emit_reserve(continuation);
        case Intrinsic::Bitcast:   return emit_reinterpret(continuation);
        case Intrinsic::CUDA:      return runtime_->emit_host_code(*this, Runtime::CUDA_PLATFORM, ".cu", continuation);
        case Intrinsic::NVVM:      return runtime_->emit_host_code(*this, Runtime::CUDA_PLATFORM, ".nvvm", continuation);
        case Intrinsic::SPIR:      return runtime_->emit_host_code(*this, Runtime::OPENCL_PLATFORM, ".spir.bc", continuation);
        case Intrinsic::OpenCL:    return runtime_->emit_host_code(*this, Runtime::OPENCL_PLATFORM, ".cl", continuation);
        case Intrinsic::Parallel:  return emit_parallel(continuation);
        case Intrinsic::Spawn:     return emit_spawn(continuation);
        case Intrinsic::Sync:      return emit_sync(continuation);
#ifdef WFV2_SUPPORT
        case Intrinsic::Vectorize: return emit_vectorize_continuation(continuation);
#else
        case Intrinsic::Vectorize: throw std::runtime_error("rebuild with libWFV support");
#endif
        default: THORIN_UNREACHABLE;
    }
}

void CodeGen::emit_result_phi(const Param* param, llvm::Value* value) {
    find(phis_, param)->addIncoming(value, irbuilder_.GetInsertBlock());
}

Continuation* CodeGen::emit_atomic(Continuation* continuation) {
    assert(continuation->num_args() == 5 && "required arguments are missing");
    // atomic kind: Xchg Add Sub And Nand Or Xor Max Min
    u32 kind = continuation->arg(1)->as<PrimLit>()->qu32_value();
    auto ptr = lookup(continuation->arg(2));
    auto val = lookup(continuation->arg(3));
    assert(int(llvm::AtomicRMWInst::BinOp::Xchg) <= int(kind) && int(kind) <= int(llvm::AtomicRMWInst::BinOp::UMin) && "unsupported atomic");
    llvm::AtomicRMWInst::BinOp binop = (llvm::AtomicRMWInst::BinOp)kind;

    auto cont = continuation->arg(4)->as_continuation();
    auto call = irbuilder_.CreateAtomicRMW(binop, ptr, val, llvm::AtomicOrdering::SequentiallyConsistent, llvm::SynchronizationScope::CrossThread);
    emit_result_phi(cont->param(1), call);
    return cont;
}

Continuation* CodeGen::emit_select(Continuation* continuation) {
    assert(continuation->num_args() == 5 && "required arguments are missing");
    auto cond = lookup(continuation->arg(1));
    auto a = lookup(continuation->arg(2));
    auto b = lookup(continuation->arg(3));

    auto cont = continuation->arg(4)->as_continuation();
    auto call = irbuilder_.CreateSelect(cond, a, b);
    emit_result_phi(cont->param(1), call);
    return cont;
}

Continuation* CodeGen::emit_sizeof(Continuation* continuation) {
    assert(continuation->num_args() == 2 && "required arguments are missing");
    auto type = convert(continuation->type_arg(0));
    auto cont = continuation->arg(1)->as_continuation();
    auto layout = llvm::DataLayout(module_->getDataLayout());
    auto call = irbuilder_.getInt32(layout.getTypeAllocSize(type));
    emit_result_phi(cont->param(1), call);
    return cont;
}

Continuation* CodeGen::emit_shuffle(Continuation* continuation) {
    assert(continuation->num_args() == 5 && "required arguments are missing");
    auto mask = lookup(continuation->arg(3));
    auto a = lookup(continuation->arg(1));
    auto b = lookup(continuation->arg(2));

    auto cont = continuation->arg(4)->as_continuation();
    auto call = irbuilder_.CreateShuffleVector(a, b, mask);
    emit_result_phi(cont->param(1), call);
    return cont;
}

Continuation* CodeGen::emit_reserve(const Continuation* continuation) {
    ELOG("reserve_shared: only allowed in device code at %", continuation->jump_loc());
    THORIN_UNREACHABLE;
}

Continuation* CodeGen::emit_reserve_shared(const Continuation* continuation, bool prefix) {
    assert(continuation->num_args() == 3 && "required arguments are missing");
    if (!continuation->arg(1)->isa<PrimLit>())
        ELOG("reserve_shared: couldn't extract memory size at %", continuation->arg(1)->loc());
    auto num_elems = continuation->arg(1)->as<PrimLit>()->ps32_value();
    auto cont = continuation->arg(2)->as_continuation();
    auto type = convert(cont->param(1)->type());
    // construct array type
    auto elem_type = cont->param(1)->type()->as<PtrType>()->referenced_type()->as<ArrayType>()->elem_type();
    auto smem_type = this->convert(continuation->world().definite_array_type(elem_type, num_elems));
    auto global = emit_global_variable(smem_type, (prefix ? entry_->name + "." : "") + continuation->unique_name(), 3);
    auto call = irbuilder_.CreatePointerCast(global, type);
    emit_result_phi(cont->param(1), call);
    return cont;
}

llvm::Value* CodeGen::emit_bitcast(const Def* val, const Type* dst_type) {
    auto from = lookup(val);
    auto src_type = val->type();
    auto to = convert(dst_type);
    if (src_type->isa<PtrType>() && dst_type->isa<PtrType>())
        return irbuilder_.CreatePointerCast(from, to);
    return irbuilder_.CreateBitCast(from, to);
}

Continuation* CodeGen::emit_reinterpret(Continuation* continuation) {
    assert(continuation->num_args() == 3 && "required arguments are missing");
    auto cont = continuation->arg(2)->as_continuation();
    auto type = cont->param(1)->type();
    auto call = emit_bitcast(continuation->arg(1), type);
    emit_result_phi(cont->param(1), call);
    return cont;
}

llvm::FunctionType* CodeGen::convert_fn_type(Continuation* continuation) {
    return llvm::cast<llvm::FunctionType>(convert(continuation->type()));
}

llvm::Function* CodeGen::emit_function_decl(Continuation* continuation) {
    if (auto f = find(fcts_, continuation))
        return f;

    std::string name = (continuation->is_external() || continuation->empty()) ? continuation->name : continuation->unique_name();
    auto f = llvm::cast<llvm::Function>(module_->getOrInsertFunction(name, convert_fn_type(continuation)));

    // set linkage
    if (continuation->empty())
        f->setLinkage(function_import_linkage_);
    else if (continuation->is_external())
        f->setLinkage(function_export_linkage_);
    else
        f->setLinkage(llvm::Function::InternalLinkage);

    // set calling convention
    if (continuation->is_external()) {
        f->setCallingConv(kernel_calling_convention_);
        emit_function_decl_hook(continuation, f);
    } else {
        if (continuation->cc() == CC::Device)
            f->setCallingConv(device_calling_convention_);
        else
            f->setCallingConv(function_calling_convention_);
    }

    return fcts_[continuation] = f;
}

void CodeGen::emit(int opt, bool debug) {
    if (debug) {
        module_->addModuleFlag(llvm::Module::Warning, "Debug Info Version", llvm::DEBUG_METADATA_VERSION);
        // Darwin only supports dwarf2
        if (llvm::Triple(llvm::sys::getProcessTriple()).isOSDarwin())
            module_->addModuleFlag(llvm::Module::Warning, "Dwarf Version", 2);
    }

    Scope::for_each(world_, [&] (const Scope& scope) {
        entry_ = scope.entry();
        assert(entry_->is_returning());
        llvm::Function* fct = emit_function_decl(entry_);

        llvm::DILexicalBlockFile discope;
        if (debug) {
            auto src_file = llvm::sys::path::filename(entry_->loc().begin().filename());
            auto src_dir = llvm::sys::path::parent_path(entry_->loc().begin().filename());
            auto difile = dibuilder_.createFile(src_file, src_dir);
            auto compile_unit = dibuilder_.createCompileUnit(llvm::dwarf::DW_LANG_C, src_file, src_dir, "Impala", opt > 0, llvm::StringRef(), 0);
            auto disubprogram = dibuilder_.createFunction(compile_unit, fct->getName(), fct->getName(), difile, entry_->loc().begin().line(),
                                                         dibuilder_.createSubroutineType(difile, dibuilder_.getOrCreateArray(llvm::ArrayRef<llvm::Value*>())),
                                                         false /* internal linkage */, true /* definition */, entry_->loc().begin().line(), 0 /* Flags */, opt > 0, fct);
            discope = dibuilder_.createLexicalBlockFile(disubprogram, difile);
        }

        // map params
        const Param* ret_param = nullptr;
        auto arg = fct->arg_begin();
        for (auto param : entry_->params()) {
            if (param->is_mem())
                continue;
            if (param->order() == 0) {
                auto argv = &*arg;
                auto value = map_param(fct, argv, param);
                if (value == argv) {
                    arg->setName(param->unique_name()); // use param
                    params_[param] = arg++;
                } else {
                    params_[param] = value;             // use provided value
                }
            } else {
                assert(!ret_param);
                ret_param = param;
            }
        }
        assert(ret_param);

        BBMap bb2continuation;
        Schedule schedule(scope);

        for (const auto& block : schedule) {
            auto continuation = block.continuation();
            // map all bb-like continuations to llvm bb stubs
            if (continuation->intrinsic() != Intrinsic::EndScope) {
                auto bb = bb2continuation[continuation] = llvm::BasicBlock::Create(context_, continuation->name, fct);

                // create phi node stubs (for all continuations different from entry)
                if (entry_ != continuation) {
                    for (auto param : continuation->params()) {
                        if (!param->is_mem()) {
                            phis_[param] = llvm::PHINode::Create(convert(param->type()),
                                                                 (unsigned) param->peek().size(), param->name, bb);
                        }
                    }
                }
            }
        }

        auto oldStartBB = fct->begin();
        auto startBB = llvm::BasicBlock::Create(context_, fct->getName() + "_start", fct, oldStartBB);
        irbuilder_.SetInsertPoint(startBB);
        if (debug)
            irbuilder_.SetCurrentDebugLocation(llvm::DebugLoc::get(entry_->loc().begin().line(), entry_->loc().begin().col(), discope));
        emit_function_start(startBB, entry_);
        irbuilder_.CreateBr(oldStartBB);

        for (auto& block : schedule) {
            auto continuation = block.continuation();
            if (continuation->intrinsic() == Intrinsic::EndScope)
                continue;
            assert(continuation == entry_ || continuation->is_basicblock());
            irbuilder_.SetInsertPoint(bb2continuation[continuation]);

            for (auto primop : block) {
                if (debug)
                    irbuilder_.SetCurrentDebugLocation(llvm::DebugLoc::get(primop->loc().begin().line(), primop->loc().begin().col(), discope));
                primops_[primop] = emit(primop);
            }

            // terminate bb
            if (debug)
                irbuilder_.SetCurrentDebugLocation(llvm::DebugLoc::get(continuation->jump_loc().begin().line(), continuation->jump_loc().begin().col(), discope));
            if (continuation->callee() == ret_param) { // return
                size_t num_args = continuation->num_args();
                switch (num_args) {
                    case 0: irbuilder_.CreateRetVoid(); break;
                    case 1:
                        if (continuation->arg(0)->is_mem())
                            irbuilder_.CreateRetVoid();
                        else
                            irbuilder_.CreateRet(lookup(continuation->arg(0)));
                        break;
                    case 2:
                        if (continuation->arg(0)->is_mem()) {
                            irbuilder_.CreateRet(lookup(continuation->arg(1)));
                            break;
                        } else if (continuation->arg(1)->is_mem()) {
                            irbuilder_.CreateRet(lookup(continuation->arg(0)));
                            break;
                        }
                        // FALLTHROUGH
                    default: {
                        Array<llvm::Value*> values(num_args);
                        Array<llvm::Type*> args(num_args);

                        size_t n = 0;
                        for (auto arg : continuation->args()) {
                            if (!arg->is_mem()) {
                                auto val = lookup(arg);
                                values[n] = val;
                                args[n++] = val->getType();
                            }
                        }

                        assert(n == num_args || n+1 == num_args);
                        values.shrink(n);
                        args.shrink(n);
                        llvm::Value* agg = llvm::UndefValue::get(llvm::StructType::get(context_, llvm_ref(args)));

                        for (size_t i = 0; i != n; ++i)
                            agg = irbuilder_.CreateInsertValue(agg, values[i], { unsigned(i) });

                        irbuilder_.CreateRet(agg);
                        break;
                    }
                }
            } else if (continuation->callee() == world().branch()) {
                auto cond = lookup(continuation->arg(0));
                auto tbb = bb2continuation[continuation->arg(1)->as_continuation()];
                auto fbb = bb2continuation[continuation->arg(2)->as_continuation()];
                irbuilder_.CreateCondBr(cond, tbb, fbb);
            } else if (continuation->callee()->isa<Bottom>()) {
                irbuilder_.CreateUnreachable();
            } else {
                auto callee = continuation->callee()->as_continuation();
                if (callee->is_basicblock())         // ordinary jump
                    irbuilder_.CreateBr(bb2continuation[callee]);
                else {
                    if (callee->is_intrinsic()) {
                        auto ret_continuation = emit_intrinsic(continuation);
                        irbuilder_.CreateBr(bb2continuation[ret_continuation]);
                    } else {
                        // put all first-order args into an array
                        std::vector<llvm::Value*> args;
                        const Def* ret_arg = nullptr;
                        for (auto arg : continuation->args()) {
                            if (arg->order() == 0) {
                                if (!arg->is_mem())
                                    args.push_back(lookup(arg));
                            } else {
                                assert(!ret_arg);
                                ret_arg = arg;
                            }
                        }
                        llvm::CallInst* call = irbuilder_.CreateCall(emit_function_decl(callee), args);
                        // set proper calling convention
                        if (callee->is_external()) {
                            call->setCallingConv(kernel_calling_convention_);
                        } else if (callee->cc() == CC::Device) {
                            call->setCallingConv(device_calling_convention_);
                        } else {
                            call->setCallingConv(function_calling_convention_);
                        }

                        if (ret_arg == ret_param) {     // call + return
                            irbuilder_.CreateRet(call);
                        } else {                        // call + continuation
                            auto succ = ret_arg->as_continuation();
                            const Param* param = nullptr;
                            switch (succ->num_params()) {
                                case 0:
                                    break;
                                case 1:
                                    param = succ->param(0);
                                    irbuilder_.CreateBr(bb2continuation[succ]);
                                    if (!param->is_mem())
                                        emit_result_phi(param, call);
                                    break;
                                case 2:
                                    assert(succ->mem_param() && "no mem_param found for succ");
                                    param = succ->param(0);
                                    param = param->is_mem() ? succ->param(1) : param;
                                    irbuilder_.CreateBr(bb2continuation[succ]);
                                    emit_result_phi(param, call);
                                    break;
                                default: {
                                    assert(succ->param(0)->is_mem());
                                    auto tuple = succ->params().skip_front();

                                    Array<llvm::Value*> extracts(tuple.size());
                                    for (size_t i = 0, e = tuple.size(); i != e; ++i)
                                        extracts[i] = irbuilder_.CreateExtractValue(call, unsigned(i));

                                    irbuilder_.CreateBr(bb2continuation[succ]);
                                    for (size_t i = 0, e = tuple.size(); i != e; ++i)
                                        emit_result_phi(tuple[i], extracts[i]);
                                    break;
                                }
                            }
                        }
                    }
                }
            }
        }

        // add missing arguments to phis_
        for (const auto& p : phis_) {
            auto param = p.first;
            auto phi = p.second;

            for (const auto& peek : param->peek())
                phi->addIncoming(lookup(peek.def()), bb2continuation[peek.from()]);
        }

        params_.clear();
        phis_.clear();
        primops_.clear();
    });

#ifdef WFV2_SUPPORT
    // emit vectorized code
    for (const auto& tuple : wfv_todo_)
        emit_vectorize(std::get<0>(tuple), std::get<1>(tuple), std::get<2>(tuple));
    wfv_todo_.clear();
#endif

#ifndef NDEBUG
    llvm::verifyModule(*module_);
#endif
    optimize(opt);
    if (debug)
        dibuilder_.finalize();

    {
        std::string error;
        auto bc_name = get_binary_output_name(world_.name());
        llvm::raw_fd_ostream out(bc_name.c_str(), error, llvm::sys::fs::F_Binary);
        if (!error.empty())
            throw std::runtime_error("cannot write '" + bc_name + "': " + error);

        llvm::WriteBitcodeToFile(module_, out);
    }

    {
        std::string error;
        auto ll_name = get_output_name(world_.name());
        llvm::raw_fd_ostream out(ll_name.c_str(), error);
        if (!error.empty())
            throw std::runtime_error("cannot write '" + ll_name + "': " + error);

        module_->print(out, nullptr);
    }
}

void CodeGen::optimize(int opt) {
    if (opt != 0) {
        llvm::PassManagerBuilder pmbuilder;
        llvm::PassManager pass_manager;
        if (opt == -1) {
            pmbuilder.OptLevel = 2u;
            pmbuilder.SizeLevel = 1;
        } else {
            pmbuilder.OptLevel = (unsigned) opt;
            pmbuilder.SizeLevel = 0u;
        }
        pmbuilder.DisableUnitAtATime = true;
        if (opt == 3) {
            pass_manager.add(llvm::createFunctionInliningPass());
            pass_manager.add(llvm::createAggressiveDCEPass());
        }
        pmbuilder.populateModulePassManager(pass_manager);

        pass_manager.run(*module_);
    }
}

llvm::Value* CodeGen::lookup(const Def* def) {
    if (auto primop = def->isa<PrimOp>()) {
        if (auto res = find(primops_, primop))
            return res;
        else
            return primops_[primop] = emit(def);
    }

    if (auto param = def->isa<Param>()) {
        auto i = params_.find(param);
        if (i != params_.end())
            return i->second;

        assert(phis_.find(param) != phis_.end());
        return find(phis_, param);
    }

    THORIN_UNREACHABLE;
}

llvm::AllocaInst* CodeGen::emit_alloca(llvm::Type* type, const std::string& name) {
    auto entry = &irbuilder_.GetInsertBlock()->getParent()->getEntryBlock();
    llvm::AllocaInst* alloca;
    if (entry->empty())
        alloca = new llvm::AllocaInst(type, nullptr, name, entry);
    else
        alloca = new llvm::AllocaInst(type, nullptr, name, entry->getFirstNonPHIOrDbg());
    return alloca;
}

llvm::Value* CodeGen::emit(const Def* def) {
    if (auto bin = def->isa<BinOp>()) {
        llvm::Value* lhs = lookup(bin->lhs());
        llvm::Value* rhs = lookup(bin->rhs());
        std::string& name = bin->name;

        if (auto cmp = bin->isa<Cmp>()) {
            auto type = cmp->lhs()->type();
            if (is_type_s(type)) {
                switch (cmp->cmp_kind()) {
                    case Cmp_eq: return irbuilder_.CreateICmpEQ (lhs, rhs, name);
                    case Cmp_ne: return irbuilder_.CreateICmpNE (lhs, rhs, name);
                    case Cmp_gt: return irbuilder_.CreateICmpSGT(lhs, rhs, name);
                    case Cmp_ge: return irbuilder_.CreateICmpSGE(lhs, rhs, name);
                    case Cmp_lt: return irbuilder_.CreateICmpSLT(lhs, rhs, name);
                    case Cmp_le: return irbuilder_.CreateICmpSLE(lhs, rhs, name);
                }
            } else if (is_type_u(type) || is_type_bool(type)) {
                switch (cmp->cmp_kind()) {
                    case Cmp_eq: return irbuilder_.CreateICmpEQ (lhs, rhs, name);
                    case Cmp_ne: return irbuilder_.CreateICmpNE (lhs, rhs, name);
                    case Cmp_gt: return irbuilder_.CreateICmpUGT(lhs, rhs, name);
                    case Cmp_ge: return irbuilder_.CreateICmpUGE(lhs, rhs, name);
                    case Cmp_lt: return irbuilder_.CreateICmpULT(lhs, rhs, name);
                    case Cmp_le: return irbuilder_.CreateICmpULE(lhs, rhs, name);
                }
            } else if (is_type_pf(type)) {
                switch (cmp->cmp_kind()) {
                    case Cmp_eq: return irbuilder_.CreateFCmpOEQ (lhs, rhs, name);
                    case Cmp_ne: return irbuilder_.CreateFCmpONE (lhs, rhs, name);
                    case Cmp_gt: return irbuilder_.CreateFCmpOGT (lhs, rhs, name);
                    case Cmp_ge: return irbuilder_.CreateFCmpOGE (lhs, rhs, name);
                    case Cmp_lt: return irbuilder_.CreateFCmpOLT (lhs, rhs, name);
                    case Cmp_le: return irbuilder_.CreateFCmpOLE (lhs, rhs, name);
                }
            } else if (is_type_qf(type)) {
                switch (cmp->cmp_kind()) {
                    case Cmp_eq: return irbuilder_.CreateFCmpUEQ(lhs, rhs, name);
                    case Cmp_ne: return irbuilder_.CreateFCmpUNE(lhs, rhs, name);
                    case Cmp_gt: return irbuilder_.CreateFCmpUGT(lhs, rhs, name);
                    case Cmp_ge: return irbuilder_.CreateFCmpUGE(lhs, rhs, name);
                    case Cmp_lt: return irbuilder_.CreateFCmpULT(lhs, rhs, name);
                    case Cmp_le: return irbuilder_.CreateFCmpULE(lhs, rhs, name);
                }
            } else if (type->isa<PtrType>()) {
                switch (cmp->cmp_kind()) {
                    case Cmp_eq: return irbuilder_.CreateICmpEQ (lhs, rhs, name);
                    case Cmp_ne: return irbuilder_.CreateICmpNE (lhs, rhs, name);
                    default: THORIN_UNREACHABLE;
                }
            }
        }

        if (auto arithop = bin->isa<ArithOp>()) {
            auto type = arithop->type();
            bool q = is_type_q(arithop->type()); // quick? -> nsw/nuw/fast float

            if (is_type_f(type)) {
                switch (arithop->arithop_kind()) {
                    case ArithOp_add: return irbuilder_.CreateFAdd(lhs, rhs, name);
                    case ArithOp_sub: return irbuilder_.CreateFSub(lhs, rhs, name);
                    case ArithOp_mul: return irbuilder_.CreateFMul(lhs, rhs, name);
                    case ArithOp_div: return irbuilder_.CreateFDiv(lhs, rhs, name);
                    case ArithOp_rem: return irbuilder_.CreateFRem(lhs, rhs, name);
                    case ArithOp_and:
                    case ArithOp_or:
                    case ArithOp_xor:
                    case ArithOp_shl:
                    case ArithOp_shr: THORIN_UNREACHABLE;
                }
            }

            if (is_type_s(type) || is_type_bool(type)) {
                switch (arithop->arithop_kind()) {
                    case ArithOp_add: return irbuilder_.CreateAdd (lhs, rhs, name, false, q);
                    case ArithOp_sub: return irbuilder_.CreateSub (lhs, rhs, name, false, q);
                    case ArithOp_mul: return irbuilder_.CreateMul (lhs, rhs, name, false, q);
                    case ArithOp_div: return irbuilder_.CreateSDiv(lhs, rhs, name);
                    case ArithOp_rem: return irbuilder_.CreateSRem(lhs, rhs, name);
                    case ArithOp_and: return irbuilder_.CreateAnd (lhs, rhs, name);
                    case ArithOp_or:  return irbuilder_.CreateOr  (lhs, rhs, name);
                    case ArithOp_xor: return irbuilder_.CreateXor (lhs, rhs, name);
                    case ArithOp_shl: return irbuilder_.CreateShl (lhs, rhs, name, false, q);
                    case ArithOp_shr: return irbuilder_.CreateAShr(lhs, rhs, name);
                }
            }
            if (is_type_u(type) || is_type_bool(type)) {
                switch (arithop->arithop_kind()) {
                    case ArithOp_add: return irbuilder_.CreateAdd (lhs, rhs, name, q, false);
                    case ArithOp_sub: return irbuilder_.CreateSub (lhs, rhs, name, q, false);
                    case ArithOp_mul: return irbuilder_.CreateMul (lhs, rhs, name, q, false);
                    case ArithOp_div: return irbuilder_.CreateUDiv(lhs, rhs, name);
                    case ArithOp_rem: return irbuilder_.CreateURem(lhs, rhs, name);
                    case ArithOp_and: return irbuilder_.CreateAnd (lhs, rhs, name);
                    case ArithOp_or:  return irbuilder_.CreateOr  (lhs, rhs, name);
                    case ArithOp_xor: return irbuilder_.CreateXor (lhs, rhs, name);
                    case ArithOp_shl: return irbuilder_.CreateShl (lhs, rhs, name, q, false);
                    case ArithOp_shr: return irbuilder_.CreateLShr(lhs, rhs, name);
                }
            }
        }
    }

    if (auto conv = def->isa<ConvOp>()) {
        auto from = lookup(conv->from());
        auto src_type = conv->from()->type();
        auto dst_type = conv->type();
        auto to = convert(dst_type);

        if (from->getType() == to)
            return from;

        if (conv->isa<Cast>()) {
            if (src_type->isa<PtrType>() && dst_type->isa<PtrType>()) {
                return irbuilder_.CreatePointerCast(from, to);
            }
            if (src_type->isa<PtrType>()) {
                assert(is_type_i(dst_type) || is_type_bool(dst_type));
                return irbuilder_.CreatePtrToInt(from, to);
            }
            if (dst_type->isa<PtrType>()) {
                assert(is_type_i(src_type) || is_type_bool(src_type));
                return irbuilder_.CreateIntToPtr(from, to);
            }

            auto src = src_type->as<PrimType>();
            auto dst = dst_type->as<PrimType>();

            if (is_type_f(src) && is_type_f(dst)) {
                assert(num_bits(src->primtype_kind()) != num_bits(dst->primtype_kind()));
                return irbuilder_.CreateFPCast(from, to);
            }
            if (is_type_f(src)) {
                if (is_type_s(dst))
                    return irbuilder_.CreateFPToSI(from, to);
                return irbuilder_.CreateFPToUI(from, to);
            }
            if (is_type_f(dst)) {
                if (is_type_s(src))
                    return irbuilder_.CreateSIToFP(from, to);
                return irbuilder_.CreateUIToFP(from, to);
            }

            if (num_bits(src->primtype_kind()) > num_bits(dst->primtype_kind())) {
                if (is_type_i(src) && (is_type_i(dst) || is_type_bool(dst)))
                    return irbuilder_.CreateTrunc(from, to);
            } else if (num_bits(src->primtype_kind()) < num_bits(dst->primtype_kind())) {
                if ( is_type_s(src)                       && is_type_i(dst)) return irbuilder_.CreateSExt(from, to);
                if ((is_type_u(src) || is_type_bool(src)) && is_type_i(dst)) return irbuilder_.CreateZExt(from, to);
            }

            assert(false && "unsupported cast");
        }

        if (conv->isa<Bitcast>())
            return emit_bitcast(conv->from(), dst_type);
    }

    if (auto select = def->isa<Select>()) {
        if (def->type()->isa<FnType>())
            return nullptr;

        llvm::Value* cond = lookup(select->cond());
        llvm::Value* tval = lookup(select->tval());
        llvm::Value* fval = lookup(select->fval());
        return irbuilder_.CreateSelect(cond, tval, fval);
    }

    if (auto array = def->isa<DefiniteArray>()) {
        auto type = llvm::cast<llvm::ArrayType>(convert(array->type()));
        if (array->is_const()) {
            size_t size = array->size();
            Array<llvm::Constant*> vals(size);
            for (size_t i = 0; i != size; ++i)
                vals[i] = llvm::cast<llvm::Constant>(emit(array->op(i)));
            return llvm::ConstantArray::get(type, llvm_ref(vals));
        }
        WLOG("slow: alloca and loads/stores needed for definite array '%' at '%'", def, def->loc());
        auto alloca = emit_alloca(type, array->name);

        u64 i = 0;
        llvm::Value* args[2] = { irbuilder_.getInt64(0), nullptr };
        for (auto op : array->ops()) {
            args[1] = irbuilder_.getInt64(i++);
            auto gep = irbuilder_.CreateInBoundsGEP(alloca, args, op->name);
            irbuilder_.CreateStore(lookup(op), gep);
        }

        return irbuilder_.CreateLoad(alloca);
    }

    if (auto array = def->isa<IndefiniteArray>())
        return llvm::UndefValue::get(convert(array->type()));

    if (auto agg = def->isa<Aggregate>()) {
        assert(def->isa<Tuple>() || def->isa<StructAgg>() || def->isa<Vector>());
        llvm::Value* llvm_agg = llvm::UndefValue::get(convert(agg->type()));

        if (def->isa<Vector>()) {
            for (size_t i = 0, e = agg->ops().size(); i != e; ++i)
                llvm_agg = irbuilder_.CreateInsertElement(llvm_agg, lookup(agg->op(i)), irbuilder_.getInt32(i));
        } else {
            for (size_t i = 0, e = agg->ops().size(); i != e; ++i)
                llvm_agg = irbuilder_.CreateInsertValue(llvm_agg, lookup(agg->op(i)), { unsigned(i) });
        }

        return llvm_agg;
    }

    if (auto aggop = def->isa<AggOp>()) {
        auto llvm_agg = lookup(aggop->agg());
        auto llvm_idx = lookup(aggop->index());
        auto copy_to_alloca = [&] () {
            WLOG("slow: alloca and loads/stores needed for aggregate '%' at '%'", def, def->loc());
            auto alloca = emit_alloca(llvm_agg->getType(), aggop->name);
            irbuilder_.CreateStore(llvm_agg, alloca);

            llvm::Value* args[2] = { irbuilder_.getInt64(0), llvm_idx };
            auto gep = irbuilder_.CreateInBoundsGEP(alloca, args);
            return std::make_pair(alloca, gep);
        };

        if (auto extract = aggop->isa<Extract>()) {
            if (auto memop = extract->agg()->isa<MemOp>())
                return lookup(memop);

            if (aggop->agg()->type()->isa<ArrayType>())
                return irbuilder_.CreateLoad(copy_to_alloca().second);

            if (extract->agg()->type()->isa<VectorType>())
                return irbuilder_.CreateExtractElement(llvm_agg, llvm_idx);
            // tuple/struct
            return irbuilder_.CreateExtractValue(llvm_agg, {primlit_value<unsigned>(aggop->index())});
        }

        auto insert = def->as<Insert>();
        auto value = lookup(insert->value());

        if (insert->agg()->type()->isa<ArrayType>()) {
            auto p = copy_to_alloca();
            irbuilder_.CreateStore(lookup(aggop->as<Insert>()->value()), p.second);
            return irbuilder_.CreateLoad(p.first);
        }
        if (insert->agg()->type()->isa<VectorType>())
            return irbuilder_.CreateInsertElement(llvm_agg, lookup(aggop->as<Insert>()->value()), llvm_idx);
        // tuple/struct
        return irbuilder_.CreateInsertValue(llvm_agg, value, {primlit_value<unsigned>(aggop->index())});
    }

    if (auto primlit = def->isa<PrimLit>()) {
        llvm::Type* llvm_type = convert(primlit->type());
        Box box = primlit->value();

        switch (primlit->primtype_kind()) {
            case PrimType_bool:                     return irbuilder_. getInt1(box.get_bool());
            case PrimType_ps8:  case PrimType_qs8:  return irbuilder_. getInt8(box. get_s8());
            case PrimType_pu8:  case PrimType_qu8:  return irbuilder_. getInt8(box. get_u8());
            case PrimType_ps16: case PrimType_qs16: return irbuilder_.getInt16(box.get_s16());
            case PrimType_pu16: case PrimType_qu16: return irbuilder_.getInt16(box.get_u16());
            case PrimType_ps32: case PrimType_qs32: return irbuilder_.getInt32(box.get_s32());
            case PrimType_pu32: case PrimType_qu32: return irbuilder_.getInt32(box.get_u32());
            case PrimType_ps64: case PrimType_qs64: return irbuilder_.getInt64(box.get_s64());
            case PrimType_pu64: case PrimType_qu64: return irbuilder_.getInt64(box.get_u64());
            case PrimType_pf16: case PrimType_qf16: return llvm::ConstantFP::get(llvm_type, box.get_f16());
            case PrimType_pf32: case PrimType_qf32: return llvm::ConstantFP::get(llvm_type, box.get_f32());
            case PrimType_pf64: case PrimType_qf64: return llvm::ConstantFP::get(llvm_type, box.get_f64());
        }
    }

    if (auto bottom = def->isa<Bottom>())
        return llvm::UndefValue::get(convert(bottom->type()));

    if (auto alloc = def->isa<Alloc>()) { // TODO factor this code
        // TODO do this only once
        auto llvm_malloc = llvm::cast<llvm::Function>(module_->getOrInsertFunction(
                    get_alloc_name(), irbuilder_.getInt8PtrTy(), irbuilder_.getInt32Ty(), irbuilder_.getInt64Ty(), nullptr));
        llvm_malloc->addAttribute(llvm::AttributeSet::ReturnIndex, llvm::Attribute::NoAlias);
        auto alloced_type = convert(alloc->alloced_type());
        llvm::CallInst* void_ptr;
        auto layout = llvm::DataLayout(module_->getDataLayout());
        if (auto array = is_indefinite(alloc->alloced_type())) {
            auto size = irbuilder_.CreateAdd(
                    irbuilder_.getInt64(layout.getTypeAllocSize(alloced_type)),
                    irbuilder_.CreateMul(irbuilder_.CreateIntCast(lookup(alloc->extra()), irbuilder_.getInt64Ty(), false),
                                         irbuilder_.getInt64(layout.getTypeAllocSize(convert(array->elem_type())))));
            llvm::Value* malloc_args[] = {
                irbuilder_.getInt32(0),
                size
            };
            void_ptr = irbuilder_.CreateCall(llvm_malloc, malloc_args);
        } else {
            llvm::Value* malloc_args[] = {
                irbuilder_.getInt32(0),
                irbuilder_.getInt64(layout.getTypeAllocSize(alloced_type))
            };
            void_ptr = irbuilder_.CreateCall(llvm_malloc, malloc_args);
        }

        return irbuilder_.CreatePointerCast(void_ptr, convert(alloc->out_ptr_type()));
    }

    if (auto load = def->isa<Load>())    return emit_load(load);
    if (auto store = def->isa<Store>())  return emit_store(store);
    if (auto lea = def->isa<LEA>())      return emit_lea(lea);
    if (def->isa<Enter>())               return nullptr;

    if (auto slot = def->isa<Slot>())
        return irbuilder_.CreateAlloca(convert(slot->type()->as<PtrType>()->referenced_type()), 0, slot->unique_name());

    if (auto vector = def->isa<Vector>()) {
        llvm::Value* vec = llvm::UndefValue::get(convert(vector->type()));
        for (size_t i = 0, e = vector->size(); i != e; ++i)
            vec = irbuilder_.CreateInsertElement(vec, lookup(vector->op(i)), lookup(world_.literal_pu32(i, vector->loc())));

        return vec;
    }

    if (auto global = def->isa<Global>()) {
        llvm::Value* val;
        if (auto continuation = global->init()->isa_continuation())
            val = fcts_[continuation];
        else {
            auto llvm_type = convert(global->alloced_type());
            auto var = llvm::cast<llvm::GlobalVariable>(module_->getOrInsertGlobal(global->name, llvm_type));
            if (global->init()->isa<Bottom>())
                var->setInitializer(llvm::Constant::getNullValue(llvm_type)); // HACK
            else
                var->setInitializer(llvm::cast<llvm::Constant>(emit(global->init())));
            val = var;
        }
        return val;
    }

    THORIN_UNREACHABLE;
}

llvm::Value* CodeGen::emit_load(const Load* load) {
    return irbuilder_.CreateLoad(lookup(load->ptr()));
}

llvm::Value* CodeGen::emit_store(const Store* store) {
    return irbuilder_.CreateStore(lookup(store->val()), lookup(store->ptr()));
}

llvm::Value* CodeGen::emit_lea(const LEA* lea) {
    if (lea->ptr_referenced_type()->isa<TupleType>() || lea->ptr_referenced_type()->isa<StructAppType>())
        return irbuilder_.CreateStructGEP(lookup(lea->ptr()), primlit_value<u32>(lea->index()));

    assert(lea->ptr_referenced_type()->isa<ArrayType>());
    llvm::Value* args[2] = { irbuilder_.getInt64(0), lookup(lea->index()) };
    return irbuilder_.CreateInBoundsGEP(lookup(lea->ptr()), args);
}

llvm::Type* CodeGen::convert(const Type* type) {
    if (auto llvm_type = thorin::find(types_, type))
        return llvm_type;

    // wrapper for LLVM 3.4
    auto getHalfTy = [&]() { return llvm::Type::getHalfTy(context_); };

    assert(!type->isa<MemType>());
    llvm::Type* llvm_type;
    switch (type->kind()) {
        case PrimType_bool:                                                             llvm_type = irbuilder_. getInt1Ty();  break;
        case PrimType_ps8:  case PrimType_qs8:  case PrimType_pu8:  case PrimType_qu8:  llvm_type = irbuilder_. getInt8Ty();  break;
        case PrimType_ps16: case PrimType_qs16: case PrimType_pu16: case PrimType_qu16: llvm_type = irbuilder_.getInt16Ty();  break;
        case PrimType_ps32: case PrimType_qs32: case PrimType_pu32: case PrimType_qu32: llvm_type = irbuilder_.getInt32Ty();  break;
        case PrimType_ps64: case PrimType_qs64: case PrimType_pu64: case PrimType_qu64: llvm_type = irbuilder_.getInt64Ty();  break;
        case PrimType_pf16: case PrimType_qf16:                                         llvm_type =             getHalfTy();  break;
        case PrimType_pf32: case PrimType_qf32:                                         llvm_type = irbuilder_.getFloatTy();  break;
        case PrimType_pf64: case PrimType_qf64:                                         llvm_type = irbuilder_.getDoubleTy(); break;
        case Node_PtrType: {
            auto ptr = type->as<PtrType>();
            unsigned addr_space;
            switch (ptr->addr_space()) {
                case AddrSpace::Generic:  addr_space = 0; break;
                case AddrSpace::Global:   addr_space = 1; break;
                case AddrSpace::Texture:  addr_space = 2; break;
                case AddrSpace::Shared:   addr_space = 3; break;
                case AddrSpace::Constant: addr_space = 4; break;
                default:                  THORIN_UNREACHABLE;
            }
            llvm_type = llvm::PointerType::get(convert(ptr->referenced_type()), addr_space);
            break;
        }
        case Node_IndefiniteArrayType:
            return types_[type] = llvm::ArrayType::get(convert(type->as<ArrayType>()->elem_type()), 0);
        case Node_DefiniteArrayType: {
            auto array = type->as<DefiniteArrayType>();
            return types_[type] = llvm::ArrayType::get(convert(array->elem_type()), array->dim());
        }
        case Node_FnType: {
            // extract "return" type, collect all other types
            auto fn = type->as<FnType>();
            llvm::Type* ret = nullptr;
            std::vector<llvm::Type*> args;
            for (auto arg : fn->args()) {
                if (arg->isa<MemType>())
                    continue;
                if (auto fn = arg->isa<FnType>()) {
                    assert(!ret && "only one 'return' supported");
                    if (fn->empty())
                        ret = llvm::Type::getVoidTy(context_);
                    else if (fn->num_args() == 1)
                        ret = fn->arg(0)->isa<MemType>() ? llvm::Type::getVoidTy(context_) : convert(fn->arg(0));
                    else if (fn->num_args() == 2) {
                        if (fn->arg(0)->isa<MemType>())
                            ret = convert(fn->arg(1));
                        else if (fn->arg(1)->isa<MemType>())
                            ret = convert(fn->arg(0));
                        else
                            goto multiple;
                    } else {
multiple:
                        std::vector<llvm::Type*> args;
                        for (auto arg : fn->args()) {
                            if (!arg->isa<MemType>())
                                args.push_back(convert(arg));
                        }
                        ret = llvm::StructType::get(context_, args);
                    }
                } else
                    args.push_back(convert(arg));
            }
            assert(ret);

            return types_[type] = llvm::FunctionType::get(ret, args, false);
        }

        case Node_StructAbsType:
            return types_[type] = llvm::StructType::create(context_);

        case Node_StructAppType: {
            auto struct_app = type->as<StructAppType>();
            auto llvm_struct = llvm::cast<llvm::StructType>(convert(struct_app->struct_abs_type()));
            assert(!types_.contains(struct_app) && "type already converted");
            // important: memoize before recursing into element types to avoid endless recursion
            types_[struct_app] = llvm_struct;
            Array<llvm::Type*> llvm_types(struct_app->num_elems());
            for (size_t i = 0, e = llvm_types.size(); i != e; ++i)
                llvm_types[i] = convert(struct_app->elem(i));
            llvm_struct->setBody(llvm_ref(llvm_types));
            return llvm_struct;
        }

        case Node_TupleType: {
            auto tuple = type->as<TupleType>();
            Array<llvm::Type*> llvm_types(tuple->num_args());
            for (size_t i = 0, e = llvm_types.size(); i != e; ++i)
                llvm_types[i] = convert(tuple->arg(i));
            return types_[tuple] = llvm::StructType::get(context_, llvm_ref(llvm_types));
        }

        default:
            THORIN_UNREACHABLE;
    }

    if (vector_length(type) == 1)
        return types_[type] = llvm_type;
    return types_[type] = llvm::VectorType::get(llvm_type, vector_length(type));
}

llvm::GlobalVariable* CodeGen::emit_global_variable(llvm::Type* type, const std::string& name, unsigned addr_space) {
    return new llvm::GlobalVariable(*module_, type, false,
            llvm::GlobalValue::InternalLinkage, llvm::Constant::getNullValue(type), name,
            nullptr, llvm::GlobalVariable::NotThreadLocal, addr_space);
}

void CodeGen::create_loop(llvm::Value* lower, llvm::Value* upper, llvm::Value* increment, llvm::Function* entry, std::function<void(llvm::Value*)> fun) {
    auto head = llvm::BasicBlock::Create(context_, "head", entry);
    auto body = llvm::BasicBlock::Create(context_, "body", entry);
    auto exit = llvm::BasicBlock::Create(context_, "exit", entry);
    // create loop phi and connect init value
    auto loop_counter = llvm::PHINode::Create(irbuilder_.getInt32Ty(), 2U, "parallel_loop_phi", head);
    loop_counter->addIncoming(lower, irbuilder_.GetInsertBlock());
    // connect head
    irbuilder_.CreateBr(head);
    irbuilder_.SetInsertPoint(head);
    auto cond = irbuilder_.CreateICmpSLT(loop_counter, upper);
    irbuilder_.CreateCondBr(cond, body, exit);
    irbuilder_.SetInsertPoint(body);

    // add instructions to the loop body
    fun(loop_counter);

    // inc loop counter
    loop_counter->addIncoming(irbuilder_.CreateAdd(loop_counter, increment), body);
    irbuilder_.CreateBr(head);
    irbuilder_.SetInsertPoint(exit);
}

//------------------------------------------------------------------------------

void emit_llvm(World& world, int opt, bool debug) {
    World cuda(world.name());
    World nvvm(world.name());
    World spir(world.name());
    World opencl(world.name());

    // determine different parts of the world which need to be compiled differently
    Scope::for_each(world, [&] (const Scope& scope) {
        auto continuation = scope.entry();
        Continuation* imported = nullptr;
        if (continuation->is_passed_to_intrinsic(Intrinsic::CUDA))
            imported = import(cuda, continuation)->as_continuation();
        else if (continuation->is_passed_to_intrinsic(Intrinsic::NVVM))
            imported = import(nvvm, continuation)->as_continuation();
        else if (continuation->is_passed_to_intrinsic(Intrinsic::SPIR))
            imported = import(spir, continuation)->as_continuation();
        else if (continuation->is_passed_to_intrinsic(Intrinsic::OpenCL))
            imported = import(opencl, continuation)->as_continuation();
        else
            return;

        imported->name = continuation->unique_name();
        imported->make_external();
        continuation->name = continuation->unique_name();
        continuation->destroy_body();

        for (size_t i = 0, e = continuation->num_params(); i != e; ++i)
            imported->param(i)->name = continuation->param(i)->unique_name();
    });

    if (!cuda.empty() || !nvvm.empty() || !spir.empty() || !opencl.empty())
        world.cleanup();

    CPUCodeGen(world).emit(opt, debug);
    if (!cuda.  empty()) CUDACodeGen(cuda).emit(/*opt,*/ debug);
    if (!nvvm.  empty()) NVVMCodeGen(nvvm).emit(opt, debug);
    if (!spir.  empty()) SPIRCodeGen(spir).emit(opt, debug);
    if (!opencl.empty()) OpenCLCodeGen(opencl).emit(/*opt,*/ debug);
}

//------------------------------------------------------------------------------

}<|MERGE_RESOLUTION|>--- conflicted
+++ resolved
@@ -61,11 +61,7 @@
 {}
 
 Continuation* CodeGen::emit_intrinsic(Continuation* continuation) {
-<<<<<<< HEAD
-    Continuation* callee = continuation->callee()->as_continuation();
-=======
     auto callee = continuation->callee()->as_continuation();
->>>>>>> 6df51561
     switch (callee->intrinsic()) {
         case Intrinsic::Atomic:    return emit_atomic(continuation);
         case Intrinsic::Select:    return emit_select(continuation);
