#include "thorin/be/llvm/llvm.h"

#include <algorithm>
#include <stdexcept>

#include <llvm/ADT/Triple.h>
#include <llvm/Bitcode/ReaderWriter.h>
#include <llvm/IR/Constant.h>
#include <llvm/IR/Constants.h>
#include <llvm/IR/Function.h>
#include <llvm/IR/GlobalVariable.h>
#include <llvm/IR/Instructions.h>
#include <llvm/IR/LLVMContext.h>
#include <llvm/IR/Module.h>
#include <llvm/IR/Type.h>
#include <llvm/IR/Verifier.h>
#include <llvm/PassManager.h>
#include <llvm/Support/Host.h>
#include <llvm/Support/Path.h>
#include <llvm/Support/raw_ostream.h>
#include <llvm/Support/FileSystem.h>
#include <llvm/Transforms/IPO/PassManagerBuilder.h>
#include <llvm/Transforms/Scalar.h>
#include <llvm/Transforms/IPO.h>

#ifdef WFV2_SUPPORT
#include <wfvInterface.h>
#endif

#include "thorin/def.h"
#include "thorin/lambda.h"
#include "thorin/primop.h"
#include "thorin/type.h"
#include "thorin/world.h"
#include "thorin/util/array.h"
#include "thorin/util/push.h"
#include "thorin/analyses/bb_schedule.h"
#include "thorin/analyses/schedule.h"
#include "thorin/analyses/scope.h"
#include "thorin/be/llvm/cuda.h"
#include "thorin/be/llvm/cpu.h"
#include "thorin/be/llvm/nvvm.h"
#include "thorin/be/llvm/opencl.h"
#include "thorin/be/llvm/spir.h"
#include "thorin/transform/import.h"

#include "thorin/be/llvm/runtimes/cuda_runtime.h"
#include "thorin/be/llvm/runtimes/nvvm_runtime.h"
#include "thorin/be/llvm/runtimes/spir_runtime.h"
#include "thorin/be/llvm/runtimes/opencl_runtime.h"

namespace thorin {

CodeGen::CodeGen(World& world, llvm::CallingConv::ID function_calling_convention, llvm::CallingConv::ID device_calling_convention, llvm::CallingConv::ID kernel_calling_convention)
    : world_(world)
    , context_()
    , module_(new llvm::Module(world.name(), context_))
    , irbuilder_(context_)
    , dibuilder_(*module_.get())
    , function_calling_convention_(function_calling_convention)
    , device_calling_convention_(device_calling_convention)
    , kernel_calling_convention_(kernel_calling_convention)
    , runtime_(new GenericRuntime(context_, *module_, irbuilder_))
    , cuda_runtime_(new CUDARuntime(context_, *module_, irbuilder_))
    , nvvm_runtime_(new NVVMRuntime(context_, *module_, irbuilder_))
    , spir_runtime_(new SPIRRuntime(context_, *module_, irbuilder_))
    , opencl_runtime_(new OpenCLRuntime(context_, *module_, irbuilder_))
{}

Lambda* CodeGen::emit_intrinsic(Lambda* lambda) {
    Lambda* to = lambda->to()->as_lambda();
    switch (to->intrinsic()) {
        case Intrinsic::Atomic:      return emit_atomic(lambda);
        case Intrinsic::Select:      return emit_select(lambda);
        case Intrinsic::Shuffle:     return emit_shuffle(lambda);
        case Intrinsic::Reinterpret: return emit_reinterpret(lambda);
        case Intrinsic::Munmap:      runtime_->munmap(lookup(lambda->arg(1)));
                                     return lambda->args().back()->as_lambda();
        case Intrinsic::CUDA:        return cuda_runtime_->emit_host_code(*this, lambda);
        case Intrinsic::NVVM:        return nvvm_runtime_->emit_host_code(*this, lambda);
        case Intrinsic::SPIR:        return spir_runtime_->emit_host_code(*this, lambda);
        case Intrinsic::OpenCL:      return opencl_runtime_->emit_host_code(*this, lambda);
        case Intrinsic::Parallel:    return emit_parallel(lambda);
        case Intrinsic::Spawn:       return emit_spawn(lambda);
        case Intrinsic::Sync:        return emit_sync(lambda);
#ifdef WFV2_SUPPORT
        case Intrinsic::Vectorize:   return emit_vectorize_continuation(lambda);
#else
        case Intrinsic::Vectorize:   throw std::runtime_error("rebuild with libWFV support");
#endif
        default: THORIN_UNREACHABLE;
    }
}

Lambda* CodeGen::emit_atomic(Lambda* lambda) {
    assert(lambda->num_args() == 5 && "required arguments are missing");
    // atomic kind: Xchg Add Sub And Nand Or Xor Max Min
    u32 kind = lambda->arg(1)->as<PrimLit>()->qu32_value();
    auto ptr = lookup(lambda->arg(2));
    auto val = lookup(lambda->arg(3));
    assert(kind >= llvm::AtomicRMWInst::BinOp::Xchg && kind <= llvm::AtomicRMWInst::BinOp::UMin && "unsupported atomic");
    llvm::AtomicRMWInst::BinOp binop = (llvm::AtomicRMWInst::BinOp)kind;

    auto cont = lambda->arg(4)->as_lambda();
    params_[cont->param(1)] = irbuilder_.CreateAtomicRMW(binop, ptr, val, llvm::AtomicOrdering::SequentiallyConsistent, llvm::SynchronizationScope::CrossThread);
    return cont;
}

Lambda* CodeGen::emit_select(Lambda* lambda) {
    assert(lambda->num_args() == 5 && "required arguments are missing");
    auto cond = lookup(lambda->arg(1));
    auto a = lookup(lambda->arg(2));
    auto b = lookup(lambda->arg(3));

    auto cont = lambda->arg(4)->as_lambda();
    params_[cont->param(1)] = irbuilder_.CreateSelect(cond, a, b);
    return cont;
}

Lambda* CodeGen::emit_shuffle(Lambda* lambda) {
    assert(lambda->num_args() == 5 && "required arguments are missing");
    auto mask = lookup(lambda->arg(3));
    auto a = lookup(lambda->arg(1));
    auto b = lookup(lambda->arg(2));

    auto cont = lambda->arg(4)->as_lambda();
    params_[cont->param(1)] = irbuilder_.CreateShuffleVector(a, b, mask);
    return cont;
}

Lambda* CodeGen::emit_reinterpret(Lambda* lambda) {
    assert(lambda->num_args() == 3 && "required arguments are missing");
    auto val = lookup(lambda->arg(1));
    auto cont = lambda->arg(2)->as_lambda();
    auto type = convert(cont->param(1)->type());
    params_[cont->param(1)] = irbuilder_.CreateBitCast(val, type);
    return cont;
}

llvm::FunctionType* CodeGen::convert_fn_type(Lambda* lambda) {
    return llvm::cast<llvm::FunctionType>(convert(lambda->type()));
}

llvm::Function* CodeGen::emit_function_decl(Lambda* lambda) {
    if (auto f = find(fcts_, lambda))
        return f;

    std::string name = (lambda->is_external() || lambda->empty()) ? lambda->name : lambda->unique_name();
    auto f = llvm::cast<llvm::Function>(module_->getOrInsertFunction(name, convert_fn_type(lambda)));

    // set linkage
    if (lambda->is_external() || lambda->empty())
        f->setLinkage(llvm::Function::ExternalLinkage);
    else
        f->setLinkage(llvm::Function::InternalLinkage);

    // set calling convention
    if (lambda->is_external()) {
        f->setCallingConv(kernel_calling_convention_);
        emit_function_decl_hook(lambda, f);
    } else {
        if (lambda->cc() == CC::Device)
            f->setCallingConv(device_calling_convention_);
        else
            f->setCallingConv(function_calling_convention_);
    }

    return fcts_[lambda] = f;
}

void CodeGen::emit(int opt, bool debug) {
    if (debug) {
        module_->addModuleFlag(llvm::Module::Warning, "Debug Info Version", llvm::DEBUG_METADATA_VERSION);
        // Darwin only supports dwarf2
        if (llvm::Triple(llvm::sys::getProcessTriple()).isOSDarwin())
            module_->addModuleFlag(llvm::Module::Warning, "Dwarf Version", 2);
    }

    Scope::for_each(world_, [&] (const Scope& scope) {
        entry_ = scope.entry();
        assert(entry_->is_returning());
        llvm::Function* fct = emit_function_decl(entry_);

        llvm::DILexicalBlockFile discope;
        if (debug) {
            auto src_file = llvm::sys::path::filename(entry_->loc().pos1().filename());
            auto src_dir = llvm::sys::path::parent_path(entry_->loc().pos1().filename());
            auto difile = dibuilder_.createFile(src_file, src_dir);
            auto compile_unit = dibuilder_.createCompileUnit(llvm::dwarf::DW_LANG_C, src_file, src_dir, "Impala", opt > 0, llvm::StringRef(), 0);
            auto disubprogram = dibuilder_.createFunction(compile_unit, fct->getName(), fct->getName(), difile, entry_->loc().pos1().line(),
<<<<<<< HEAD
                                                         dibuilder_.createSubroutineType(difile, dibuilder_.getOrCreateTypeArray(llvm::ArrayRef<llvm::Metadata*>())),
=======
                                                         dibuilder_.createSubroutineType(difile, dibuilder_.getOrCreateArray(llvm::ArrayRef<llvm::Value*>())),
>>>>>>> 5abb82b1
                                                         false /* internal linkage */, true /* definition */, entry_->loc().pos1().line(), 0 /* Flags */, opt > 0, fct);
            discope = dibuilder_.createLexicalBlockFile(disubprogram, difile);
        }

        // map params
        const Param* ret_param = nullptr;
        auto arg = fct->arg_begin();
        for (auto param : entry_->params()) {
            if (param->type().isa<MemType>())
                continue;
            if (param->order() == 0) {
                auto argv = &*arg;
                auto value = map_param(fct, argv, param);
                if (value == argv) {
                    // use param
                    arg->setName(param->unique_name());
                    params_[param] = arg++;
                } else {
                    // use provided value
                    params_[param] = value;
                }
            }
            else {
                assert(!ret_param);
                ret_param = param;
            }
        }
        assert(ret_param);

        BBMap bb2lambda;
        auto bbs = bb_schedule(scope);

        for (auto bb_lambda : bbs) {
            // map all bb-like lambdas to llvm bb stubs
            auto bb = bb2lambda[bb_lambda] = llvm::BasicBlock::Create(context_, bb_lambda->name, fct);

            // create phi node stubs (for all non-cascading lambdas different from entry)
            if (!bb_lambda->is_cascading() && entry_ != bb_lambda) {
                for (auto param : bb_lambda->params())
                    if (!param->type().isa<MemType>())
                        phis_[param] = llvm::PHINode::Create(convert(param->type()), (unsigned) param->peek().size(), param->name, bb);
            }
        }

        auto oldStartBB = fct->begin();
        auto startBB = llvm::BasicBlock::Create(context_, fct->getName() + "_start", fct, oldStartBB);
        irbuilder_.SetInsertPoint(startBB);
        emit_function_start(startBB, entry_);
        irbuilder_.CreateBr(oldStartBB);
        auto schedule = schedule_smart(scope);

        // emit body for each bb
        for (auto bb_lambda : bbs) {
            if (bb_lambda->empty())
                continue;
            assert(bb_lambda == entry_ || bb_lambda->is_basicblock());
            irbuilder_.SetInsertPoint(bb2lambda[bb_lambda]);

            for (auto primop : schedule[bb_lambda]) {
                if (debug)
                    irbuilder_.SetCurrentDebugLocation(llvm::DebugLoc::get(primop->loc().pos1().line(), primop->loc().pos1().col(), discope));
                primops_[primop] = emit(primop);
            }

            // terminate bb
            if (bb_lambda->to() == ret_param) { // return
                size_t num_args = bb_lambda->num_args();
                switch (num_args) {
                    case 0: irbuilder_.CreateRetVoid(); break;
                    case 1:
                        if (bb_lambda->arg(0)->type().isa<MemType>())
                            irbuilder_.CreateRetVoid();
                        else
                            irbuilder_.CreateRet(lookup(bb_lambda->arg(0)));
                        break;
                    case 2:
                        if (bb_lambda->arg(0)->type().isa<MemType>()) {
                            irbuilder_.CreateRet(lookup(bb_lambda->arg(1)));
                            break;
                        } else if (bb_lambda->arg(1)->type().isa<MemType>()) {
                            irbuilder_.CreateRet(lookup(bb_lambda->arg(0)));
                            break;
                        }
                        // FALLTHROUGH
                    default: {
                        Array<llvm::Value*> values(num_args);
                        Array<llvm::Type*> args(num_args);

                        size_t n = 0;
                        for (auto arg : bb_lambda->args()) {
                            if (!arg->type().isa<MemType>()) {
                                auto val = lookup(arg);
                                values[n] = val;
                                args[n++] = val->getType();
                            }
                        }

                        assert(n == num_args || n+1 == num_args);
                        values.shrink(n);
                        args.shrink(n);
                        llvm::Value* agg = llvm::UndefValue::get(llvm::StructType::get(context_, llvm_ref(args)));

                        for (size_t i = 0; i != n; ++i)
                            agg = irbuilder_.CreateInsertValue(agg, values[i], { unsigned(i) });

                        irbuilder_.CreateRet(agg);
                        break;
                    }
                }
            } else if (auto select = bb_lambda->to()->isa<Select>()) { // conditional branch
                llvm::Value* cond = lookup(select->cond());
                llvm::BasicBlock* tbb = bb2lambda[select->tval()->as_lambda()];
                llvm::BasicBlock* fbb = bb2lambda[select->fval()->as_lambda()];
                irbuilder_.CreateCondBr(cond, tbb, fbb);
            } else if (bb_lambda->to()->isa<Bottom>()) {
                irbuilder_.CreateUnreachable();
            } else {
                Lambda* to_lambda = bb_lambda->to()->as_lambda();
                if (to_lambda->is_basicblock())         // ordinary jump
                    irbuilder_.CreateBr(bb2lambda[to_lambda]);
                else {
                    if (to_lambda->is_intrinsic()) {
                        Lambda* ret_lambda = emit_intrinsic(bb_lambda);
                        irbuilder_.CreateBr(bb2lambda[ret_lambda]);
                    } else {
                        // put all first-order args into an array
                        std::vector<llvm::Value*> args;
                        Def ret_arg;
                        for (auto arg : bb_lambda->args()) {
                            if (arg->order() == 0) {
                                if (!arg->type().isa<MemType>())
                                    args.push_back(lookup(arg));
                            } else {
                                assert(!ret_arg);
                                ret_arg = arg;
                            }
                        }
                        llvm::CallInst* call = irbuilder_.CreateCall(emit_function_decl(to_lambda), args);
                        // set proper calling convention
                        if (to_lambda->is_external()) {
                            call->setCallingConv(kernel_calling_convention_);
                        } else if (to_lambda->cc() == CC::Device) {
                            call->setCallingConv(device_calling_convention_);
                        } else {
                            call->setCallingConv(function_calling_convention_);
                        }

                        if (ret_arg == ret_param) {     // call + return
                            irbuilder_.CreateRet(call);
                        } else {                        // call + continuation
                            Lambda* succ = ret_arg->as_lambda();
                            const Param* param = succ->param(0)->type().isa<MemType>() ? nullptr : succ->param(0);
                            if (param == nullptr && succ->num_params() == 2)
                                param = succ->param(1);

                            irbuilder_.CreateBr(bb2lambda[succ]);
                            if (param) {
                                auto i = phis_.find(param);
                                if (i != phis_.end())
                                    i->second->addIncoming(call, irbuilder_.GetInsertBlock());
                                else
                                    params_[param] = call;
                            }
                        }
                    }
                }
            }
        }

        // add missing arguments to phis_
        for (auto p : phis_) {
            const Param* param = p.first;
            llvm::PHINode* phi = p.second;

            for (auto peek : param->peek())
                phi->addIncoming(lookup(peek.def()), bb2lambda[peek.from()]);
        }

        params_.clear();
        phis_.clear();
        primops_.clear();
    });

#ifdef WFV2_SUPPORT
    // emit vectorized code
    for (const auto& tuple : wfv_todo_)
        emit_vectorize(std::get<0>(tuple), std::get<1>(tuple), std::get<2>(tuple));
    wfv_todo_.clear();
#endif

#ifndef NDEBUG
    llvm::verifyModule(*this->module_);
#endif
    optimize(opt);
    if (debug)
        dibuilder_.finalize();

    {
        std::error_code EC;
        auto bc_name = get_binary_output_name(world_.name());
        llvm::raw_fd_ostream out(bc_name, EC, llvm::sys::fs::F_None);
        if (EC)
            throw std::runtime_error("cannot write '" + bc_name + "': " + EC.message());

        llvm::WriteBitcodeToFile(module_.get(), out);
    }

    {
        std::error_code EC;
        auto ll_name = get_output_name(world_.name());
        llvm::raw_fd_ostream out(ll_name, EC, llvm::sys::fs::F_Text);
        if (EC)
            throw std::runtime_error("cannot write '" + ll_name + "': " + EC.message());

        module_->print(out, nullptr);
    }
}

void CodeGen::optimize(int opt) {
    if (opt != 0) {
        llvm::PassManagerBuilder pmbuilder;
        llvm::PassManager pass_manager;
        if (opt == -1) {
            pmbuilder.OptLevel = 2u;
            pmbuilder.SizeLevel = 1;
        } else {
            pmbuilder.OptLevel = (unsigned) opt;
            pmbuilder.SizeLevel = 0U;
        }
        pmbuilder.DisableUnitAtATime = true;
        if (opt == 3) {
            pass_manager.add(llvm::createFunctionInliningPass());
            pass_manager.add(llvm::createAggressiveDCEPass());
        }
        pmbuilder.populateModulePassManager(pass_manager);

        pass_manager.run(*module_);
    }
}

llvm::Value* CodeGen::lookup(Def def) {
    if (auto primop = def->isa<PrimOp>()) {
        if (auto res = find(primops_, primop))
            return res;
        else
            return primops_[primop] = emit(def);
    }

    if (auto param = def->isa<Param>()) {
        auto i = params_.find(param);
        if (i != params_.end())
            return i->second;

        assert(phis_.find(param) != phis_.end());
        return find(phis_, param);
    }

    THORIN_UNREACHABLE;
}

llvm::AllocaInst* CodeGen::emit_alloca(llvm::Type* type, const std::string& name) {
    auto entry = &irbuilder_.GetInsertBlock()->getParent()->getEntryBlock();
    llvm::AllocaInst* alloca;
    if (entry->empty())
        alloca = new llvm::AllocaInst(type, nullptr, name, entry);
    else
        alloca = new llvm::AllocaInst(type, nullptr, name, entry->getFirstNonPHIOrDbg());
    return alloca;
}

llvm::Value* CodeGen::emit(Def def) {
    if (auto bin = def->isa<BinOp>()) {
        llvm::Value* lhs = lookup(bin->lhs());
        llvm::Value* rhs = lookup(bin->rhs());
        std::string& name = bin->name;

        if (auto cmp = bin->isa<Cmp>()) {
            auto type = cmp->lhs()->type();
            if (type->is_type_s()) {
                switch (cmp->cmp_kind()) {
                    case Cmp_eq: return irbuilder_.CreateICmpEQ (lhs, rhs, name);
                    case Cmp_ne: return irbuilder_.CreateICmpNE (lhs, rhs, name);
                    case Cmp_gt: return irbuilder_.CreateICmpSGT(lhs, rhs, name);
                    case Cmp_ge: return irbuilder_.CreateICmpSGE(lhs, rhs, name);
                    case Cmp_lt: return irbuilder_.CreateICmpSLT(lhs, rhs, name);
                    case Cmp_le: return irbuilder_.CreateICmpSLE(lhs, rhs, name);
                }
            } else if (type->is_type_u() || type->is_bool()) {
                switch (cmp->cmp_kind()) {
                    case Cmp_eq: return irbuilder_.CreateICmpEQ (lhs, rhs, name);
                    case Cmp_ne: return irbuilder_.CreateICmpNE (lhs, rhs, name);
                    case Cmp_gt: return irbuilder_.CreateICmpUGT(lhs, rhs, name);
                    case Cmp_ge: return irbuilder_.CreateICmpUGE(lhs, rhs, name);
                    case Cmp_lt: return irbuilder_.CreateICmpULT(lhs, rhs, name);
                    case Cmp_le: return irbuilder_.CreateICmpULE(lhs, rhs, name);
                }
            } else if (type->is_type_pf()) {
                switch (cmp->cmp_kind()) {
                    case Cmp_eq: return irbuilder_.CreateFCmpOEQ (lhs, rhs, name);
                    case Cmp_ne: return irbuilder_.CreateFCmpONE (lhs, rhs, name);
                    case Cmp_gt: return irbuilder_.CreateFCmpOGT (lhs, rhs, name);
                    case Cmp_ge: return irbuilder_.CreateFCmpOGE (lhs, rhs, name);
                    case Cmp_lt: return irbuilder_.CreateFCmpOLT (lhs, rhs, name);
                    case Cmp_le: return irbuilder_.CreateFCmpOLE (lhs, rhs, name);
                }
            } else if (type->is_type_qf()) {
                switch (cmp->cmp_kind()) {
                    case Cmp_eq: return irbuilder_.CreateFCmpUEQ(lhs, rhs, name);
                    case Cmp_ne: return irbuilder_.CreateFCmpUNE(lhs, rhs, name);
                    case Cmp_gt: return irbuilder_.CreateFCmpUGT(lhs, rhs, name);
                    case Cmp_ge: return irbuilder_.CreateFCmpUGE(lhs, rhs, name);
                    case Cmp_lt: return irbuilder_.CreateFCmpULT(lhs, rhs, name);
                    case Cmp_le: return irbuilder_.CreateFCmpULE(lhs, rhs, name);
                }
            } else if (type.isa<PtrType>()) {
                switch (cmp->cmp_kind()) {
                    case Cmp_eq: return irbuilder_.CreateICmpEQ (lhs, rhs, name);
                    case Cmp_ne: return irbuilder_.CreateICmpNE (lhs, rhs, name);
                    default: THORIN_UNREACHABLE;
                }
            }
        }

        if (auto arithop = bin->isa<ArithOp>()) {
            auto type = arithop->type();
            bool q = arithop->type()->is_type_q(); // quick? -> nsw/nuw/fast float

            if (type->is_type_f()) {
                switch (arithop->arithop_kind()) {
                    case ArithOp_add: return irbuilder_.CreateFAdd(lhs, rhs, name);
                    case ArithOp_sub: return irbuilder_.CreateFSub(lhs, rhs, name);
                    case ArithOp_mul: return irbuilder_.CreateFMul(lhs, rhs, name);
                    case ArithOp_div: return irbuilder_.CreateFDiv(lhs, rhs, name);
                    case ArithOp_rem: return irbuilder_.CreateFRem(lhs, rhs, name);
                    case ArithOp_and:
                    case ArithOp_or:
                    case ArithOp_xor:
                    case ArithOp_shl:
                    case ArithOp_shr: THORIN_UNREACHABLE;
                }
            }

            if (type->is_type_s() || type->is_bool()) {
                switch (arithop->arithop_kind()) {
                    case ArithOp_add: return irbuilder_.CreateAdd (lhs, rhs, name, false, q);
                    case ArithOp_sub: return irbuilder_.CreateSub (lhs, rhs, name, false, q);
                    case ArithOp_mul: return irbuilder_.CreateMul (lhs, rhs, name, false, q);
                    case ArithOp_div: return irbuilder_.CreateSDiv(lhs, rhs, name);
                    case ArithOp_rem: return irbuilder_.CreateSRem(lhs, rhs, name);
                    case ArithOp_and: return irbuilder_.CreateAnd (lhs, rhs, name);
                    case ArithOp_or:  return irbuilder_.CreateOr  (lhs, rhs, name);
                    case ArithOp_xor: return irbuilder_.CreateXor (lhs, rhs, name);
                    case ArithOp_shl: return irbuilder_.CreateShl (lhs, rhs, name, false, q);
                    case ArithOp_shr: return irbuilder_.CreateAShr(lhs, rhs, name);
                }
            }
            if (type->is_type_u() || type->is_bool()) {
                switch (arithop->arithop_kind()) {
                    case ArithOp_add: return irbuilder_.CreateAdd (lhs, rhs, name, q, false);
                    case ArithOp_sub: return irbuilder_.CreateSub (lhs, rhs, name, q, false);
                    case ArithOp_mul: return irbuilder_.CreateMul (lhs, rhs, name, q, false);
                    case ArithOp_div: return irbuilder_.CreateUDiv(lhs, rhs, name);
                    case ArithOp_rem: return irbuilder_.CreateURem(lhs, rhs, name);
                    case ArithOp_and: return irbuilder_.CreateAnd (lhs, rhs, name);
                    case ArithOp_or:  return irbuilder_.CreateOr  (lhs, rhs, name);
                    case ArithOp_xor: return irbuilder_.CreateXor (lhs, rhs, name);
                    case ArithOp_shl: return irbuilder_.CreateShl (lhs, rhs, name, q, false);
                    case ArithOp_shr: return irbuilder_.CreateLShr(lhs, rhs, name);
                }
            }
        }
    }

    if (auto conv = def->isa<ConvOp>()) {
        auto from = lookup(conv->from());
        auto src_type = conv->from()->type();
        auto dst_type = conv->type();
        auto to = convert(dst_type);

        if (from->getType() == to)
            return from;

        if (conv->isa<Cast>()) {
            if (src_type.isa<PtrType>()) {
                assert(dst_type->is_type_i() || dst_type->is_bool());
                return irbuilder_.CreatePtrToInt(from, to);
            }
            if (dst_type.isa<PtrType>()) {
                assert(src_type->is_type_i() || dst_type->is_bool());
                return irbuilder_.CreateIntToPtr(from, to);
            }

            auto src = src_type.as<PrimType>();
            auto dst = dst_type.as<PrimType>();

            if (src->is_type_f() && dst->is_type_f()) {
                assert(num_bits(src->primtype_kind()) != num_bits(dst->primtype_kind()));
                return irbuilder_.CreateFPCast(from, to);
            }
            if (src->is_type_f()) {
                if (dst->is_type_s())
                    return irbuilder_.CreateFPToSI(from, to);
                return irbuilder_.CreateFPToUI(from, to);
            }
            if (dst->is_type_f()) {
                if (src->is_type_s())
                    return irbuilder_.CreateSIToFP(from, to);
                return irbuilder_.CreateSIToFP(from, to);
            }
            if (       (src->is_type_i() || src->is_bool())
                    && (dst->is_type_i() || dst->is_bool())
                    && (num_bits(src->primtype_kind()) > num_bits(dst->primtype_kind())))
                return irbuilder_.CreateTrunc(from, to);
            if (       (src->is_type_i() || src->is_bool())
                    && (dst->is_type_s() || dst->is_bool())
                    && (num_bits(src->primtype_kind()) < num_bits(dst->primtype_kind())))
                return irbuilder_.CreateSExt(from, to);
            if (       (src->is_type_i() || src->is_bool())
                    && (dst->is_type_u() || dst->is_bool())
                    && (num_bits(src->primtype_kind()) < num_bits(dst->primtype_kind())))
                return irbuilder_.CreateZExt(from, to);

            assert(false && "unsupported cast");
        }

        if (conv->isa<Bitcast>())
            return irbuilder_.CreateBitCast(from, to);
    }

    if (auto select = def->isa<Select>()) {
        if (def->type().isa<FnType>())
            return nullptr;

        llvm::Value* cond = lookup(select->cond());
        llvm::Value* tval = lookup(select->tval());
        llvm::Value* fval = lookup(select->fval());
        return irbuilder_.CreateSelect(cond, tval, fval);
    }

    if (auto array = def->isa<DefiniteArray>()) {
        auto type = llvm::cast<llvm::ArrayType>(convert(array->type()));
        if (array->is_const()) {
            size_t size = array->size();
            Array<llvm::Constant*> vals(size);
            for (size_t i = 0; i != size; ++i)
                vals[i] = llvm::cast<llvm::Constant>(emit(array->op(i)));
            return llvm::ConstantArray::get(type, llvm_ref(vals));
        }
        def->warn() << "slow\n";
        auto alloca = emit_alloca(type, array->name);

        u64 i = 0;
        llvm::Value* args[2] = { irbuilder_.getInt64(0), nullptr };
        for (auto op : array->ops()) {
            args[1] = irbuilder_.getInt64(i++);
            auto gep = irbuilder_.CreateInBoundsGEP(alloca, args, op->name);
            irbuilder_.CreateStore(lookup(op), gep);
        }

        return irbuilder_.CreateLoad(alloca);
    }

    if (auto array = def->isa<IndefiniteArray>())
        return llvm::UndefValue::get(convert(array->type()));

    if (auto agg = def->isa<Aggregate>()) {
        assert(def->isa<Tuple>() || def->isa<StructAgg>() || def->isa<Vector>());
        llvm::Value* llvm_agg = llvm::UndefValue::get(convert(agg->type()));

        if (def->isa<Vector>()) {
            // Insert/ExtractValue doesn't work for vectors
            for (size_t i = 0, e = agg->ops().size(); i != e; ++i) {
                llvm_agg = irbuilder_.CreateInsertElement(llvm_agg, lookup(agg->op(i)), irbuilder_.getInt32(i));
            }
        } else {
            for (size_t i = 0, e = agg->ops().size(); i != e; ++i) {
                llvm_agg = irbuilder_.CreateInsertValue(llvm_agg, lookup(agg->op(i)), { unsigned(i) });
            }
        }

        return llvm_agg;
    }

    if (auto aggop = def->isa<AggOp>()) {
        auto llvm_agg = lookup(aggop->agg());
        auto llvm_idx = lookup(aggop->index());
        auto copy_to_alloca = [&] () {
            def->warn() << "slow\n";
            auto alloca = emit_alloca(llvm_agg->getType(), aggop->name);
            irbuilder_.CreateStore(llvm_agg, alloca);

            llvm::Value* args[2] = { irbuilder_.getInt64(0), llvm_idx };
            auto gep = irbuilder_.CreateInBoundsGEP(alloca, args);
            return std::make_pair(alloca, gep);
        };

        if (auto extract = aggop->isa<Extract>()) {
            if (auto memop = extract->agg()->isa<MemOp>())
                return lookup(memop);

            if (aggop->agg()->type().isa<ArrayType>())
                return irbuilder_.CreateLoad(copy_to_alloca().second);

            if (extract->agg()->type().isa<VectorType>())
                return irbuilder_.CreateExtractElement(llvm_agg, llvm_idx);
            // tuple/struct
            return irbuilder_.CreateExtractValue(llvm_agg, {aggop->index()->primlit_value<unsigned>()});
        }

        auto insert = def->as<Insert>();
        auto value = lookup(insert->value());

        if (insert->agg()->type().isa<ArrayType>()) {
            auto p = copy_to_alloca();
            irbuilder_.CreateStore(lookup(aggop->as<Insert>()->value()), p.second);
            return irbuilder_.CreateLoad(p.first);
        }
        if (insert->agg()->type().isa<VectorType>())
            return irbuilder_.CreateInsertElement(llvm_agg, lookup(aggop->as<Insert>()->value()), llvm_idx);
        // tuple/struct
        return irbuilder_.CreateInsertValue(llvm_agg, value, {aggop->index()->primlit_value<unsigned>()});
    }

    if (auto primlit = def->isa<PrimLit>()) {
        llvm::Type* llvm_type = convert(primlit->type());
        Box box = primlit->value();

        switch (primlit->primtype_kind()) {
            case PrimType_bool:                     return irbuilder_. getInt1(box.get_bool());
            case PrimType_ps8:  case PrimType_qs8:  return irbuilder_. getInt8(box. get_s8());
            case PrimType_pu8:  case PrimType_qu8:  return irbuilder_. getInt8(box. get_u8());
            case PrimType_ps16: case PrimType_qs16: return irbuilder_.getInt16(box.get_s16());
            case PrimType_pu16: case PrimType_qu16: return irbuilder_.getInt16(box.get_u16());
            case PrimType_ps32: case PrimType_qs32: return irbuilder_.getInt32(box.get_s32());
            case PrimType_pu32: case PrimType_qu32: return irbuilder_.getInt32(box.get_u32());
            case PrimType_ps64: case PrimType_qs64: return irbuilder_.getInt64(box.get_s64());
            case PrimType_pu64: case PrimType_qu64: return irbuilder_.getInt64(box.get_u64());
            case PrimType_pf32: case PrimType_qf32: return llvm::ConstantFP::get(llvm_type, box.get_f32());
            case PrimType_pf64: case PrimType_qf64: return llvm::ConstantFP::get(llvm_type, box.get_f64());
        }
    }

    if (auto bottom = def->isa<Bottom>())
        return llvm::UndefValue::get(convert(bottom->type()));

    if (auto alloc = def->isa<Alloc>()) { // TODO factor this code
        // TODO do this only once
        auto llvm_malloc = llvm::cast<llvm::Function>(module_->getOrInsertFunction(
                    get_alloc_name(), irbuilder_.getInt8PtrTy(), irbuilder_.getInt64Ty(), nullptr));
        llvm_malloc->addAttribute(llvm::AttributeSet::ReturnIndex, llvm::Attribute::NoAlias);
        auto alloced_type = convert(alloc->alloced_type());
        llvm::CallInst* void_ptr;
        auto layout = module_->getDataLayout();
        if (auto array = alloc->alloced_type()->is_indefinite()) {
            auto size = irbuilder_.CreateAdd(
                    irbuilder_.getInt64(layout->getTypeAllocSize(alloced_type)),
                    irbuilder_.CreateMul(irbuilder_.CreateIntCast(lookup(alloc->extra()), irbuilder_.getInt64Ty(), false),
                                         irbuilder_.getInt64(layout->getTypeAllocSize(convert(array->elem_type())))));
            void_ptr = irbuilder_.CreateCall(llvm_malloc, size);
        } else
            void_ptr = irbuilder_.CreateCall(llvm_malloc, irbuilder_.getInt64(layout->getTypeAllocSize(alloced_type)));

        return irbuilder_.CreatePointerCast(void_ptr, convert(alloc->out_ptr_type()));
    }

    if (auto load = def->isa<Load>())    return emit_load(load);
    if (auto store = def->isa<Store>())  return emit_store(store);
    if (auto mmap = def->isa<Map>())     return emit_mmap(mmap);
    if (auto lea = def->isa<LEA>())      return emit_lea(lea);
    if (def->isa<Enter>())               return nullptr;

    if (auto slot = def->isa<Slot>())
        return irbuilder_.CreateAlloca(convert(slot->type().as<PtrType>()->referenced_type()), 0, slot->unique_name());

    if (auto vector = def->isa<Vector>()) {
        llvm::Value* vec = llvm::UndefValue::get(convert(vector->type()));
        for (size_t i = 0, e = vector->size(); i != e; ++i)
            vec = irbuilder_.CreateInsertElement(vec, lookup(vector->op(i)), lookup(world_.literal_pu32(i, vector->loc())));

        return vec;
    }

    if (auto global = def->isa<Global>()) {
        llvm::Value* val;
        if (auto lambda = global->init()->isa_lambda())
            val = fcts_[lambda];
        else {
            auto llvm_type = convert(global->alloced_type());
            auto var = llvm::cast<llvm::GlobalVariable>(module_->getOrInsertGlobal(global->name, llvm_type));
            if (global->init()->isa<Bottom>())
                var->setInitializer(llvm::Constant::getNullValue(llvm_type)); // HACK
            else
                var->setInitializer(llvm::cast<llvm::Constant>(emit(global->init())));
            val = var;
        }
        return val;
    }

    THORIN_UNREACHABLE;
}

llvm::Value* CodeGen::emit_load(Def def) {
    return irbuilder_.CreateLoad(lookup(def->as<Load>()->ptr()));
}

llvm::Value* CodeGen::emit_store(Def def) {
    auto store = def->as<Store>();
    return irbuilder_.CreateStore(lookup(store->val()), lookup(store->ptr()));
}

llvm::Value* CodeGen::emit_lea(Def def) {
    auto lea = def->as<LEA>();
    if (lea->ptr_referenced_type().isa<TupleType>() || lea->ptr_referenced_type().isa<StructAppType>())
        return irbuilder_.CreateStructGEP(lookup(lea->ptr()), lea->index()->primlit_value<u32>());

    assert(lea->ptr_referenced_type().isa<ArrayType>());
    llvm::Value* args[2] = { irbuilder_.getInt64(0), lookup(lea->index()) };
    return irbuilder_.CreateInBoundsGEP(lookup(lea->ptr()), args);
}

llvm::Value* CodeGen::emit_mmap(Def def) {
    auto mmap = def->as<Map>();
    // emit proper runtime call
    auto ref_ty = mmap->out_ptr_type()->referenced_type();
    Type type;
    if (auto array = ref_ty->is_indefinite())
        type = array->elem_type();
    else
        type = mmap->out_ptr_type()->referenced_type();
    auto layout = module_->getDataLayout();
    auto size = irbuilder_.getInt32(layout->getTypeAllocSize(convert(type)));
    return runtime_->mmap(mmap->device(), (uint32_t)mmap->addr_space(), lookup(mmap->ptr()),
                          lookup(mmap->mem_offset()), lookup(mmap->mem_size()), size);
}

llvm::Value* CodeGen::emit_shared_mmap(Def def, bool prefix) {
    auto mmap = def->as<Map>();
    assert(entry_ && "shared memory can only be mapped inside kernel");
    assert(mmap->addr_space() == AddressSpace::Shared && "wrong address space for shared memory");
    auto num_elems = mmap->mem_size()->as<PrimLit>()->ps32_value();

    // construct array type
    auto elem_type = mmap->out_ptr_type()->referenced_type().as<ArrayType>()->elem_type();
    auto type = this->convert(mmap->world().definite_array_type(elem_type, num_elems));
    auto global = emit_global_memory(type, (prefix ? entry_->name + "." : "") + mmap->unique_name(), 3);
    return global;
}

llvm::Type* CodeGen::convert(Type type) {
    if (auto ltype = thorin::find(types_, *type.unify()))
        return ltype;

    assert(!type.isa<MemType>());
    llvm::Type* llvm_type;
    switch (type->kind()) {
        case PrimType_bool:                                                             llvm_type = irbuilder_. getInt1Ty(); break;
        case PrimType_ps8:  case PrimType_qs8:  case PrimType_pu8:  case PrimType_qu8:  llvm_type = irbuilder_. getInt8Ty(); break;
        case PrimType_ps16: case PrimType_qs16: case PrimType_pu16: case PrimType_qu16: llvm_type = irbuilder_.getInt16Ty(); break;
        case PrimType_ps32: case PrimType_qs32: case PrimType_pu32: case PrimType_qu32: llvm_type = irbuilder_.getInt32Ty(); break;
        case PrimType_ps64: case PrimType_qs64: case PrimType_pu64: case PrimType_qu64: llvm_type = irbuilder_.getInt64Ty(); break;
        case PrimType_pf32: case PrimType_qf32:                                         llvm_type = irbuilder_.getFloatTy(); break;
        case PrimType_pf64: case PrimType_qf64:                                         llvm_type = irbuilder_.getDoubleTy();break;
        case Node_PtrType: {
            auto ptr = type.as<PtrType>();
            unsigned address_space;
            switch (ptr->addr_space()) {
                case AddressSpace::Generic:  address_space = 0; break;
                case AddressSpace::Global:   address_space = 1; break;
                case AddressSpace::Texture:  address_space = 2; break;
                case AddressSpace::Shared:   address_space = 3; break;
                case AddressSpace::Constant: address_space = 4; break;
                default:
                    THORIN_UNREACHABLE;
            }
            llvm_type = llvm::PointerType::get(convert(ptr->referenced_type()), address_space);
            break;
        }
        case Node_IndefiniteArrayType:
            return types_[*type] = llvm::ArrayType::get(convert(type.as<ArrayType>()->elem_type()), 0);
        case Node_DefiniteArrayType: {
            auto array = type.as<DefiniteArrayType>();
            return types_[*type] = llvm::ArrayType::get(convert(array->elem_type()), array->dim());
        }
        case Node_FnType: {
            // extract "return" type, collect all other types
            auto fn = type.as<FnType>();
            llvm::Type* ret = nullptr;
            std::vector<llvm::Type*> args;
            for (auto arg : fn->args()) {
                if (arg.isa<MemType>())
                    continue;
                if (auto fn = arg.isa<FnType>()) {
                    assert(!ret && "only one 'return' supported");
                    if (fn->empty())
                        ret = llvm::Type::getVoidTy(context_);
                    else if (fn->num_args() == 1)
                        ret = fn->arg(0).isa<MemType>() ? llvm::Type::getVoidTy(context_) : convert(fn->arg(0));
                    else if (fn->num_args() == 2) {
                        if (fn->arg(0).isa<MemType>())
                            ret = convert(fn->arg(1));
                        else if (fn->arg(1).isa<MemType>())
                            ret = convert(fn->arg(0));
                        else
                            goto multiple;
                    } else {
multiple:
                        std::vector<llvm::Type*> args;
                        for (auto arg : fn->args()) {
                            if (!arg.isa<MemType>())
                                args.push_back(convert(arg));
                        }
                        ret = llvm::StructType::get(context_, args);
                    }
                } else
                    args.push_back(convert(arg));
            }
            assert(ret);

            return types_[*type] = llvm::FunctionType::get(ret, args, false);
        }

        case Node_StructAbsType:
            return types_[*type] = llvm::StructType::create(context_);

        case Node_StructAppType: {
            auto struct_app = type.as<StructAppType>();
            auto llvm_struct = llvm::cast<llvm::StructType>(convert(struct_app->struct_abs_type()));
            assert(!types_.contains(*struct_app) && "type already converted");
            // important: memoize before recursing into element types to avoid endless recursion
            types_[*struct_app] = llvm_struct;
            Array<llvm::Type*> llvm_types(struct_app->num_elems());
            for (size_t i = 0, e = llvm_types.size(); i != e; ++i)
                llvm_types[i] = convert(struct_app->elem(i));
            llvm_struct->setBody(llvm_ref(llvm_types));
            return llvm_struct;
        }

        case Node_TupleType: {
            auto tuple = type.as<TupleType>();
            Array<llvm::Type*> llvm_types(tuple->num_args());
            for (size_t i = 0, e = llvm_types.size(); i != e; ++i)
                llvm_types[i] = convert(tuple->arg(i));
            return types_[*tuple] = llvm::StructType::get(context_, llvm_ref(llvm_types));
        }

        default:
            THORIN_UNREACHABLE;
    }

    if (type->length() == 1)
        return types_[*type] = llvm_type;
    return types_[*type] = llvm::VectorType::get(llvm_type, type->length());
}

llvm::GlobalVariable* CodeGen::emit_global_memory(llvm::Type* type, const std::string& name, unsigned addr_space) {
    return new llvm::GlobalVariable(*module_, type, false,
            llvm::GlobalValue::InternalLinkage, llvm::Constant::getNullValue(type), name,
            nullptr, llvm::GlobalVariable::NotThreadLocal, addr_space);
}

void CodeGen::create_loop(llvm::Value* lower, llvm::Value* upper, llvm::Value* increment, llvm::Function* entry, std::function<void(llvm::Value*)> fun) {
    auto head = llvm::BasicBlock::Create(context_, "head", entry);
    auto body = llvm::BasicBlock::Create(context_, "body", entry);
    auto exit = llvm::BasicBlock::Create(context_, "exit", entry);
    // create loop phi and connect init value
    auto loop_counter = llvm::PHINode::Create(irbuilder_.getInt32Ty(), 2U, "parallel_loop_phi", head);
    loop_counter->addIncoming(lower, irbuilder_.GetInsertBlock());
    // connect head
    irbuilder_.CreateBr(head);
    irbuilder_.SetInsertPoint(head);
    auto cond = irbuilder_.CreateICmpSLT(loop_counter, upper);
    irbuilder_.CreateCondBr(cond, body, exit);
    irbuilder_.SetInsertPoint(body);

    // add instructions to the loop body
    fun(loop_counter);

    // inc loop counter
    loop_counter->addIncoming(irbuilder_.CreateAdd(loop_counter, increment), body);
    irbuilder_.CreateBr(head);
    irbuilder_.SetInsertPoint(exit);
}

//------------------------------------------------------------------------------

void emit_llvm(World& world, int opt, bool debug) {
    World cuda(world.name());
    World nvvm(world.name());
    World spir(world.name());
    World opencl(world.name());

    // determine different parts of the world which need to be compiled differently
    Scope::for_each(world, [&] (const Scope& scope) {
        auto lambda = scope.entry();
        Lambda* imported = nullptr;
        if (lambda->is_passed_to_intrinsic(Intrinsic::CUDA))
            imported = import(cuda, lambda)->as_lambda();
        else if (lambda->is_passed_to_intrinsic(Intrinsic::NVVM))
            imported = import(nvvm, lambda)->as_lambda();
        else if (lambda->is_passed_to_intrinsic(Intrinsic::SPIR))
            imported = import(spir, lambda)->as_lambda();
        else if (lambda->is_passed_to_intrinsic(Intrinsic::OpenCL))
            imported = import(opencl, lambda)->as_lambda();
        else
            return;

        imported->name = lambda->unique_name();
        imported->make_external();
        lambda->name = lambda->unique_name();
        lambda->destroy_body();

        for (size_t i = 0, e = lambda->num_params(); i != e; ++i)
            imported->param(i)->name = lambda->param(i)->unique_name();
    });

    if (!cuda.lambdas().empty() || !nvvm.lambdas().empty() || !spir.lambdas().empty() || !opencl.lambdas().empty())
        world.cleanup();

    CPUCodeGen(world).emit(opt, debug);
    if (!cuda.  lambdas().empty()) CUDACodeGen(cuda).emit(/*opt,*/ debug);
    if (!nvvm.  lambdas().empty()) NVVMCodeGen(nvvm).emit(opt, debug);
    if (!spir.  lambdas().empty()) SPIRCodeGen(spir).emit(opt, debug);
    if (!opencl.lambdas().empty()) OpenCLCodeGen(opencl).emit(/*opt,*/ debug);
}

//------------------------------------------------------------------------------

}<|MERGE_RESOLUTION|>--- conflicted
+++ resolved
@@ -188,11 +188,7 @@
             auto difile = dibuilder_.createFile(src_file, src_dir);
             auto compile_unit = dibuilder_.createCompileUnit(llvm::dwarf::DW_LANG_C, src_file, src_dir, "Impala", opt > 0, llvm::StringRef(), 0);
             auto disubprogram = dibuilder_.createFunction(compile_unit, fct->getName(), fct->getName(), difile, entry_->loc().pos1().line(),
-<<<<<<< HEAD
                                                          dibuilder_.createSubroutineType(difile, dibuilder_.getOrCreateTypeArray(llvm::ArrayRef<llvm::Metadata*>())),
-=======
-                                                         dibuilder_.createSubroutineType(difile, dibuilder_.getOrCreateArray(llvm::ArrayRef<llvm::Value*>())),
->>>>>>> 5abb82b1
                                                          false /* internal linkage */, true /* definition */, entry_->loc().pos1().line(), 0 /* Flags */, opt > 0, fct);
             discope = dibuilder_.createLexicalBlockFile(disubprogram, difile);
         }
