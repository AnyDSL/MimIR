--- conflicted
+++ resolved
@@ -21,12 +21,8 @@
             llvm::CallingConv::ID device_calling_convention, llvm::CallingConv::ID kernel_calling_convention);
 
 public:
-<<<<<<< HEAD
-    void emit(int opt);
     World& world() const { return world_; }
-=======
     void emit(int opt, bool debug);
->>>>>>> e926b4b1
 
 protected:
     void optimize(int opt);
