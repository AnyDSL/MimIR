#include "thorin/be/llvm/llvm.h"

namespace thorin {

enum {
    PAR_ARG_MEM,
    PAR_ARG_NUMTHREADS,
    PAR_ARG_LOWER,
    PAR_ARG_UPPER,
    PAR_ARG_BODY,
    PAR_ARG_RETURN,
    PAR_NUM_ARGS
};

Lambda* CodeGen::emit_parallel(Lambda* lambda) {
    // arguments
    assert(lambda->num_args() >= PAR_NUM_ARGS && "required arguments are missing");
    auto num_threads = lookup(lambda->arg(PAR_ARG_NUMTHREADS));
    auto lower = lookup(lambda->arg(PAR_ARG_LOWER));
    auto upper = lookup(lambda->arg(PAR_ARG_UPPER));
    auto kernel = lambda->arg(PAR_ARG_BODY)->as<Global>()->init()->as_lambda();

    const size_t num_kernel_args = lambda->num_args() - PAR_NUM_ARGS;

    // build parallel-function signature
    Array<llvm::Type*> par_args(num_kernel_args + 1);
    par_args[0] = irbuilder_.getInt32Ty(); // loop index
    for (size_t i = 0; i < num_kernel_args; ++i) {
        Type type = lambda->arg(i + PAR_NUM_ARGS)->type();
        par_args[i + 1] = convert(type);
    }

    // fetch values and create a unified struct which contains all values (closure)
    auto closure_type = convert(world_.tuple_type(lambda->arg_fn_type()->args().skip_front(PAR_NUM_ARGS)));
    llvm::Value* closure = llvm::UndefValue::get(closure_type);
    for (size_t i = 0; i < num_kernel_args; ++i)
        closure = irbuilder_.CreateInsertValue(closure, lookup(lambda->arg(i + PAR_NUM_ARGS)), unsigned(i));

    // allocate closure object and write values into it
    auto ptr = irbuilder_.CreateAlloca(closure_type, nullptr);
    irbuilder_.CreateStore(closure, ptr, false);

    // create wrapper function and call the runtime
    // wrapper(void* closure, int lower, int upper)
    llvm::Type* wrapper_arg_types[] = { irbuilder_.getInt8PtrTy(0), irbuilder_.getInt32Ty(), irbuilder_.getInt32Ty() };
    auto wrapper_ft = llvm::FunctionType::get(irbuilder_.getVoidTy(), wrapper_arg_types, false);
    auto wrapper_name = kernel->unique_name() + "_parallel_for";
    auto wrapper = (llvm::Function*)module_->getOrInsertFunction(wrapper_name, wrapper_ft);
    runtime_->parallel_for(num_threads, lower, upper, ptr, wrapper);

    // set insert point to the wrapper function
    auto old_bb = irbuilder_.GetInsertBlock();
    auto bb = llvm::BasicBlock::Create(context_, wrapper_name, wrapper);
    irbuilder_.SetInsertPoint(bb);

    // extract all arguments from the closure
    auto wrapper_args = wrapper->arg_begin();
    auto load_ptr = irbuilder_.CreateBitCast(&*wrapper_args, llvm::PointerType::get(closure_type, 0));
    auto val = irbuilder_.CreateLoad(load_ptr);
    std::vector<llvm::Value*> target_args(num_kernel_args + 1);
    for (size_t i = 0; i < num_kernel_args; ++i)
        target_args[i + 1] = irbuilder_.CreateExtractValue(val, { unsigned(i) });

    // create loop iterating over range:
    // for (int i=lower; i<upper; ++i)
    //   body(i, <closure_elems>);
    auto wrapper_lower = &*(++wrapper_args);
    auto wrapper_upper = &*(++wrapper_args);
    create_loop(wrapper_lower, wrapper_upper, irbuilder_.getInt32(1), wrapper, [&](llvm::Value* counter) {
        // call kernel body
        target_args[0] = counter; // loop index
        auto par_type = llvm::FunctionType::get(irbuilder_.getVoidTy(), llvm_ref(par_args), false);
        auto kernel_par_func = (llvm::Function*)module_->getOrInsertFunction(kernel->unique_name(), par_type);
        irbuilder_.CreateCall(kernel_par_func, target_args);
    });
    irbuilder_.CreateRetVoid();

    // restore old insert point
    irbuilder_.SetInsertPoint(old_bb);

    return lambda->arg(PAR_ARG_RETURN)->as_lambda();
}

enum {
    SPAWN_ARG_MEM,
    SPAWN_ARG_BODY,
    SPAWN_ARG_RETURN,
    SPAWN_NUM_ARGS
};

Lambda* CodeGen::emit_spawn(Lambda* lambda) {
    assert(lambda->num_args() >= SPAWN_NUM_ARGS && "required arguments are missing");
    auto kernel = lambda->arg(SPAWN_ARG_BODY)->as<Global>()->init()->as_lambda();
    const size_t num_kernel_args = lambda->num_args() - SPAWN_NUM_ARGS;

    // build parallel-function signature
    Array<llvm::Type*> par_args(num_kernel_args);
    for (size_t i = 0; i < num_kernel_args; ++i) {
        Type type = lambda->arg(i + SPAWN_NUM_ARGS)->type();
        par_args[i] = convert(type);
    }

    // fetch values and create a unified struct which contains all values (closure)
    auto closure_type = convert(world_.tuple_type(lambda->arg_fn_type()->args().skip_front(SPAWN_NUM_ARGS)));
    llvm::Value* closure = llvm::UndefValue::get(closure_type);
    for (size_t i = 0; i < num_kernel_args; ++i)
        closure = irbuilder_.CreateInsertValue(closure, lookup(lambda->arg(i + SPAWN_NUM_ARGS)), unsigned(i));

    // allocate closure object and write values into it
    auto ptr = irbuilder_.CreateAlloca(closure_type, nullptr);
    irbuilder_.CreateStore(closure, ptr, false);

    // create wrapper function and call the runtime
    // wrapper(void* closure)
    llvm::Type* wrapper_arg_types[] = { irbuilder_.getInt8PtrTy(0) };
    auto wrapper_ft = llvm::FunctionType::get(irbuilder_.getVoidTy(), wrapper_arg_types, false);
    auto wrapper_name = kernel->unique_name() + "_spawn_thread";
    auto wrapper = (llvm::Function*)module_->getOrInsertFunction(wrapper_name, wrapper_ft);
<<<<<<< HEAD
    auto tid = runtime_->spawn_thread(ptr, wrapper);
=======
    auto call = runtime_->parallel_spawn(ptr, wrapper);
>>>>>>> 8b25cdaa

    // set insert point to the wrapper function
    auto old_bb = irbuilder_.GetInsertBlock();
    auto bb = llvm::BasicBlock::Create(context_, wrapper_name, wrapper);
    irbuilder_.SetInsertPoint(bb);

    // extract all arguments from the closure
    auto wrapper_args = wrapper->arg_begin();
    auto load_ptr = irbuilder_.CreateBitCast(&*wrapper_args, llvm::PointerType::get(closure_type, 0));
    auto val = irbuilder_.CreateLoad(load_ptr);
    std::vector<llvm::Value*> target_args(num_kernel_args);
    for (size_t i = 0; i < num_kernel_args; ++i)
        target_args[i] = irbuilder_.CreateExtractValue(val, { unsigned(i) });

    // call kernel body
    auto par_type = llvm::FunctionType::get(irbuilder_.getVoidTy(), llvm_ref(par_args), false);
    auto kernel_par_func = (llvm::Function*)module_->getOrInsertFunction(kernel->unique_name(), par_type);
    irbuilder_.CreateCall(kernel_par_func, target_args);
    irbuilder_.CreateRetVoid();

    // restore old insert point
    irbuilder_.SetInsertPoint(old_bb);

    // bind parameter of continuation to received handle
    auto cont = lambda->arg(SPAWN_ARG_RETURN)->as_lambda();
    emit_result_phi(cont->param(1), call);
    return cont;
}

enum {
    SYNC_ARG_MEM,
    SYNC_ARG_ID,
    SYNC_ARG_RETURN,
    SYNC_NUM_ARGS
};

Lambda* CodeGen::emit_sync(Lambda* lambda) {
    assert(lambda->num_args() == SYNC_NUM_ARGS && "wrong number of arguments");
    auto id = lookup(lambda->arg(SYNC_ARG_ID));
<<<<<<< HEAD
    runtime_->sync_thread(id);

=======
    runtime_->parallel_sync(id);
>>>>>>> 8b25cdaa
    return lambda->arg(SYNC_ARG_RETURN)->as_lambda();
}

}
<|MERGE_RESOLUTION|>--- conflicted
+++ resolved
@@ -116,11 +116,7 @@
     auto wrapper_ft = llvm::FunctionType::get(irbuilder_.getVoidTy(), wrapper_arg_types, false);
     auto wrapper_name = kernel->unique_name() + "_spawn_thread";
     auto wrapper = (llvm::Function*)module_->getOrInsertFunction(wrapper_name, wrapper_ft);
-<<<<<<< HEAD
-    auto tid = runtime_->spawn_thread(ptr, wrapper);
-=======
-    auto call = runtime_->parallel_spawn(ptr, wrapper);
->>>>>>> 8b25cdaa
+    auto call = runtime_->spawn_thread(ptr, wrapper);
 
     // set insert point to the wrapper function
     auto old_bb = irbuilder_.GetInsertBlock();
@@ -160,12 +156,7 @@
 Lambda* CodeGen::emit_sync(Lambda* lambda) {
     assert(lambda->num_args() == SYNC_NUM_ARGS && "wrong number of arguments");
     auto id = lookup(lambda->arg(SYNC_ARG_ID));
-<<<<<<< HEAD
     runtime_->sync_thread(id);
-
-=======
-    runtime_->parallel_sync(id);
->>>>>>> 8b25cdaa
     return lambda->arg(SYNC_ARG_RETURN)->as_lambda();
 }
 
