#ifndef THORIN_BE_LLVM_NVVM_H
#define THORIN_BE_LLVM_NVVM_H

#include "thorin/be/llvm/llvm.h"

namespace thorin {

class Load;

class NVVMCodeGen : public CodeGen {
public:
    NVVMCodeGen(World& world, const Cont2Config&);

protected:
<<<<<<< HEAD
    void emit_function_decl_hook(Continuation*, llvm::Function*) override;
    llvm::FunctionType* convert_fn_type(Continuation*) override;
    llvm::Value* map_param(llvm::Function*, llvm::Argument*, const Def*) override;
    void emit_function_start(llvm::BasicBlock*, Continuation*) override;
    llvm::Value* emit_global(const Global*) override;
    llvm::Value* emit_load(const Load*) override;
    llvm::Value* emit_store(const Store*) override;
    llvm::Value* emit_lea(const LEA*) override;
    Continuation* emit_reserve(const Continuation*) override;
    std::string get_alloc_name() const override { return "malloc"; }
=======
    // NVVM-specific optimizations are run in the runtime
    virtual void optimize(int opt) override { if (opt > 0) CodeGen::optimize(1); }

    virtual void emit_function_decl_hook(Continuation*, llvm::Function*) override;
    virtual llvm::FunctionType* convert_fn_type(Continuation*) override;
    virtual llvm::Value* map_param(llvm::Function*, llvm::Argument*, const Param*) override;
    virtual void emit_function_start(llvm::BasicBlock*, Continuation*) override;
    virtual llvm::Value* emit_global(const Global*) override;
    virtual llvm::Value* emit_load(const Load*) override;
    virtual llvm::Value* emit_store(const Store*) override;
    virtual llvm::Value* emit_lea(const LEA*) override;
    virtual Continuation* emit_reserve(const Continuation*) override;
    virtual std::string get_alloc_name() const override { return "malloc"; }
>>>>>>> ba28b907

private:
    llvm::Function* get_texture_handle_fun();
    llvm::GlobalVariable* resolve_global_variable(const Def*);

    const Cont2Config& kernel_config_;
    DefMap<llvm::MDNode*> metadata_;
};

}

#endif<|MERGE_RESOLUTION|>--- conflicted
+++ resolved
@@ -12,24 +12,12 @@
     NVVMCodeGen(World& world, const Cont2Config&);
 
 protected:
-<<<<<<< HEAD
-    void emit_function_decl_hook(Continuation*, llvm::Function*) override;
-    llvm::FunctionType* convert_fn_type(Continuation*) override;
-    llvm::Value* map_param(llvm::Function*, llvm::Argument*, const Def*) override;
-    void emit_function_start(llvm::BasicBlock*, Continuation*) override;
-    llvm::Value* emit_global(const Global*) override;
-    llvm::Value* emit_load(const Load*) override;
-    llvm::Value* emit_store(const Store*) override;
-    llvm::Value* emit_lea(const LEA*) override;
-    Continuation* emit_reserve(const Continuation*) override;
-    std::string get_alloc_name() const override { return "malloc"; }
-=======
     // NVVM-specific optimizations are run in the runtime
     virtual void optimize(int opt) override { if (opt > 0) CodeGen::optimize(1); }
 
     virtual void emit_function_decl_hook(Continuation*, llvm::Function*) override;
     virtual llvm::FunctionType* convert_fn_type(Continuation*) override;
-    virtual llvm::Value* map_param(llvm::Function*, llvm::Argument*, const Param*) override;
+    virtual llvm::Value* map_param(llvm::Function*, llvm::Argument*, const Def*) override;
     virtual void emit_function_start(llvm::BasicBlock*, Continuation*) override;
     virtual llvm::Value* emit_global(const Global*) override;
     virtual llvm::Value* emit_load(const Load*) override;
@@ -37,7 +25,6 @@
     virtual llvm::Value* emit_lea(const LEA*) override;
     virtual Continuation* emit_reserve(const Continuation*) override;
     virtual std::string get_alloc_name() const override { return "malloc"; }
->>>>>>> ba28b907
 
 private:
     llvm::Function* get_texture_handle_fun();
