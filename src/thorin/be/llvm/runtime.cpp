#include "thorin/be/llvm/runtime.h"

#include <sstream>
#include <stdexcept>

#include <llvm/Bitcode/ReaderWriter.h>
#include <llvm/IR/LLVMContext.h>
#include <llvm/IR/Type.h>
#include <llvm/IRReader/IRReader.h>
#include <llvm/Support/raw_ostream.h>
#include <llvm/Support/SourceMgr.h>

#include "thorin/primop.h"
#include "thorin/util/log.h"
#include "thorin/be/llvm/llvm.h"

namespace thorin {

Runtime::Runtime(llvm::LLVMContext& context,
                 llvm::Module& target,
                 llvm::IRBuilder<>& builder)
    : target_(target)
    , builder_(builder)
    , layout_(target.getDataLayout())
{
    llvm::SMDiagnostic diag;
<<<<<<< HEAD
    runtime_ = llvm::parseIRFile(THORIN_RUNTIME_PLATFORMS "runtime.s", diag, context);
=======
    runtime_.reset(llvm::ParseIRFile(THORIN_RUNTIME_PLATFORMS "runtime.s", diag, context));
>>>>>>> 34e4d835
    if (runtime_ == nullptr)
        throw std::logic_error("runtime could not be loaded");
}

llvm::Function* Runtime::get(const char* name) {
    auto result = llvm::cast<llvm::Function>(target_.getOrInsertFunction(name, runtime_->getFunction(name)->getFunctionType()));
    assert(result != nullptr && "Required runtime function could not be resolved");
    return result;
}

enum {
    ACC_ARG_MEM,
    ACC_ARG_DEVICE,
    ACC_ARG_SPACE,
    ACC_ARG_CONFIG,
    ACC_ARG_BODY,
    ACC_ARG_RETURN,
    ACC_NUM_ARGS
};

Continuation* Runtime::emit_host_code(CodeGen& code_gen, Platform platform, Continuation* continuation) {
    // to-target is the desired kernel call
    // target(mem, device, (dim.x, dim.y, dim.z), (block.x, block.y, block.z), body, return, free_vars)
    auto target = continuation->callee()->as_continuation();
    assert_unused(target->is_intrinsic());
    assert(continuation->num_args() >= ACC_NUM_ARGS && "required arguments are missing");

    // arguments
    auto target_device_id = code_gen.lookup(continuation->arg(ACC_ARG_DEVICE));
    auto target_platform = builder_.getInt32(platform);
    auto target_device = builder_.CreateOr(target_platform, builder_.CreateShl(target_device_id, builder_.getInt32(4)));
    auto it_space = continuation->arg(ACC_ARG_SPACE)->as<Tuple>();
    auto it_config = continuation->arg(ACC_ARG_CONFIG)->as<Tuple>();
    auto kernel = continuation->arg(ACC_ARG_BODY)->as<Global>()->init()->as<Continuation>();

    // load kernel
    auto kernel_name = builder_.CreateGlobalStringPtr(kernel->name);
    auto file_name = builder_.CreateGlobalStringPtr(continuation->world().name());
    load_kernel(target_device, file_name, kernel_name);

    // fetch values and create external calls for initialization
    // check for source devices of all pointers
    const size_t num_kernel_args = continuation->num_args() - ACC_NUM_ARGS;
    for (size_t i = 0; i < num_kernel_args; ++i) {
        auto target_arg = continuation->arg(i + ACC_NUM_ARGS);
        const auto target_val = code_gen.lookup(target_arg);

        // check device target
        if (target_arg->type()->isa<DefiniteArrayType>() ||
            target_arg->type()->isa<StructType>() ||
            target_arg->type()->isa<TupleType>()) {
            // definite array | struct | tuple
            auto alloca = code_gen.emit_alloca(target_val->getType(), target_arg->name);
            builder_.CreateStore(target_val, alloca);
            auto void_ptr = builder_.CreatePointerCast(alloca, builder_.getInt8PtrTy());
            // TODO: recurse over struct|tuple and check if it contains pointers
            set_kernel_arg_struct(target_device, i, void_ptr, target_val->getType());
        } else if (target_arg->type()->isa<PtrType>()) {
            auto ptr = target_arg->type()->as<PtrType>();
            auto rtype = ptr->referenced_type();

            if (!rtype->isa<ArrayType>())
                ELOG("currently only pointers to arrays supported as kernel argument at '%'; argument has different type: %", target_arg->loc(), ptr);

            auto void_ptr = builder_.CreatePointerCast(target_val, builder_.getInt8PtrTy());
            set_kernel_arg_ptr(target_device, i, void_ptr);
        } else {
            // normal variable
            auto alloca = code_gen.emit_alloca(target_val->getType(), target_arg->name);
            builder_.CreateStore(target_val, alloca);
            auto void_ptr = builder_.CreatePointerCast(alloca, builder_.getInt8PtrTy());
            set_kernel_arg(target_device, i, void_ptr, target_val->getType());
        }
    }

    // setup configuration and launch
    const auto get_u32 = [&](const Def* def) { return builder_.CreateSExt(code_gen.lookup(def), builder_.getInt32Ty()); };
    set_grid_size(target_device, get_u32(it_space->op(0)), get_u32(it_space->op(1)), get_u32(it_space->op(2)));
    set_block_size(target_device, get_u32(it_config->op(0)), get_u32(it_config->op(1)), get_u32(it_config->op(2)));
    launch_kernel(target_device);

    // synchronize
    synchronize(target_device);

    return continuation->arg(ACC_ARG_RETURN)->as_continuation();
}

llvm::Value* Runtime::set_grid_size(llvm::Value* device, llvm::Value* x, llvm::Value* y, llvm::Value* z) {
    llvm::Value* grid_size_args[] = { device, x, y, z };
    return builder_.CreateCall(get("thorin_set_grid_size"), grid_size_args);
}

llvm::Value* Runtime::set_block_size(llvm::Value* device, llvm::Value* x, llvm::Value* y, llvm::Value* z) {
    llvm::Value* block_size_args[] = { device, x, y, z };
    return builder_.CreateCall(get("thorin_set_block_size"), block_size_args);
}

llvm::Value* Runtime::synchronize(llvm::Value* device) {
    llvm::Value* sync_args[] = { device };
    return builder_.CreateCall(get("thorin_synchronize"), sync_args);
}

llvm::Value* Runtime::set_kernel_arg(llvm::Value* device, int arg, llvm::Value* mem, llvm::Type* type) {
    llvm::Value* kernel_args[] = { device, builder_.getInt32(arg), mem, builder_.getInt32(layout_.getTypeAllocSize(type)) };
    return builder_.CreateCall(get("thorin_set_kernel_arg"), kernel_args);
}

llvm::Value* Runtime::set_kernel_arg_ptr(llvm::Value* device, int arg, llvm::Value* ptr) {
    llvm::Value* kernel_args[] = { device, builder_.getInt32(arg), ptr };
    return builder_.CreateCall(get("thorin_set_kernel_arg_ptr"), kernel_args);
}

llvm::Value* Runtime::set_kernel_arg_struct(llvm::Value* device, int arg, llvm::Value* mem, llvm::Type* type) {
    llvm::Value* kernel_args[] = { device, builder_.getInt32(arg), mem, builder_.getInt32(layout_.getTypeAllocSize(type)) };
    return builder_.CreateCall(get("thorin_set_kernel_arg_struct"), kernel_args);
}

llvm::Value* Runtime::load_kernel(llvm::Value* device, llvm::Value* file, llvm::Value* kernel) {
    llvm::Value* load_args[] = { device, file, kernel };
    return builder_.CreateCall(get("thorin_load_kernel"), load_args);
}

llvm::Value* Runtime::launch_kernel(llvm::Value* device) {
    llvm::Value* launch_args[] = { device };
    return builder_.CreateCall(get("thorin_launch_kernel"), launch_args);
}

llvm::Value* Runtime::parallel_for(llvm::Value* num_threads, llvm::Value* lower, llvm::Value* upper,
                                   llvm::Value* closure_ptr, llvm::Value* fun_ptr) {
    llvm::Value* parallel_args[] = {
        num_threads, lower, upper,
        builder_.CreatePointerCast(closure_ptr, builder_.getInt8PtrTy()),
        builder_.CreatePointerCast(fun_ptr, builder_.getInt8PtrTy())
    };
    return builder_.CreateCall(get("thorin_parallel_for"), parallel_args);
}

llvm::Value* Runtime::spawn_thread(llvm::Value* closure_ptr, llvm::Value* fun_ptr) {
    llvm::Value* spawn_args[] = {
        builder_.CreatePointerCast(closure_ptr, builder_.getInt8PtrTy()),
        builder_.CreatePointerCast(fun_ptr, builder_.getInt8PtrTy())
    };
    return builder_.CreateCall(get("thorin_spawn_thread"), spawn_args);
}

llvm::Value* Runtime::sync_thread(llvm::Value* id) {
    return builder_.CreateCall(get("thorin_sync_thread"), id);
}

}<|MERGE_RESOLUTION|>--- conflicted
+++ resolved
@@ -24,11 +24,7 @@
     , layout_(target.getDataLayout())
 {
     llvm::SMDiagnostic diag;
-<<<<<<< HEAD
     runtime_ = llvm::parseIRFile(THORIN_RUNTIME_PLATFORMS "runtime.s", diag, context);
-=======
-    runtime_.reset(llvm::ParseIRFile(THORIN_RUNTIME_PLATFORMS "runtime.s", diag, context));
->>>>>>> 34e4d835
     if (runtime_ == nullptr)
         throw std::logic_error("runtime could not be loaded");
 }
