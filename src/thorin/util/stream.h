#ifndef THORIN_UTIL_STREAM_H
#define THORIN_UTIL_STREAM_H

#include <ostream>

namespace thorin {

/// Inherit from this class and implement @p stream in order to use @p streamf.
class Streamable {
public:
    virtual ~Streamable() {}

    virtual std::ostream& stream(std::ostream&) const = 0;
    std::string to_string() const; ///< Uses @p stream and @c std::ostringstream to generate a @c std::string.
    void dump() const; ///< Uses @p stream in order to dump to @p std::cout.
};

std::ostream& operator << (std::ostream&, const Streamable*); ///< Use @p Streamable in C++ streams via @c operator<<.

namespace detail {
    template<typename T> inline std::ostream& stream(std::ostream& out, T val) { return out << val; }
    template<> inline std::ostream& stream<const Streamable*>(std::ostream& out, const Streamable* s) { return s->stream(out); }
}

/// Base case.
std::ostream& streamf(std::ostream& out, const char* fmt);

/**
 * fprintf-like function which works on C++ @c std::ostream.
 * Each @c "%" in @p fmt corresponds to one vardiac argument in @p args.
 * The type of the corresponding argument must either support @c operator<< for C++ @c std::ostream or inherit from @p Streamable.
 * Use @c "%%" to escape.
 */
template<typename T, typename... Args>
std::ostream& streamf(std::ostream& out, const char* fmt, T val, Args... args) {
    while (*fmt) {
        if (*fmt == '%') {
            if (*(fmt+1) == '%')
                ++fmt;
            else
                return streamf(detail::stream(out, val), ++fmt, args...); // call even when *fmt == 0 to detect extra arguments
        }
        out << *fmt++;
    }
    return out;
}

<<<<<<< HEAD
template<class Emit, class List>
std::ostream& stream_list(std::ostream& out, Emit emit, const List& list, const char* begin, const char* end, const char* sep, bool nl) {
    out << begin;
    const char* cur_sep = "";
    bool cur_nl = false;
    for (const auto& elem : list) {
        out << cur_sep;
        if (cur_nl)
            out << thorin::endl;
        emit(elem);
        cur_sep = sep;
        cur_nl = true & nl;
    }
    return out << end;
}

namespace indent {
  extern unsigned int level;
=======
namespace detail {
    extern unsigned int indent;
>>>>>>> ed390a0b
}

template <class charT, class traits>
std::basic_ostream<charT,traits>& endl(std::basic_ostream<charT,traits>& os) {
    os << std::endl;
    os << std::string('\t', detail::indent);
    return os;
}

template <class charT, class traits>
std::basic_ostream<charT,traits>& up(std::basic_ostream<charT,traits>& os) {
    detail::indent++;
    return os;
}

template <class charT, class traits>
std::basic_ostream<charT,traits>& down(std::basic_ostream<charT,traits>& os) {
    detail::indent--;
    return os;
}

}

#endif<|MERGE_RESOLUTION|>--- conflicted
+++ resolved
@@ -45,7 +45,6 @@
     return out;
 }
 
-<<<<<<< HEAD
 template<class Emit, class List>
 std::ostream& stream_list(std::ostream& out, Emit emit, const List& list, const char* begin, const char* end, const char* sep, bool nl) {
     out << begin;
@@ -64,10 +63,6 @@
 
 namespace indent {
   extern unsigned int level;
-=======
-namespace detail {
-    extern unsigned int indent;
->>>>>>> ed390a0b
 }
 
 template <class charT, class traits>
