--- conflicted
+++ resolved
@@ -162,11 +162,7 @@
     assert(false && "invalid format string for 's'");
 }
 
-<<<<<<< HEAD
-template<class R, class F, bool range_i>
-=======
 template<class R, class F, bool use_rangei>
->>>>>>> 2a9839c7
 Stream& Stream::range(const R& r, const char* sep, F f) {
     const char* cur_sep = "";
     size_t j = 0;
@@ -177,11 +173,7 @@
             else
                 (*this) << *i;
         }
-<<<<<<< HEAD
-        if constexpr (range_i) {
-=======
         if constexpr (use_rangei) {
->>>>>>> 2a9839c7
             f(j++);
         } else {
             f(elem);
