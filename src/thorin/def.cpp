--- conflicted
+++ resolved
@@ -67,17 +67,10 @@
     , dep_(Dep::Mut | (node == Node::Infer ? Dep::Infer : Dep::None))
     , num_ops_(num_ops)
     , type_(type) {
-<<<<<<< HEAD
     gid_        = world().next_gid();
     hash_       = murmur3(gid());
     local_muts_ = world().muts(this);
-    std::fill_n(ops_ptr(), num_ops, nullptr);
-=======
-    gid_  = world().next_gid();
-    hash_ = murmur3(gid());
-    local_muts_.emplace(this);
     std::fill_n(ops_, num_ops, nullptr);
->>>>>>> bd5449c5
     if (!type->dep_const()) type->uses_.emplace(this, Use::Type);
 }
 
