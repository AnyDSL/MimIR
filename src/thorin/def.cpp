--- conflicted
+++ resolved
@@ -93,11 +93,7 @@
 
 const Def* Axiom  ::rebuild(World& w, const Def* t, Defs  , const Def* dbg) const {
     auto res = w.axiom(normalizer(), t, tag(), flags(), dbg);
-<<<<<<< HEAD
-    assert(&w != &world() || gid() == res->gid());
-=======
     assert(&w != &world() || type() != t || gid() == res->gid());
->>>>>>> 55d4396e
     return res;
 }
 
