#include "thorin/primop.h"

#include "thorin/type.h"
#include "thorin/world.h"
#include "thorin/util/array.h"

namespace thorin {

//------------------------------------------------------------------------------

/*
 * constructors
 */

PrimLit::PrimLit(World& world, PrimTypeKind kind, Box box, const Location& loc, const std::string& name)
    : Literal((NodeKind) kind, world.type(kind), loc, name)
    , box_(box)
{}

Cmp::Cmp(CmpKind kind, const Def* lhs, const Def* rhs, const Location& loc, const std::string& name)
    : BinOp((NodeKind) kind, lhs->world().type_bool(vector_length(lhs->type())), lhs, rhs, loc, name)
{}

DefiniteArray::DefiniteArray(World& world, const Type* elem, Defs args, const Location& loc, const std::string& name)
    : Aggregate(Node_DefiniteArray, args, loc, name)
{
    set_type(world.definite_array_type(elem, args.size()));
#ifndef NDEBUG
    for (size_t i = 0, e = size(); i != e; ++i)
        assert(args[i]->type() == type()->elem_type());
#endif
}

IndefiniteArray::IndefiniteArray(World& world, const Type* elem, const Def* dim, const Location& loc, const std::string& name)
    : Aggregate(Node_IndefiniteArray, {dim}, loc, name)
{
    set_type(world.indefinite_array_type(elem));
}

Tuple::Tuple(World& world, Defs args, const Location& loc, const std::string& name)
    : Aggregate(Node_Tuple, args, loc, name)
{
    Array<const Type*> elems(size());
    for (size_t i = 0, e = size(); i != e; ++i)
        elems[i] = args[i]->type();

    set_type(world.tuple_type(elems));
}

Vector::Vector(World& world, Defs args, const Location& loc, const std::string& name)
    : Aggregate(Node_Vector, args, loc, name)
{
    if (auto primtype = args.front()->type()->isa<PrimType>()) {
        assert(primtype->length() == 1);
        set_type(world.type(primtype->primtype_kind(), args.size()));
    } else {
        auto ptr = args.front()->type()->as<PtrType>();
        assert(ptr->length() == 1);
        set_type(world.ptr_type(ptr->referenced_type(), args.size()));
    }
}

LEA::LEA(const Def* ptr, const Def* index, const Location& loc, const std::string& name)
    : PrimOp(Node_LEA, nullptr, {ptr, index}, loc, name)
{
    auto& world = index->world();
    auto type = ptr_type();
    if (auto tuple = ptr_referenced_type()->isa<TupleType>()) {
        set_type(world.ptr_type(get(tuple->args(), index), type->length(), type->device(), type->addr_space()));
    } else if (auto array = ptr_referenced_type()->isa<ArrayType>()) {
        set_type(world.ptr_type(array->elem_type(), type->length(), type->device(), type->addr_space()));
    } else if (auto struct_app = ptr_referenced_type()->isa<StructAppType>()) {
        set_type(world.ptr_type(get(struct_app->elems(), index)));
    } else {
        THORIN_UNREACHABLE;
    }
}

Slot::Slot(const Type* type, const Def* frame, size_t index, const Location& loc, const std::string& name)
    : PrimOp(Node_Slot, type->world().ptr_type(type), {frame}, loc, name)
    , index_(index)
{
    assert(frame->type()->isa<FrameType>());
}

Global::Global(const Def* init, bool is_mutable, const Location& loc, const std::string& name)
    : PrimOp(Node_Global, init->type()->world().ptr_type(init->type()), {init}, loc, name)
    , is_mutable_(is_mutable)
{
    assert(init->is_const());
}

Alloc::Alloc(const Type* type, const Def* mem, const Def* extra, const Location& loc, const std::string& name)
    : MemOp(Node_Alloc, nullptr, {mem, extra}, loc, name)
{
    World& w = mem->world();
    set_type(w.tuple_type({w.mem_type(), w.ptr_type(type)}));
}

Load::Load(const Def* mem, const Def* ptr, const Location& loc, const std::string& name)
    : Access(Node_Load, nullptr, {mem, ptr}, loc, name)
{
    World& w = mem->world();
    set_type(w.tuple_type({w.mem_type(), ptr->type()->as<PtrType>()->referenced_type()}));
}

Enter::Enter(const Def* mem, const Location& loc, const std::string& name)
    : MemOp(Node_Enter, nullptr, {mem}, loc, name)
{
    World& w = mem->world();
    set_type(w.tuple_type({w.mem_type(), w.frame_type()}));
}

//------------------------------------------------------------------------------

/*
 * hash
 */

uint64_t PrimOp::vhash() const {
    uint64_t seed = hash_combine(hash_begin((int) kind()), size(), type()->gid());
    for (auto op : ops_)
        seed = hash_combine(seed, op->gid());
    return seed;
}

uint64_t PrimLit::vhash() const { return hash_combine(Literal::vhash(), bcast<uint64_t, Box>(value())); }
uint64_t Slot::vhash() const { return hash_combine(PrimOp::vhash(), index()); }

//------------------------------------------------------------------------------

/*
 * equal
 */

bool PrimOp::equal(const PrimOp* other) const {
    bool result = this->kind() == other->kind() && this->size() == other->size() && this->type() == other->type();
    for (size_t i = 0, e = size(); result && i != e; ++i)
        result &= this->ops_[i] == other->ops_[i];
    return result;
}

bool PrimLit::equal(const PrimOp* other) const {
    return Literal::equal(other) ? this->value() == other->as<PrimLit>()->value() : false;
}

bool Slot::equal(const PrimOp* other) const {
    return PrimOp::equal(other) ? this->index() == other->as<Slot>()->index() : false;
}

//------------------------------------------------------------------------------

/*
 * vrebuild
 */

// do not use any of PrimOp's type getters - during import we need to derive types from 't' in the new world 'to'

<<<<<<< HEAD
Def ArithOp::vrebuild(World& to, ArrayRef<Def> ops, Type  ) const { return to.arithop(arithop_kind(), ops[0], ops[1], loc(), name); }
Def Bitcast::vrebuild(World& to, ArrayRef<Def> ops, Type t) const { return to.bitcast(t, ops[0], loc(), name); }
Def Bottom ::vrebuild(World& to, ArrayRef<Def>,     Type t) const { return to.bottom(t, loc()); }
Def Cast   ::vrebuild(World& to, ArrayRef<Def> ops, Type t) const { return to.cast(t, ops[0], loc(), name); }
Def Cmp    ::vrebuild(World& to, ArrayRef<Def> ops, Type  ) const { return to.cmp(cmp_kind(), ops[0], ops[1], loc(), name); }
Def Enter  ::vrebuild(World& to, ArrayRef<Def> ops, Type  ) const { return to.enter(ops[0], loc(), name); }
Def Extract::vrebuild(World& to, ArrayRef<Def> ops, Type  ) const { return to.extract(ops[0], ops[1], loc(), name); }
Def Global ::vrebuild(World& to, ArrayRef<Def> ops, Type  ) const { return to.global(ops[0], loc(), is_mutable(), name); }
Def Hlt    ::vrebuild(World& to, ArrayRef<Def> ops, Type  ) const { return to.hlt(ops[0], ops[1], loc(), name); }
Def Insert ::vrebuild(World& to, ArrayRef<Def> ops, Type  ) const { return to.insert(ops[0], ops[1], ops[2], loc(), name); }
Def LEA    ::vrebuild(World& to, ArrayRef<Def> ops, Type  ) const { return to.lea(ops[0], ops[1], loc(), name); }
Def Load   ::vrebuild(World& to, ArrayRef<Def> ops, Type  ) const { return to.load(ops[0], ops[1], loc(), name); }
Def PrimLit::vrebuild(World& to, ArrayRef<Def>,     Type  ) const { return to.literal(primtype_kind(), value(), loc()); }
Def Run    ::vrebuild(World& to, ArrayRef<Def> ops, Type  ) const { return to.run(ops[0], ops[1], loc(), name); }
Def Select ::vrebuild(World& to, ArrayRef<Def> ops, Type  ) const { return to.select(ops[0], ops[1], ops[2], loc(), name); }
Def Store  ::vrebuild(World& to, ArrayRef<Def> ops, Type  ) const { return to.store(ops[0], ops[1], ops[2], loc(), name); }
Def Tuple  ::vrebuild(World& to, ArrayRef<Def> ops, Type  ) const { return to.tuple(ops, loc(), name); }
Def Vector ::vrebuild(World& to, ArrayRef<Def> ops, Type  ) const { return to.vector(ops, loc(), name); }

Def Alloc::vrebuild(World& to, ArrayRef<Def> ops, Type t) const {
    return to.alloc(t.as<TupleType>()->arg(1).as<PtrType>()->referenced_type(), ops[0], ops[1], loc(), name);
=======
const Def* ArithOp::vrebuild(World& to, Defs ops, const Type*  ) const { return to.arithop(arithop_kind(), ops[0], ops[1], loc(), name); }
const Def* Bitcast::vrebuild(World& to, Defs ops, const Type* t) const { return to.bitcast(t, ops[0], loc(), name); }
const Def* Bottom ::vrebuild(World& to, Defs,     const Type* t) const { return to.bottom(t, loc()); }
const Def* Cast   ::vrebuild(World& to, Defs ops, const Type* t) const { return to.cast(t, ops[0], loc(), name); }
const Def* Cmp    ::vrebuild(World& to, Defs ops, const Type*  ) const { return to.cmp(cmp_kind(), ops[0], ops[1], loc(), name); }
const Def* Enter  ::vrebuild(World& to, Defs ops, const Type*  ) const { return to.enter(ops[0], loc(), name); }
const Def* Extract::vrebuild(World& to, Defs ops, const Type*  ) const { return to.extract(ops[0], ops[1], loc(), name); }
const Def* Global ::vrebuild(World& to, Defs ops, const Type*  ) const { return to.global(ops[0], loc(), is_mutable(), name); }
const Def* Hlt    ::vrebuild(World& to, Defs ops, const Type*  ) const { return to.hlt(ops[0], loc(), name); }
const Def* Insert ::vrebuild(World& to, Defs ops, const Type*  ) const { return to.insert(ops[0], ops[1], ops[2], loc(), name); }
const Def* LEA    ::vrebuild(World& to, Defs ops, const Type*  ) const { return to.lea(ops[0], ops[1], loc(), name); }
const Def* Load   ::vrebuild(World& to, Defs ops, const Type*  ) const { return to.load(ops[0], ops[1], loc(), name); }
const Def* PrimLit::vrebuild(World& to, Defs,     const Type*  ) const { return to.literal(primtype_kind(), value(), loc()); }
const Def* Run    ::vrebuild(World& to, Defs ops, const Type*  ) const { return to.run(ops[0], loc(), name); }
const Def* Select ::vrebuild(World& to, Defs ops, const Type*  ) const { return to.select(ops[0], ops[1], ops[2], loc(), name); }
const Def* Store  ::vrebuild(World& to, Defs ops, const Type*  ) const { return to.store(ops[0], ops[1], ops[2], loc(), name); }
const Def* Tuple  ::vrebuild(World& to, Defs ops, const Type*  ) const { return to.tuple(ops, loc(), name); }
const Def* Vector ::vrebuild(World& to, Defs ops, const Type*  ) const { return to.vector(ops, loc(), name); }

const Def* Alloc::vrebuild(World& to, Defs ops, const Type* t) const {
    return to.alloc(t->as<TupleType>()->arg(1)->as<PtrType>()->referenced_type(), ops[0], ops[1], loc(), name);
>>>>>>> 5d428a29
}

const Def* Slot::vrebuild(World& to, Defs ops, const Type* t) const {
    return to.slot(t->as<PtrType>()->referenced_type(), ops[0], index(), loc(), name);
}

const Def* DefiniteArray::vrebuild(World& to, Defs ops, const Type* t) const {
    return to.definite_array(t->as<DefiniteArrayType>()->elem_type(), ops, loc(), name);
}

const Def* StructAgg::vrebuild(World& to, Defs ops, const Type* t) const {
    return to.struct_agg(t->as<StructAppType>(), ops, loc(), name);
}

const Def* IndefiniteArray::vrebuild(World& to, Defs ops, const Type* t) const {
    return to.indefinite_array(t->as<IndefiniteArrayType>()->elem_type(), ops[0], loc(), name);
}

//------------------------------------------------------------------------------

/*
 * op_name
 */

const char* PrimOp::op_name() const {
    switch (kind()) {
#define THORIN_AIR_NODE(op, abbr) case Node_##op: return #abbr;
#include "thorin/tables/nodetable.h"
        default: THORIN_UNREACHABLE;
    }
}

const char* ArithOp::op_name() const {
    switch (kind()) {
#define THORIN_ARITHOP(op) case ArithOp_##op: return #op;
#include "thorin/tables/arithoptable.h"
        default: THORIN_UNREACHABLE;
    }
}

const char* Cmp::op_name() const {
    switch (kind()) {
#define THORIN_CMP(op) case Cmp_##op: return #op;
#include "thorin/tables/cmptable.h"
        default: THORIN_UNREACHABLE;
    }
}

const char* Global::op_name() const { return is_mutable() ? "global_mutable" : "global_immutable"; }

//------------------------------------------------------------------------------

/*
 * stream
 */

std::ostream& PrimOp::stream(std::ostream& os) const {
    if (is_const()) {
        if (empty())
            return streamf(os, "% %", op_name(), type());
        else
            return streamf(os, "(% % %)", type(), op_name(), stream_list(ops(), [&](const Def* def) { os << def; }));
    } else
        return os << unique_name();
}

std::ostream& PrimLit::stream(std::ostream& os) const {
    os << type() << ' ';
    auto kind = primtype_kind();

    // print i8 as ints
    switch (kind) {
        case PrimType_qs8: return os << (int) qs8_value();
        case PrimType_ps8: return os << (int) ps8_value();
        case PrimType_qu8: return os << (unsigned) qu8_value();
        case PrimType_pu8: return os << (unsigned) pu8_value();
        default:
            switch (kind) {
#define THORIN_ALL_TYPE(T, M) case PrimType_##T: return os << value().get_##M();
#include "thorin/tables/primtypetable.h"
                default: THORIN_UNREACHABLE;
            }
    }
}

std::ostream& Global::stream(std::ostream& os) const { return os << unique_name(); }

std::ostream& PrimOp::stream_assignment(std::ostream& os) const {
    return streamf(os, "% % = % %", type(), unique_name(), op_name(), stream_list(ops(), [&] (const Def* def) { os << def; })) << endl;
}

//------------------------------------------------------------------------------

/*
 * misc
 */

const Def* PrimOp::out(size_t i) const {
    assert(i < type()->as<TupleType>()->num_args());
    return world().extract(this, i, loc());
}

const Def* PrimOp::rebuild(Def2Def& old2new) const {
    auto i = old2new.find(this);
    if (i == old2new.end()) {
        if (is_outdated()) {
            Array<const Def*> ops(size());
            for (size_t i = 0, e = size(); i != e; ++i)
                ops[i] = op(i)->rebuild(old2new);

            auto def = rebuild(ops);
            if (this == def)
                is_outdated_ = false;
            return old2new[this] = def;
        } else
            return old2new[this] = this;
    } else
        return i->second;
}

const Type* Extract::extracted_type(const Def* agg, const Def* index) {
    if (auto tuple = agg->type()->isa<TupleType>())
        return get(tuple->args(), index);
    else if (auto array = agg->type()->isa<ArrayType>())
        return array->elem_type();
    else if (auto vector = agg->type()->isa<VectorType>())
        return vector->scalarize();
    else if (auto struct_app = agg->type()->isa<StructAppType>())
        return get(struct_app->elems(), index);

    THORIN_UNREACHABLE;
}

//------------------------------------------------------------------------------

}<|MERGE_RESOLUTION|>--- conflicted
+++ resolved
@@ -156,29 +156,6 @@
 
 // do not use any of PrimOp's type getters - during import we need to derive types from 't' in the new world 'to'
 
-<<<<<<< HEAD
-Def ArithOp::vrebuild(World& to, ArrayRef<Def> ops, Type  ) const { return to.arithop(arithop_kind(), ops[0], ops[1], loc(), name); }
-Def Bitcast::vrebuild(World& to, ArrayRef<Def> ops, Type t) const { return to.bitcast(t, ops[0], loc(), name); }
-Def Bottom ::vrebuild(World& to, ArrayRef<Def>,     Type t) const { return to.bottom(t, loc()); }
-Def Cast   ::vrebuild(World& to, ArrayRef<Def> ops, Type t) const { return to.cast(t, ops[0], loc(), name); }
-Def Cmp    ::vrebuild(World& to, ArrayRef<Def> ops, Type  ) const { return to.cmp(cmp_kind(), ops[0], ops[1], loc(), name); }
-Def Enter  ::vrebuild(World& to, ArrayRef<Def> ops, Type  ) const { return to.enter(ops[0], loc(), name); }
-Def Extract::vrebuild(World& to, ArrayRef<Def> ops, Type  ) const { return to.extract(ops[0], ops[1], loc(), name); }
-Def Global ::vrebuild(World& to, ArrayRef<Def> ops, Type  ) const { return to.global(ops[0], loc(), is_mutable(), name); }
-Def Hlt    ::vrebuild(World& to, ArrayRef<Def> ops, Type  ) const { return to.hlt(ops[0], ops[1], loc(), name); }
-Def Insert ::vrebuild(World& to, ArrayRef<Def> ops, Type  ) const { return to.insert(ops[0], ops[1], ops[2], loc(), name); }
-Def LEA    ::vrebuild(World& to, ArrayRef<Def> ops, Type  ) const { return to.lea(ops[0], ops[1], loc(), name); }
-Def Load   ::vrebuild(World& to, ArrayRef<Def> ops, Type  ) const { return to.load(ops[0], ops[1], loc(), name); }
-Def PrimLit::vrebuild(World& to, ArrayRef<Def>,     Type  ) const { return to.literal(primtype_kind(), value(), loc()); }
-Def Run    ::vrebuild(World& to, ArrayRef<Def> ops, Type  ) const { return to.run(ops[0], ops[1], loc(), name); }
-Def Select ::vrebuild(World& to, ArrayRef<Def> ops, Type  ) const { return to.select(ops[0], ops[1], ops[2], loc(), name); }
-Def Store  ::vrebuild(World& to, ArrayRef<Def> ops, Type  ) const { return to.store(ops[0], ops[1], ops[2], loc(), name); }
-Def Tuple  ::vrebuild(World& to, ArrayRef<Def> ops, Type  ) const { return to.tuple(ops, loc(), name); }
-Def Vector ::vrebuild(World& to, ArrayRef<Def> ops, Type  ) const { return to.vector(ops, loc(), name); }
-
-Def Alloc::vrebuild(World& to, ArrayRef<Def> ops, Type t) const {
-    return to.alloc(t.as<TupleType>()->arg(1).as<PtrType>()->referenced_type(), ops[0], ops[1], loc(), name);
-=======
 const Def* ArithOp::vrebuild(World& to, Defs ops, const Type*  ) const { return to.arithop(arithop_kind(), ops[0], ops[1], loc(), name); }
 const Def* Bitcast::vrebuild(World& to, Defs ops, const Type* t) const { return to.bitcast(t, ops[0], loc(), name); }
 const Def* Bottom ::vrebuild(World& to, Defs,     const Type* t) const { return to.bottom(t, loc()); }
@@ -187,12 +164,12 @@
 const Def* Enter  ::vrebuild(World& to, Defs ops, const Type*  ) const { return to.enter(ops[0], loc(), name); }
 const Def* Extract::vrebuild(World& to, Defs ops, const Type*  ) const { return to.extract(ops[0], ops[1], loc(), name); }
 const Def* Global ::vrebuild(World& to, Defs ops, const Type*  ) const { return to.global(ops[0], loc(), is_mutable(), name); }
-const Def* Hlt    ::vrebuild(World& to, Defs ops, const Type*  ) const { return to.hlt(ops[0], loc(), name); }
+const Def* Hlt    ::vrebuild(World& to, Defs ops, const Type*  ) const { return to.hlt(ops[0], ops[1], loc(), name); }
 const Def* Insert ::vrebuild(World& to, Defs ops, const Type*  ) const { return to.insert(ops[0], ops[1], ops[2], loc(), name); }
 const Def* LEA    ::vrebuild(World& to, Defs ops, const Type*  ) const { return to.lea(ops[0], ops[1], loc(), name); }
 const Def* Load   ::vrebuild(World& to, Defs ops, const Type*  ) const { return to.load(ops[0], ops[1], loc(), name); }
 const Def* PrimLit::vrebuild(World& to, Defs,     const Type*  ) const { return to.literal(primtype_kind(), value(), loc()); }
-const Def* Run    ::vrebuild(World& to, Defs ops, const Type*  ) const { return to.run(ops[0], loc(), name); }
+const Def* Run    ::vrebuild(World& to, Defs ops, const Type*  ) const { return to.run(ops[0], ops[1], loc(), name); }
 const Def* Select ::vrebuild(World& to, Defs ops, const Type*  ) const { return to.select(ops[0], ops[1], ops[2], loc(), name); }
 const Def* Store  ::vrebuild(World& to, Defs ops, const Type*  ) const { return to.store(ops[0], ops[1], ops[2], loc(), name); }
 const Def* Tuple  ::vrebuild(World& to, Defs ops, const Type*  ) const { return to.tuple(ops, loc(), name); }
@@ -200,7 +177,6 @@
 
 const Def* Alloc::vrebuild(World& to, Defs ops, const Type* t) const {
     return to.alloc(t->as<TupleType>()->arg(1)->as<PtrType>()->referenced_type(), ops[0], ops[1], loc(), name);
->>>>>>> 5d428a29
 }
 
 const Def* Slot::vrebuild(World& to, Defs ops, const Type* t) const {
