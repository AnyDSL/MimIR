--- conflicted
+++ resolved
@@ -285,27 +285,6 @@
     return world().extract(this, i, loc());
 }
 
-<<<<<<< HEAD
-const Def* PrimOp::rebuild(Def2Def& old2new) const {
-    auto i = old2new.find(this);
-    if (i == old2new.end()) {
-        if (is_outdated()) {
-            Array<const Def*> ops(num_ops());
-            for (size_t i = 0, e = num_ops(); i != e; ++i)
-                ops[i] = op(i)->rebuild(old2new);
-
-            auto def = rebuild(ops);
-            if (this == def)
-                is_outdated_ = false;
-            return old2new[this] = def;
-        } else
-            return old2new[this] = this;
-    } else
-        return i->second;
-}
-
-=======
->>>>>>> babdc8a3
 const Type* Extract::extracted_type(const Def* agg, const Def* index) {
     if (auto tuple = agg->type()->isa<TupleType>())
         return get(tuple->ops(), index);
