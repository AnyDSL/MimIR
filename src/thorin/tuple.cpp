#include "thorin/tuple.h"

#include <cassert>

#include "thorin/world.h"

namespace thorin {

static bool should_flatten(const Def* def) { return is_sigma_or_arr(def->sort() == Sort::Term ? def->type() : def); }

static bool nom_val_or_typ(const Def* def) {
    auto typ = (def->sort() == Sort::Term) ? def->type() : def;
    return typ->isa_nom();
}

size_t flatten(DefVec& ops, const Def* def, bool flatten_noms) {
    if (auto a = isa_lit<nat_t>(def->arity());
        a && *a != 1 && should_flatten(def) && flatten_noms == nom_val_or_typ(def)) {
        auto n = 0;
        for (size_t i = 0; i != *a; ++i) n += flatten(ops, def->proj(*a, i), flatten_noms);
        return n;
    } else {
        ops.emplace_back(def);
        return 1;
    }
}

const Def* flatten(const Def* def) {
    if (!should_flatten(def)) return def;
    DefVec ops;
    flatten(ops, def);
    return def->sort() == Sort::Term ? def->world().tuple(def->type(), ops, def->dbg())
                                     : def->world().sigma(ops, def->dbg());
}

static const Def* unflatten(Defs defs, const Def* type, size_t& j) {
    if (!defs.empty() && defs[0]->type() == type) return defs[j++];
    if (auto a = isa_lit<nat_t>(type->arity()); a && *a != 1) {
        auto& world = type->world();
        DefArray ops(*a, [&](size_t i) { return unflatten(defs, type->proj(*a, i), j); });
        return world.tuple(type, ops);
    }

    return defs[j++];
}

const Def* unflatten(Defs defs, const Def* type) {
    size_t j = 0;
    auto def = unflatten(defs, type, j);
    assert(j == defs.size());
    return def;
}

<<<<<<< HEAD
const Def* unflatten(const Def* def, const Def* type) {
    return unflatten(def->projs((size_t)as_lit(def->arity())), type);
}

bool is_unit(const Def* def) {
    return def->type() == def->world().sigma();
}
=======
const Def* unflatten(const Def* def, const Def* type) { return unflatten(def->projs(as_lit(def->arity())), type); }
>>>>>>> f39394a5

bool is_unit(const Def* def) { return def->type() == def->world().sigma(); }

DefArray merge(const Def* def, Defs defs) {
    return DefArray(defs.size() + 1, [&](auto i) { return i == 0 ? def : defs[i - 1]; });
}

DefArray merge(Defs a, Defs b) {
    DefArray result(a.size() + b.size());
    auto [_, o] = std::ranges::copy(a, result.begin());
    std::ranges::copy(b, o);
    return result;
}

const Def* merge_sigma(const Def* def, Defs defs) {
    if (auto sigma = def->isa<Sigma>(); sigma && !sigma->isa_nom())
        return def->world().sigma(merge(sigma->ops(), defs));
    return def->world().sigma(merge(def, defs));
}

const Def* merge_tuple(const Def* def, Defs defs) {
    auto& w = def->world();
    if (auto sigma = def->type()->isa<Sigma>(); sigma && !sigma->isa_nom()) {
        auto a = sigma->num_ops();
        DefArray tuple(a, [&](auto i) { return w.extract(def, a, i); });
        return w.tuple(merge(tuple, defs));
    }

    return def->world().tuple(merge(def, defs));
}

std::string tuple2str(const Def* def) {
    if (def == nullptr) return {};

    auto array = def->projs(as_lit(def->arity()), as_lit<nat_t>);
    return std::string(array.begin(), array.end());
}

} // namespace thorin<|MERGE_RESOLUTION|>--- conflicted
+++ resolved
@@ -51,17 +51,7 @@
     return def;
 }
 
-<<<<<<< HEAD
-const Def* unflatten(const Def* def, const Def* type) {
-    return unflatten(def->projs((size_t)as_lit(def->arity())), type);
-}
-
-bool is_unit(const Def* def) {
-    return def->type() == def->world().sigma();
-}
-=======
 const Def* unflatten(const Def* def, const Def* type) { return unflatten(def->projs(as_lit(def->arity())), type); }
->>>>>>> f39394a5
 
 bool is_unit(const Def* def) { return def->type() == def->world().sigma(); }
 
