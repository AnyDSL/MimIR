--- conflicted
+++ resolved
@@ -88,11 +88,7 @@
     friend class World;
 };
 
-<<<<<<< HEAD
-/// Data contructor for a @p PrimType.
-=======
-/// Data constructor for a @p PrimTypeNode.
->>>>>>> aa3df5ab
+/// Data constructor for a @p PrimType.
 class PrimLit : public Literal {
 private:
     PrimLit(World& world, PrimTypeKind kind, Box box, const Location& loc, const std::string& name);
@@ -270,11 +266,7 @@
     friend class World;
 };
 
-<<<<<<< HEAD
-/// Data contructor for a @p TupleType.
-=======
-/// Data constructor for a @p TupleTypeNode.
->>>>>>> aa3df5ab
+/// Data constructor for a @p TupleType.
 class Tuple : public Aggregate {
 private:
     Tuple(World& world, Defs args, const Location& loc, const std::string& name);
@@ -287,11 +279,7 @@
     friend class World;
 };
 
-<<<<<<< HEAD
-/// Data contructor for a @p StructType.
-=======
-/// Data constructor for a @p StructAppTypeNode.
->>>>>>> aa3df5ab
+/// Data constructor for a @p StructType.
 class StructAgg : public Aggregate {
 private:
     StructAgg(const StructType* struct_type, Defs args, const Location& loc, const std::string& name)
