#ifndef THORIN_PRIMOP_H
#define THORIN_PRIMOP_H

#include "thorin/config.h"
#include "thorin/def.h"
#include "thorin/enums.h"
#include "thorin/util/hash.h"

namespace thorin {

//------------------------------------------------------------------------------

/// Base class for all @p PrimOp%s.
class PrimOp : public Def {
protected:
    PrimOp(NodeTag tag, const Type* type, Defs args, Debug dbg)
        : Def(tag, type, args.size(), dbg)
    {
        for (size_t i = 0, e = num_ops(); i != e; ++i)
            set_op(i, args[i]);
    }

    void set_type(const Type* type) { type_ = type; }

public:
    const Def* out(size_t i) const;
    const Def* rebuild(World& to, Defs ops, const Type* type) const {
        assert(this->num_ops() == ops.size());
        return vrebuild(to, ops, type);
    }
    const Def* rebuild(Defs ops) const { return rebuild(world(), ops, type()); }
    const Def* rebuild(Defs ops, const Type* type) const { return rebuild(world(), ops, type); }
    virtual bool has_multiple_outs() const { return false; }
    virtual const char* op_name() const;
    virtual std::ostream& stream(std::ostream&) const override;
    virtual std::ostream& stream_assignment(std::ostream&) const;

protected:
    virtual uint64_t vhash() const;
    virtual bool equal(const PrimOp* other) const;
    virtual const Def* vrebuild(World&, Defs, const Type*) const { return nullptr; } //  = 0;

    /// Is @p def the @p i^th result of a @p T @p PrimOp?
    template<int i, class T> inline static const T* is_out(const Def* def);

private:
    uint64_t hash() const { return hash_ == 0 ? hash_ = vhash() : hash_; }

    mutable uint64_t hash_ = 0;

    friend struct PrimOpHash;
    friend class World;
    friend class Cleaner;
    friend void Def::replace(Tracker) const;
};

struct PrimOpHash {
    static uint64_t hash(const PrimOp* o) { return o->hash(); }
    static bool eq(const PrimOp* o1, const PrimOp* o2) { return o1->equal(o2); }
    static const PrimOp* sentinel() { return (const PrimOp*)(1); }
};

//------------------------------------------------------------------------------

/// Base class for all @p PrimOp%s without operands.
class Literal : public PrimOp {
protected:
    Literal(NodeTag tag, const Type* type, Debug dbg)
        : PrimOp(tag, type, {}, dbg)
    {}
};

/// This literal represents 'no value'.
class Bottom : public Literal {
private:
    Bottom(const Type* type, Debug dbg)
        : Literal(Node_Bottom, type, dbg)
    {}

    virtual const Def* vrebuild(World& to, Defs ops, const Type* type) const override;

    friend class World;
};

<<<<<<< HEAD
=======
/// This literal represents 'any value'.
>>>>>>> 8349a7fc
class Top : public Literal {
private:
    Top(const Type* type, Debug dbg)
        : Literal(Node_Top, type, dbg)
    {}

    virtual const Def* vrebuild(World& to, Defs ops, const Type* type) const override;

    friend class World;
};

/// Data constructor for a @p PrimType.
class PrimLit : public Literal {
private:
    PrimLit(World& world, PrimTypeTag tag, Box box, Debug dbg);

public:
    Box value() const { return box_; }
#define THORIN_ALL_TYPE(T, M) T T##_value() const { return value().get_##T(); }
#include "thorin/tables/primtypetable.h"

    const PrimType* type() const { return Literal::type()->as<PrimType>(); }
    PrimTypeTag primtype_tag() const { return type()->primtype_tag(); }

    std::ostream& stream(std::ostream&) const override;

private:
    virtual uint64_t vhash() const override;
    virtual bool equal(const PrimOp* other) const override;
    virtual const Def* vrebuild(World& to, Defs ops, const Type* type) const override;

    Box box_;

    friend class World;
};

template<class T>
T primlit_value(const Def* def) {
    static_assert(std::is_integral<T>::value, "only integral types supported");
    auto lit = def->as<PrimLit>();
    switch (lit->primtype_tag()) {
#define THORIN_I_TYPE(T, M) case PrimType_##T: return lit->value().get_##T();
#include "thorin/tables/primtypetable.h"
        default: THORIN_UNREACHABLE;
    }
}

template<class T>
T get(ArrayRef<T> array, const Def* def) { return array[primlit_value<size_t>(def)]; }

/// Akin to <tt>cond ? tval : fval</tt>.
class Select : public PrimOp {
private:
    Select(const Def* cond, const Def* tval, const Def* fval, Debug dbg)
        : PrimOp(Node_Select, tval->type(), {cond, tval, fval}, dbg)
    {
        assert(is_type_bool(cond->type()));
        assert(tval->type() == fval->type() && "types of both values must be equal");
        assert(!tval->type()->isa<FnType>() && "must not be a function");
    }

    virtual const Def* vrebuild(World& to, Defs ops, const Type* type) const override;

public:
    const Def* cond() const { return op(0); }
    const Def* tval() const { return op(1); }
    const Def* fval() const { return op(2); }

    friend class World;
};

/// Get number of bytes needed for any value (including bottom) of a given @p Type.
class SizeOf : public PrimOp {
private:
    SizeOf(const Def* def, Debug dbg);

    virtual const Def* vrebuild(World& to, Defs ops, const Type* type) const override;

public:
    const Type* of() const { return op(0)->type(); }

    friend class World;
};

/// Base class for all side-effect free binary \p PrimOp%s.
class BinOp : public PrimOp {
protected:
    BinOp(NodeTag tag, const Type* type, const Def* lhs, const Def* rhs, Debug dbg)
        : PrimOp(tag, type, {lhs, rhs}, dbg)
    {
        assert(lhs->type() == rhs->type() && "types are not equal");
    }

public:
    const Def* lhs() const { return op(0); }
    const Def* rhs() const { return op(1); }
};

/// One of \p ArithOpTag arithmetic operation.
class ArithOp : public BinOp {
private:
    ArithOp(ArithOpTag tag, const Def* lhs, const Def* rhs, Debug dbg)
        : BinOp((NodeTag) tag, lhs->type(), lhs, rhs, dbg)
    {}

    virtual const Def* vrebuild(World& to, Defs ops, const Type* type) const override;

public:
    const PrimType* type() const { return BinOp::type()->as<PrimType>(); }
    ArithOpTag arithop_tag() const { return (ArithOpTag) tag(); }
    virtual const char* op_name() const override;

    friend class World;
};

/// One of \p CmpTag compare.
class Cmp : public BinOp {
private:
    Cmp(CmpTag tag, const Def* lhs, const Def* rhs, Debug dbg);

    virtual const Def* vrebuild(World& to, Defs ops, const Type* type) const override;

public:
    const PrimType* type() const { return BinOp::type()->as<PrimType>(); }
    CmpTag cmp_tag() const { return (CmpTag) tag(); }
    virtual const char* op_name() const override;

    friend class World;
};

/// Base class for @p Bitcast and @p Cast.
class ConvOp : public PrimOp {
protected:
    ConvOp(NodeTag tag, const Def* from, const Type* to, Debug dbg)
        : PrimOp(tag, to, {from}, dbg)
    {}

public:
    const Def* from() const { return op(0); }
};

/// Converts <tt>from</tt> to type <tt>to</tt>.
class Cast : public ConvOp {
private:
    Cast(const Type* to, const Def* from, Debug dbg)
        : ConvOp(Node_Cast, from, to, dbg)
    {}

    virtual const Def* vrebuild(World& to, Defs ops, const Type* type) const override;

    friend class World;
};

/// Reinterprets the bits of <tt>from</tt> as type <tt>to</tt>.
class Bitcast : public ConvOp {
private:
    Bitcast(const Type* to, const Def* from, Debug dbg)
        : ConvOp(Node_Bitcast, from, to, dbg)
    {}

    virtual const Def* vrebuild(World& to, Defs ops, const Type* type) const override;

    friend class World;
};

/// Base class for all aggregate data constructers.
class Aggregate : public PrimOp {
protected:
    Aggregate(NodeTag tag, Defs args, Debug dbg)
        : PrimOp(tag, nullptr /*set later*/, args, dbg)
    {}
};

/// Data constructor for a \p DefiniteArrayType.
class DefiniteArray : public Aggregate {
private:
    DefiniteArray(World& world, const Type* elem, Defs args, Debug dbg);

    virtual const Def* vrebuild(World& to, Defs ops, const Type* type) const override;

public:
    const DefiniteArrayType* type() const { return Aggregate::type()->as<DefiniteArrayType>(); }
    const Type* elem_type() const { return type()->elem_type(); }
    std::string as_string() const;

    friend class World;
};

/// Data constructor for an \p IndefiniteArrayType.
class IndefiniteArray : public Aggregate {
private:
    IndefiniteArray(World& world, const Type* elem, const Def* dim, Debug dbg);

    virtual const Def* vrebuild(World& to, Defs ops, const Type* type) const override;

public:
    const IndefiniteArrayType* type() const { return Aggregate::type()->as<IndefiniteArrayType>(); }
    const Type* elem_type() const { return type()->elem_type(); }

    friend class World;
};

/// Data constructor for a @p TupleType.
class Tuple : public Aggregate {
private:
    Tuple(World& world, Defs args, Debug dbg);

    virtual const Def* vrebuild(World& to, Defs ops, const Type* type) const override;

public:
    const TupleType* type() const { return Aggregate::type()->as<TupleType>(); }

    friend class World;
};

const Def* merge_tuple(const Def*, const Def*);

/// Data constructor for a @p ClosureType.
class Closure : public Aggregate {
private:
    Closure(const ClosureType* closure_type, const Def* fn, const Def* env, Debug dbg)
        : Aggregate(Node_Closure, {fn, env}, dbg)
    {
        set_type(closure_type);
    }

    virtual const Def* vrebuild(World& to, Defs ops, const Type* type) const override;

public:
    bool is_thin() const;
    static const VariantType* environment_type(World&);
    static const PtrType*     environment_ptr_type(World&);

    friend class World;
};

/// Data constructor for a @p VariantType.
class Variant : public PrimOp {
private:
    Variant(const VariantType* variant_type, const Def* value, Debug dbg)
        : PrimOp(Node_Variant, variant_type, {value}, dbg)
    {
        assert(std::find(variant_type->ops().begin(), variant_type->ops().end(), value->type()) != variant_type->ops().end());
        set_type(variant_type);
    }

    virtual const Def* vrebuild(World& to, Defs ops, const Type* type) const override;

public:
    const VariantType* type() const { return PrimOp::type()->as<VariantType>(); }

    friend class World;
};

/// Data constructor for a @p StructType.
class StructAgg : public Aggregate {
private:
    StructAgg(const StructType* struct_type, Defs args, Debug dbg)
        : Aggregate(Node_StructAgg, args, dbg)
    {
#if THORIN_ENABLE_CHECKS
        assert(struct_type->num_ops() == args.size());
        for (size_t i = 0, e = args.size(); i != e; ++i)
            assert(struct_type->op(i) == args[i]->type());
#endif
        set_type(struct_type);
    }

    virtual const Def* vrebuild(World& to, Defs ops, const Type* type) const override;

public:
    const StructType* type() const { return Aggregate::type()->as<StructType>(); }

    friend class World;
};

/// Data constructor for a @p VectorType.
class Vector : public Aggregate {
private:
    Vector(World& world, Defs args, Debug dbg);

    virtual const Def* vrebuild(World& to, Defs ops, const Type* type) const override;

    friend class World;
};

/// Base class for functional @p Insert and @p Extract.
class AggOp : public PrimOp {
protected:
    AggOp(NodeTag tag, const Type* type, Defs args, Debug dbg)
        : PrimOp(tag, type, args, dbg)
    {}

public:
    const Def* agg() const { return op(0); }
    const Def* index() const { return op(1); }

    friend class World;
};

/// Extracts from aggregate <tt>agg</tt> the element at position <tt>index</tt>.
class Extract : public AggOp {
private:
    Extract(const Def* agg, const Def* index, Debug dbg)
        : AggOp(Node_Extract, extracted_type(agg, index), {agg, index}, dbg)
    {}

    virtual const Def* vrebuild(World& to, Defs ops, const Type* type) const override;

public:
    static const Type* extracted_type(const Def* agg, const Def* index);

    friend class World;
};

size_t get_param_index(const Def* def);

/**
 * Creates a new aggregate by inserting <tt>value</tt> at position <tt>index</tt> into <tt>agg</tt>.
 * @attention { This is a @em functional insert.
 *              The value <tt>agg</tt> remains untouched.
 *              The \p Insert itself is a \em new aggregate which contains the newly created <tt>value</tt>. }
 */
class Insert : public AggOp {
private:
    Insert(const Def* agg, const Def* index, const Def* value, Debug dbg)
        : AggOp(Node_Insert, agg->type(), {agg, index, value}, dbg)
    {}

    virtual const Def* vrebuild(World& to, Defs ops, const Type* type) const override;

public:
    const Def* value() const { return op(2); }

    friend class World;
};

/**
 * Load effective address.
 * Takes a pointer <tt>ptr</tt> to an aggregate as input.
 * Then, the address to the <tt>index</tt>'th element is computed.
 * This yields a pointer to that element.
 */
class LEA : public PrimOp {
private:
    LEA(const Def* ptr, const Def* index, Debug dbg);

    virtual const Def* vrebuild(World& to, Defs ops, const Type* type) const override;

public:
    const Def* ptr() const { return op(0); }
    const Def* index() const { return op(1); }
    const PtrType* type() const { return PrimOp::type()->as<PtrType>(); }
    const PtrType* ptr_type() const { return ptr()->type()->as<PtrType>(); } ///< Returns the PtrType from @p ptr().
    const Type* ptr_pointee() const { return ptr_type()->pointee(); }        ///< Returns the type referenced by @p ptr().

    friend class World;
};

/// Casts the underlying @p def to a dynamic value during @p partial_evaluation.
class Hlt : public PrimOp {
private:
    Hlt(const Def* def, Debug dbg)
        : PrimOp(Node_Hlt, def->type(), {def}, dbg)
    {}

    virtual const Def* vrebuild(World& to, Defs ops, const Type* type) const override;

public:
    const Def* def() const { return op(0); }

    friend class World;
};

/// Evaluates to @c true, if @p def is a literal.
class Known : public PrimOp {
private:
    Known(const Def* def, Debug dbg);

    virtual const Def* vrebuild(World& to, Defs ops, const Type* type) const override;

public:
    const Def* def() const { return op(0); }

    friend class World;
};

/**
 * If a continuation typed def is wrapped in @p Run primop, it will be specialized into a callee whenever it is called.
 * Otherwise, this @p PrimOp evaluates to @p def.
 */
class Run : public PrimOp {
private:
    Run(const Def* def, Debug dbg)
        : PrimOp(Node_Run, def->type(), {def}, dbg)
    {}

    virtual const Def* vrebuild(World& to, Defs ops, const Type* type) const override;

public:
    const Def* def() const { return op(0); }

    friend class World;
};

/**
 * A slot in a stack frame opend via @p Enter.
 * A @p Slot yields a pointer to the given <tt>type</tt>.
 * Loads from this address yield @p Bottom if the frame has already been closed.
 */
class Slot : public PrimOp {
private:
    Slot(const Type* type, const Def* frame, Debug dbg);

public:
    const Def* frame() const { return op(0); }
    const PtrType* type() const { return PrimOp::type()->as<PtrType>(); }
    const Type* alloced_type() const { return type()->pointee(); }

private:
    virtual uint64_t vhash() const override;
    virtual bool equal(const PrimOp* other) const override;
    virtual const Def* vrebuild(World& to, Defs ops, const Type* type) const override;

    friend class World;
};

/**
 * A global variable in the data segment.
 * A @p Global may be mutable or immutable.
 */
class Global : public PrimOp {
private:
    Global(const Def* init, bool is_mutable, Debug dbg);

public:
    const Def* init() const { return op(0); }
    bool is_mutable() const { return is_mutable_; }
    const PtrType* type() const { return PrimOp::type()->as<PtrType>(); }
    const Type* alloced_type() const { return type()->pointee(); }
    virtual const char* op_name() const override;

    std::ostream& stream(std::ostream&) const override;

private:
    virtual uint64_t vhash() const override { return murmur3(gid()); }
    virtual bool equal(const PrimOp* other) const override { return this == other; }
    virtual const Def* vrebuild(World& to, Defs ops, const Type* type) const override;

    bool is_mutable_;

    friend class World;
};

/// Base class for all \p PrimOp%s taking and producing side-effects.
class MemOp : public PrimOp {
protected:
    MemOp(NodeTag tag, const Type* type, Defs args, Debug dbg)
        : PrimOp(tag, type, args, dbg)
    {
        assert(mem()->type()->isa<MemType>());
        assert(args.size() >= 1);
    }

public:
    const Def* mem() const { return op(0); }
    const Def* out_mem() const { return has_multiple_outs() ? out(0) : this; }

private:
    virtual uint64_t vhash() const override { return murmur3(gid()); }
    virtual bool equal(const PrimOp* other) const override { return this == other; }
};

/// Allocates memory on the heap.
class Alloc : public MemOp {
private:
    Alloc(const Type* type, const Def* mem, const Def* extra, Debug dbg);

public:
    const Def* extra() const { return op(1); }
    virtual bool has_multiple_outs() const override { return true; }
    const Def* out_ptr() const { return out(1); }
    const TupleType* type() const { return MemOp::type()->as<TupleType>(); }
    const PtrType* out_ptr_type() const { return type()->op(1)->as<PtrType>(); }
    const Type* alloced_type() const { return out_ptr_type()->pointee(); }
    static const Alloc* is_out_mem(const Def* def) { return is_out<0, Alloc>(def); }
    static const Alloc* is_out_ptr(const Def* def) { return is_out<1, Alloc>(def); }

private:
    virtual const Def* vrebuild(World& to, Defs ops, const Type* type) const override;

    friend class World;
};

/// Base class for @p Load and @p Store.
class Access : public MemOp {
protected:
    Access(NodeTag tag, const Type* type, Defs args, Debug dbg)
        : MemOp(tag, type, args, dbg)
    {
        assert(args.size() >= 2);
    }

public:
    const Def* ptr() const { return op(1); }
};

/// Loads with current effect <tt>mem</tt> from <tt>ptr</tt> to produce a pair of a new effect and the loaded value.
class Load : public Access {
private:
    Load(const Def* mem, const Def* ptr, Debug dbg);

public:
    virtual bool has_multiple_outs() const override { return true; }
    const Def* out_val() const { return out(1); }
    const TupleType* type() const { return MemOp::type()->as<TupleType>(); }
    const Type* out_val_type() const { return type()->op(1); }
    static const Load* is_out_mem(const Def* def) { return is_out<0, Load>(def); }
    static const Load* is_out_val(const Def* def) { return is_out<1, Load>(def); }

private:
    virtual const Def* vrebuild(World& to, Defs ops, const Type* type) const override;

    friend class World;
};

/// Stores with current effect <tt>mem</tt> <tt>value</tt> into <tt>ptr</tt> while producing a new effect.
class Store : public Access {
private:
    Store(const Def* mem, const Def* ptr, const Def* value, Debug dbg)
        : Access(Node_Store, mem->type(), {mem, ptr, value}, dbg)
    {}

    virtual const Def* vrebuild(World& to, Defs ops, const Type* type) const override;

public:
    const Def* val() const { return op(2); }
    const MemType* type() const { return Access::type()->as<MemType>(); }

    friend class World;
};

/// Creates a stack \p Frame with current effect <tt>mem</tt>.
class Enter : public MemOp {
private:
    Enter(const Def* mem, Debug dbg);

    virtual const Def* vrebuild(World& to, Defs ops, const Type* type) const override;

public:
    const TupleType* type() const { return MemOp::type()->as<TupleType>(); }
    virtual bool has_multiple_outs() const override { return true; }
    const Def* out_frame() const { return out(1); }
    static const Enter* is_out_mem(const Def* def) { return is_out<0, Enter>(def); }
    static const Enter* is_out_frame(const Def* def) { return is_out<1, Enter>(def); }

    friend class World;
};

class Assembly : public MemOp {
public:
    enum Flags {
        NoFlag         = 0,
        HasSideEffects = 1 << 0,
        IsAlignStack   = 1 << 1,
        IsIntelDialect = 1 << 2,
    };

private:
    Assembly(const Type *type, Defs inputs, std::string asm_template, ArrayRef<std::string> output_constraints,
             ArrayRef<std::string> input_constraints, ArrayRef<std::string> clobbers, Flags flags, Debug dbg);

public:
    Defs inputs() const { return ops().skip_front(); }
    const Def* input(size_t i) const { return inputs()[i]; }
    size_t num_inputs() const { return inputs().size(); }
    virtual bool has_multiple_outs() const override { return true; }
    const std::string& asm_template() const { return asm_template_; }
    const ArrayRef<std::string> output_constraints() const { return output_constraints_; }
    const ArrayRef<std::string> input_constraints() const { return input_constraints_; }
    const ArrayRef<std::string> clobbers() const { return clobbers_; }
    bool has_sideeffects() const { return flags_ & HasSideEffects; }
    bool is_alignstack() const { return flags_ & IsAlignStack; }
    bool is_inteldialect() const { return flags_ & IsIntelDialect; }
    Flags flags() const { return flags_; }

private:
    virtual const Def* vrebuild(World& to, Defs ops, const Type* type) const override;
    virtual std::ostream& stream_assignment(std::ostream&) const override;

    std::string asm_template_;
    Array<std::string> output_constraints_, input_constraints_, clobbers_;
    Flags flags_;

    friend class World;
};

inline Assembly::Flags operator|(Assembly::Flags lhs, Assembly::Flags rhs) { return static_cast<Assembly::Flags>(static_cast<int>(lhs) | static_cast<int>(rhs)); }
inline Assembly::Flags operator&(Assembly::Flags lhs, Assembly::Flags rhs) { return static_cast<Assembly::Flags>(static_cast<int>(lhs) & static_cast<int>(rhs)); }
inline Assembly::Flags operator|=(Assembly::Flags& lhs, Assembly::Flags rhs) { return lhs = lhs | rhs; }
inline Assembly::Flags operator&=(Assembly::Flags& lhs, Assembly::Flags rhs) { return lhs = lhs & rhs; }

//------------------------------------------------------------------------------

template<int i, class T>
const T* PrimOp::is_out(const Def* def) {
    if (auto extract = def->isa<Extract>()) {
        if (is_primlit(extract->index(), i)) {
            if (auto res = extract->agg()->isa<T>())
                return res;
        }
    }
    return nullptr;
}

//------------------------------------------------------------------------------

template<class To>
using PrimOpMap     = GIDMap<const PrimOp*, To>;
using PrimOpSet     = GIDSet<const PrimOp*>;
using PrimOp2PrimOp = PrimOpMap<const PrimOp*>;

//------------------------------------------------------------------------------

bool is_from_branch_or_match(const PrimOp*);

//------------------------------------------------------------------------------

}

#endif<|MERGE_RESOLUTION|>--- conflicted
+++ resolved
@@ -82,10 +82,7 @@
     friend class World;
 };
 
-<<<<<<< HEAD
-=======
 /// This literal represents 'any value'.
->>>>>>> 8349a7fc
 class Top : public Literal {
 private:
     Top(const Type* type, Debug dbg)
