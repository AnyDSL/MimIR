--- conflicted
+++ resolved
@@ -338,19 +338,11 @@
 
     /// @name types
     ///@{
-<<<<<<< HEAD
-    const Nat* type_nat()      { return data_.type_nat_; }
-    const Axiom* type_mem()    { return data_.type_mem_; }
-    const Axiom* type_int()    { return data_.type_int_; }
-    const Axiom* type_real()   { return data_.type_real_; }
-    const Axiom* type_ptr()    { return data_.type_ptr_; }
-=======
     const Nat* type_nat() { return data_.type_nat_; }
     const Axiom* type_mem() { return data_.type_mem_; }
     const Axiom* type_int() { return data_.type_int_; }
     const Axiom* type_real() { return data_.type_real_; }
     const Axiom* type_ptr() { return data_.type_ptr_; }
->>>>>>> ed5fd264
     const App* type_bool() { return data_.type_bool_; }
     const App* type_int_width(nat_t width) { return type_int(lit_nat(width2mod(width))); }
     const App* type_int(nat_t mod) { return type_int(lit_nat(mod)); }
@@ -482,14 +474,10 @@
         return app(app(ax_slot(), {type, lit_nat_0()}), {mem, lit_nat(curr_gid())}, dbg);
     }
     const Def* op_malloc(const Def* type, const Def* mem, const Def* dbg = {});
-<<<<<<< HEAD
-    const Def* op_mslot (const Def* type, const Def* mem, const Def* id, const Def* dbg = {});
+    const Def* op_mslot(const Def* type, const Def* mem, const Def* id, const Def* dbg = {});
     const Def* op_alloc_jumpbuf(const Def* mem, const Def* dbg = {}) { return app(data_.sjlj_alloc_jmpbuf, {tuple(), mem}, dbg); }
     const Def* op_setjmp(const Def* mem, const Def* buf, const Def* dbg = {})  { return app(data_.sjlj_setjmp_,  {mem, buf}, dbg); }
     const Def* op_longjmp(const Def* mem, const Def* buf, const Def* id, const Def* dbg = {}) { return app(data_.sjlj_longjmp_, {mem, buf, id}, dbg); }
-=======
-    const Def* op_mslot(const Def* type, const Def* mem, const Def* id, const Def* dbg = {});
->>>>>>> ed5fd264
     ///@}
 
     /// @name wrappers for unary operations
