#ifndef THORIN_WORLD_H
#define THORIN_WORLD_H

#include <cassert>
#include <iostream>
#include <functional>
#include <initializer_list>
#include <string>

#include "thorin/def.h"
#include "thorin/util.h"
#include "thorin/util/hash.h"
#include "thorin/config.h"

namespace thorin {

enum class LogLevel { Debug, Verbose, Info, Warn, Error };

class Scope;
using VisitFn   = std::function<void(const Scope&)>;
using EnterFn   = std::function<bool(const Scope&)>;
using RewriteFn = std::function<const Def*(const Def*)>;

/**
 * The World represents the whole program and manages creation of Thorin nodes (Def%s).
 * In particular, the following things are done by this class:
 *
 *  - @p Def unification: \n
 *      There exists only one unique @p Def.
 *      These @p Def%s are hashed into an internal map for fast access.
 *      The getters just calculate a hash and lookup the @p Def, if it is already present, or create a new one otherwise.
 *      This is corresponds to value numbering.
 *  - constant folding
 *  - canonicalization of expressions
 *  - several local optimizations like <tt>x + 0 -> x</tt>
 *
 *  Use @p cleanup to remove dead and unreachable code.
 *
 *  You can create several worlds.
 *  All worlds are completely independent from each other.
 *
 *  Note that types are also just @p Def%s and will be hashed as well.
 */
class World : public Streamable<World> {
public:
    struct SeaHash {
        static hash_t hash(const Def* def) { return def->hash(); }
        static bool eq(const Def* def1, const Def* def2) { return def1->equal(def2); }
        static const Def* sentinel() { return (const Def*)(1); }
    };

    struct BreakHash {
        static hash_t hash(size_t i) { return i; }
        static bool eq(size_t i1, size_t i2) { return i1 == i2; }
        static size_t sentinel() { return size_t(-1); }
    };

    struct ExternalsHash {
        static hash_t hash(const std::string& s) { return thorin::hash(s.c_str()); }
        static bool eq(const std::string& s1, const std::string& s2) { return s1 == s2; }
        static std::string sentinel() { return std::string(); }
    };

    using Sea         = HashSet<const Def*, SeaHash>;///< This @p HashSet contains Thorin's "sea of nodes".
    using Breakpoints = HashSet<size_t, BreakHash>;
    using Externals   = HashMap<std::string, Def*, ExternalsHash>;

    World(World&&) = delete;
    World& operator=(const World&) = delete;

    explicit World(const std::string& name = {});
    ///  Inherits the @p state_ of the @p other @p World but does @em not perform a copy.
    explicit World(const World& other)
        : World(other.name())
    {
        state_ = other.state_;
    }

    /// @ getters
    //@{
    const std::string& name() const { return name_; }
    const Sea& defs() const { return defs_; }
    std::vector<Lam*> copy_lams() const; // TODO remove this
    //@}
    /// @name manage global identifier - a unique number for each Def
    //@{
    u32 cur_gid() const { return state_.cur_gid; }
    u32 next_gid() { return ++state_.cur_gid; }
    //@}
    /// @name Universe and Kind
    //@{
    const Universe*  universe()   { return cache_.universe_;   }
    const KindMulti* kind_multi() { return cache_.kind_multi_; }
    const KindArity* kind_arity() { return cache_.kind_arity_; }
    const KindStar*  kind_star()  { return cache_.kind_star_;  }
    //@}
    /// @name Param
    //@{
    const Param* param(const Def* type, Def* nominal, Debug dbg = {}) { return unify<Param>(1, type, nominal, debug(dbg)); }
    //@}
    /// @name Axiom
    //@{
    const Axiom* axiom(Def::NormalizeFn normalize, const Def* type, tag_t tag, flags_t flags, Debug dbg = {}) {
        return unify<Axiom>(0, normalize, type, tag, flags, debug(dbg));
    }
    const Axiom* axiom(const Def* type, tag_t tag, flags_t flags, Debug dbg = {}) { return axiom(nullptr, type, tag, flags, debug(dbg)); }
    //@}
    /// @name Pi
    //@{
    const Pi* pi(const Def* domain, const Def* codomain, Debug dbg = {});
    const Pi* pi(Defs domain, const Def* codomain, Debug dbg = {}) { return pi(sigma(domain), codomain, dbg); }
    Pi* pi(const Def* type, Debug dbg = {}) { return insert<Pi>(2, type, debug(dbg)); } ///< @em nominal Pi.
    //@}
    /// @name Pi: continuation type, i.e., Pi type with codomain Bottom
    //@{
    const Pi* cn() { return cn(sigma()); }
    const Pi* cn(const Def* domain, Debug dbg = {}) { return pi(domain, bot_star(), dbg); }
    const Pi* cn(Defs domains, Debug dbg = {}) { return cn(sigma(domains), dbg); }
    /// Same as cn/pi but adds a mem parameter to each pi
    const Pi* cn_mem(const Def* domain, Debug dbg = {}) { return cn(sigma({ type_mem(), domain }), dbg); }
    const Pi* pi_mem(const Def* domain, const Def* codomain, Debug dbg = {}) { auto d = sigma({type_mem(), domain}); return pi(d, sigma({type_mem(), codomain}), dbg); }
    const Pi* fn_mem(const Def* domain, const Def* codomain, Debug dbg = {}) { return cn({type_mem(), domain, cn_mem(codomain)}, dbg); }
    //@}
    /// @name Lambda: nominal
    //@{
    Lam* lam(const Pi* cn, Lam::CC cc = Lam::CC::C, Lam::Intrinsic intrinsic = Lam::Intrinsic::None, Debug dbg = {}) {
        auto lam = insert<Lam>(2, cn, cc, intrinsic, debug(dbg));
        return lam;
    }
    Lam* lam(const Pi* cn, Debug dbg = {}) { return lam(cn, Lam::CC::C, Lam::Intrinsic::None, dbg); }
    //@}
    /// @name Lambda: structural
    //@{
    const Lam* lam(const Def* domain, const Def* filter, const Def* body, Debug dbg);
    const Lam* lam(const Def* domain, const Def* body, Debug dbg) { return lam(domain, lit_true(), body, dbg); }
    //@}
    /// @name App
    //@{
    const Def* app(const Def* callee, const Def* arg, Debug dbg = {});
    const Def* app(const Def* callee, Defs args, Debug dbg = {}) { return app(callee, tuple(args), dbg); }
    const Def* raw_app(const Def* callee, const Def* arg, Debug dbg = {});                                         /// Same as @p app but does @em not apply @p NormalizeFn.
    const Def* raw_app(const Def* callee, Defs args, Debug dbg = {}) { return raw_app(callee, tuple(args), dbg); } /// Same as @p app but does @em not apply @p NormalizeFn.
    //@}
    /// @name Sigma: structural
    //@{
    const Def* sigma(const Def* type, Defs ops, Debug dbg = {});
    /// a @em structural @p Sigma of type @p star
    const Def* sigma(Defs ops, Debug dbg = {}) { return sigma(kind_star(), ops, dbg); }
    const Sigma* sigma() { return cache_.sigma_; } ///< the unit type within @p kind_star()
    //@}
    /// @name Sigma: nominal
    //@{
    Sigma* sigma(const Def* type, size_t size, Debug dbg = {}) { return insert<Sigma>(size, type, size, debug(dbg)); }
    Sigma* sigma(size_t size, Debug dbg = {}) { return sigma(kind_star(), size, dbg); } ///< a @em nominal @p Sigma of type @p star
    //@}
    /// @name Union: structural
    //@{
    const Def* union_(const Def* type, Defs ops, Debug dbg = {});
    /// a @em structural @p Union of type @p star
    const Def* union_(Defs ops, Debug dbg = {}) { return union_(kind_star(), ops, dbg); }
    //@}
    /// @name Union: nominal
    //@{
    Union* union_(const Def* type, size_t size, Debug dbg = {}) { return insert<Union>(size, type, size, debug(dbg)); }
    Union* union_(size_t size, Debug dbg = {}) { return union_(kind_star(), size, dbg); } ///< a @em nominal @p Sigma of type @p star
    //@}
    /// @name Variadic
    //@{
    const Def* variadic(const Def* arity, const Def* body, Debug dbg = {});
    const Def* variadic(Defs arities, const Def* body, Debug dbg = {});
    const Def* variadic(u64 a, const Def* body, Debug dbg = {}) { return variadic(lit_arity(a), body, dbg); }
    const Def* variadic(ArrayRef<u64> a, const Def* body, Debug dbg = {}) {
        return variadic(Array<const Def*>(a.size(), [&](size_t i) { return lit_arity(a[i], dbg); }), body, dbg);
    }
    const Def* variadic_unsafe(const Def* body, Debug dbg = {}) { return variadic(top_arity(), body, dbg); }
    Variadic* variadic(const Def* type, Debug dbg = {}) { return insert<Variadic>(2, type, debug(dbg)); } ///< @em nominal Variadic.
    //@}
    /// @name Tuple
    //@{
    /// ascribes @p type to this tuple - needed for dependently typed and structural @p Sigma%s
    const Def* tuple(const Def* type, Defs ops, Debug dbg = {});
    const Def* tuple(Defs ops, Debug dbg = {});
    const Def* tuple_str(const char* s, Debug = {});
    const Def* tuple_str(const std::string& s, Debug dbg = {}) { return tuple_str(s.c_str(), dbg); }
    const Tuple* tuple() { return cache_.tuple_; } ///< the unit value of type <tt>[]</tt>
    //@}
    /// @name Variant_
    //@{
    const Def* variant_(const Def* type, const Def* index, const Def* arg, Debug dbg = {});
    /// infers the index, for @em structural unions only
    const Def* variant_(const Def* type, const Def* arg, Debug dbg = {});
    //@}
    /// @name Pack
    //@{
    const Def* pack(const Def* arity, const Def* body, Debug dbg = {});
    const Def* pack(Defs arities, const Def* body, Debug dbg = {});
    const Def* pack(u64 a, const Def* body, Debug dbg = {}) { return pack(lit_arity(a), body, dbg); }
    const Def* pack(ArrayRef<u64> a, const Def* body, Debug dbg = {}) {
        return pack(Array<const Def*>(a.size(), [&](auto i) { return lit_arity(a[i], dbg); }), body, dbg);
    }
    Pack* pack(const Def* type, Debug dbg = {}) { return insert<Pack>(1, type, debug(dbg)); } ///< @em nominal Pack.
    //@}
    /// @name Extract
    //@{
    const Def* extract(const Def* agg, const Def* i, Debug dbg = {});
    const Def* extract(const Def* agg, u64 i, Debug dbg = {}) { return extract(agg, lit_index(agg->type()->arity(), i), dbg); }
    const Def* extract(const Def* agg, u64 a, u64 i, Debug dbg = {}) { return extract(agg, lit_index(a, i), dbg); }
    const Def* extract_unsafe(const Def* agg, const Def* i, Debug dbg = {}) { return extract(agg, op_bitcast(agg->type()->arity(), i, dbg), dbg); }
    const Def* extract_unsafe(const Def* agg, u64 i, Debug dbg = {}) { return extract_unsafe(agg, lit_int(i), dbg); }
    //@}
    /// @name Bool operations - extracts on truth tables (tuples)
    //@{
    const Def* table_and() const { return cache_.table_and; }
    const Def* table_or () const { return cache_.table_or ; }
    const Def* table_xor() const { return cache_.table_xor; }
    const Def* extract_and(const Def* a, const Def* b, Debug dbg = {}) { return extract(extract(table_and(), a, dbg), b, dbg); }
    const Def* extract_or (const Def* a, const Def* b, Debug dbg = {}) { return extract(extract(table_or (), a, dbg), b, dbg); }
    const Def* extract_xor(const Def* a, const Def* b, Debug dbg = {}) { return extract(extract(table_xor(), a, dbg), b, dbg); }
    const Def* extract_not(const Def* a, Debug dbg = {}) { return extract_xor(lit_true(), a, dbg); }
    //@}
    /// @name Insert
    //@{
    const Def* insert(const Def* agg, const Def* i, const Def* value, Debug dbg = {});
    const Def* insert(const Def* agg, u64 i, const Def* value, Debug dbg = {}) { return insert(agg, lit_index(agg->type()->arity(), i), value, dbg); }
    const Def* insert_unsafe(const Def* agg, const Def* i, const Def* value, Debug dbg = {}) { return insert(agg, op_bitcast(agg->type()->arity(), i), value, dbg); }
    const Def* insert_unsafe(const Def* agg, u64 i, const Def* value, Debug dbg = {}) { return insert_unsafe(agg, lit_int(i), value, dbg); }
    //@}
    /// @name Match_
    //@{
    const Def* match_(const Def* variant, Defs cases, Debug dbg = {});
    //@}
    /// @name Lit
    //@{
    const Lit* lit(const Def* type, u64 val, Debug dbg = {}) { return unify<Lit>(0, type, val, debug(dbg)); }
    template<class T>
    const Lit* lit(const Def* type, T val, Debug dbg = {}) { return lit(type, thorin::bitcast<u64>(val), dbg); }
    //@}
    /// @name Lit: Arity - note that this is a type
    //@{
    const Lit* lit_arity(u64 a, Debug dbg = {}) { return lit(kind_arity(), a, dbg); }
    const Lit* lit_arity_1() { return cache_.lit_arity_1_; } ///< unit arity 1ₐ
    //@}
    /// @name Lit: Index - the inhabitants of an Arity
    //@{
    const Lit* lit_index(u64 arity, u64 idx, Debug dbg = {}) { return lit_index(lit_arity(arity), idx, dbg); }
    const Lit* lit_index(const Def* arity, u64 index, Debug dbg = {});
    const Lit* lit_index_0_1() { return cache_.lit_index_0_1_; } ///< unit index 0₁ of type unit arity 1ₐ
    const Lit* lit_bool(bool val) { return cache_.lit_bool_[size_t(val)]; }
    const Lit* lit_false() { return cache_.lit_bool_[0]; }
    const Lit* lit_true()  { return cache_.lit_bool_[1]; }
    //@}
    /// @name Lit: Nat
    //@{
    const Lit* lit_nat(u64 a, Debug dbg = {}) { return lit(type_nat(), a, dbg); }
    //@}
    /// @name Lit: Int
    //@{
    const Lit* lit_int(nat_t width, u64 val, Debug dbg = {}) { return lit(type_int(width), (u64(-1) >> (64_u64 - width)) & val, dbg); }
    template<class I> const Lit* lit_int(I val, Debug dbg = {}) {
        static_assert(std::is_integral<I>());
        return lit(type_int(sizeof(I)*8), val, dbg);
    }
    //@}
    /// @name Lit: Real
    //@{
    const Lit* lit_real(nat_t width, r64 val, Debug dbg = {}) {
        switch (width) {
            case 16: assert(r64(r16(val)) == val && "loosing precision"); return lit_real(r16(val), dbg);
            case 32: assert(r64(r32(val)) == val && "loosing precision"); return lit_real(r32(val), dbg);
            case 64: assert(r64(r64(val)) == val && "loosing precision"); return lit_real(r64(val), dbg);
            default: THORIN_UNREACHABLE;
        }
    }

    template<class R> const Lit* lit_real(R val, Debug dbg = {}) {
        static_assert(std::is_floating_point<R>() || std::is_same<R, r16>());
        return lit(type_real(sizeof(R)*8), val, dbg);
    }
    //@}
    /// @name Top/Bottom
    //@{
    const Def* bot_top(bool is_top, const Def* type, Debug dbg = {});
    const Def* bot(const Def* type, Debug dbg = {}) { return bot_top(false, type, dbg); }
    const Def* top(const Def* type, Debug dbg = {}) { return bot_top(true,  type, dbg); }
    const Def* bot_star () { return cache_.bot_star_; }
    const Def* top_star () { return cache_.top_star_; }
    const Def* top_arity() { return cache_.top_arity_; } ///< use this guy to encode an unknown arity, e.g., for unsafe arrays
    //@}
    /// @name Variant
    //@{
    const VariantType* variant_type(Defs ops, Debug dbg = {}) { return unify<VariantType>(ops.size(), kind_star(), ops, debug(dbg)); }
    const Def* variant(const VariantType* variant_type, const Def* value, Debug dbg = {}) { return unify<Variant>(1, variant_type, value, debug(dbg)); }
    //@}
    /// @name CPS2DS/DS2CPS
    //@{
    const Def* cps2ds(const Def* cps, Debug dbg = {});
    const Def* ds2cps(const Def* ds, Debug dbg = {});
    //@}
    /// @name misc types
    //@{
    const Nat* type_nat() { return cache_.type_nat_; }
    const Mem* type_mem() { return cache_.type_mem_; }
    const Lit* type_bool() { return cache_.type_bool_; }
    const Axiom* type_int()  { return cache_.type_int_; }
    const Axiom* type_sint() { return cache_.type_sint_; }
    const Axiom* type_real() { return cache_.type_real_; }
    const Axiom* type_ptr()  { return cache_.type_ptr_; }
    const App* type_int (nat_t w) { return type_int (lit_nat(w)); }
    const App* type_sint(nat_t w) { return type_sint(lit_nat(w)); }
    const App* type_real(nat_t w) { return type_real(lit_nat(w)); }
    const App* type_int (const Def* w) { return app(type_int(),  w)->as<App>(); }
    const App* type_sint(const Def* w) { return app(type_sint(), w)->as<App>(); }
    const App* type_real(const Def* w) { return app(type_real(), w)->as<App>(); }
    const App* type_ptr(const Def* pointee, nat_t addr_space = AddrSpace::Generic, Debug dbg = {}) { return type_ptr(pointee, lit_nat(addr_space), dbg); }
    const App* type_ptr(const Def* pointee, const Def* addr_space, Debug dbg = {}) { return app(type_ptr(), {pointee, addr_space}, dbg)->as<App>(); }
    //@}
    /// @name IOp
    //@{
    const Axiom* op(IOp o) { return cache_.IOp_[size_t(o)]; }
    const Def* op(IOp o, const Def* a, const Def* b, Debug dbg = {}) { auto w = infer_width(a); return tos(a, app(app(op(o), w), {toi(a), toi(b)}, dbg)); }
    const Def* op_IOp_inot(const Def* a, Debug dbg = {}) { auto w = get_width(a->type()); return op(IOp::ixor, lit_int(*w, u64(-1)), a, dbg); }
    //@}
    /// @name WOp
    //@{
    const Axiom* op(WOp o) { return cache_.WOp_[size_t(o)]; }
    const Def* op(WOp o, const Def* wmode, const Def* a, const Def* b, Debug dbg = {}) {
        auto w = infer_width(a);
        return tos(a, app(app(op(o), {wmode, w}), {toi(a), toi(b)}, dbg));
    }
    const Def* op(WOp o, nat_t wmode, const Def* a, const Def* b, Debug dbg = {}) { return op(o, lit_nat(wmode), a, b, dbg); }
    const Def* op_WOp_minus(nat_t wmode, const Def* a, Debug dbg = {}) { auto w = get_width(a->type()); return op(WOp::sub, wmode, lit_int(*w, 0), a, dbg); }
    //@}
    /// @name ZOp
    //@{
    const Axiom* op(ZOp o) { return cache_.ZOp_[size_t(o)]; }
    const Def* op(ZOp o, const Def* mem, const Def* a, const Def* b, Debug dbg = {}) {
        auto w = infer_width(a);
        auto [m, x] = app(app(op(o), w), {mem, toi(a), toi(b)}, dbg)->split<2>();
        return tuple({m, tos(a, x)});
    }
    //@}
    /// @name ROp
    //@{
    const Axiom* op(ROp o) { return cache_.ROp_[size_t(o)]; }
    const Def* op(ROp o, const Def* a, const Def* b, Debug dbg = {}) { return op(o, RMode::none, a, b, dbg); }
    const Def* op(ROp o, nat_t rmode, const Def* a, const Def* b, Debug dbg = {}) { return op(o, lit_nat(rmode), a, b, dbg); }
    const Def* op(ROp o, const Def* rmode, const Def* a, const Def* b, Debug dbg = {}) { auto w = infer_width(a); return app(app(op(o), {rmode, w}), {a, b}, dbg); }
    const Def* op_ROp_minus(const Def* rmode, const Def* a, Debug dbg = {}) { auto w = get_width(a->type()); return op(ROp::sub, rmode, lit_real(*w, -0.0), a, dbg); }
    const Def* op_ROp_minus(nat_t rmode, const Def* a, Debug dbg = {}) { return op_ROp_minus(lit_nat(rmode), a, dbg); }
    const Def* op_ROp_minus(const Def* a, Debug dbg = {}) { return op_ROp_minus(RMode::none, a, dbg); }
    //@}
    /// @name Cmp
    //@{
    const Axiom* op(ICmp o) { return cache_.ICmp_[size_t(o)]; }
    const Axiom* op(RCmp o) { return cache_.RCmp_[size_t(o)]; }
    const Def* op(ICmp o, const Def* a, const Def* b, Debug dbg = {}) { auto w = infer_width(a); return app(app(op(o), w), {a, b}, dbg); }
    const Def* op(RCmp o, const Def* a, const Def* b, Debug dbg = {}) { return op(o, RMode::none, a, b, dbg); }
    const Def* op(RCmp o, nat_t rmode, const Def* a, const Def* b, Debug dbg = {}) { return op(o, lit_nat(rmode), a, b, dbg); }
    const Def* op(RCmp o, const Def* rmode, const Def* a, const Def* b, Debug dbg = {}) { auto w = infer_width(a); return app(app(op(o), {rmode, w}), {a, b}, dbg); }
    enum class Cmp { eq, ne, lt, le, gt, ge };
    /// Automatically selects the proper @p Cmp or @p Bitcast.
    const Def* op(Cmp cmp, const Def* a, const Def* b, Debug dbg = {});
    //@}
    /// @name Casts
    //@{
    const Axiom* op(Conv o) { return cache_.Conv_[size_t(o)]; }
    const Def* op(Conv o, const Def* dst_type, const Def* src, Debug dbg = {}) {
        auto d = dst_type   ->as<App>()->arg();
        auto s = src->type()->as<App>()->arg();
        return app(app(op(o), {d, s}), src, dbg);
    }
    const Axiom* op_bitcast() const { return cache_.op_bitcast_; }
    const Def* op_bitcast(const Def* dst_type, const Def* src, Debug dbg = {}) { return app(app(op_bitcast(), {dst_type, src->type()}), src, dbg); }
    /// Automatically builds the proper @p Conv or @p Bitcast.
    const Def* op_cast(const Def* dst_type, const Def* src, Debug dbg = {});
    //@}
    /// @name memory-related operations
    //@{
    const Def* op_load()  { return cache_.op_load_;  }
    const Def* op_store() { return cache_.op_store_; }
    const Def* op_slot()  { return cache_.op_slot_;  }
    const Def* op_alloc() { return cache_.op_alloc_; }
    const Def* op_load (const Def* mem, const Def* ptr, Debug dbg = {})                 { auto [T, a] = as<Tag::Ptr>(ptr->type())->args<2>(); return app(app(op_load (), {T, a}), {mem, ptr},      dbg); }
    const Def* op_store(const Def* mem, const Def* ptr, const Def* val, Debug dbg = {}) { auto [T, a] = as<Tag::Ptr>(ptr->type())->args<2>(); return app(app(op_store(), {T, a}), {mem, ptr, val}, dbg); }
    const Def* op_alloc(const Def* type, const Def* mem, Debug dbg = {}) { return app(app(op_alloc(), {type, lit_nat(0)}), mem, dbg); }
    const Def* op_slot (const Def* type, const Def* mem, Debug dbg = {}) { return app(app(op_slot (), {type, lit_nat(0)}), mem, dbg); }
    const Def* global(const Def* id, const Def* init, bool is_mutable = true, Debug dbg = {});
    const Def* global(const Def* init, bool is_mutable = true, Debug dbg = {}) { return global(lit_nat(state_.cur_gid), init, is_mutable, debug(dbg)); }
    const Def* global_immutable_string(const std::string& str, Debug dbg = {});
    //@}
    /// @name PE - partial evaluation related operations
    //@{
    const Def* op(PE o) { return cache_.PE_[size_t(o)]; }
    const Def* op(PE o, const Def* def, Debug dbg = {}) { return app(app(op(o), def->type()), def, debug(dbg)); }
    //@}
    /// @name Analyze - used internally for Pass%es
    //@{
    const Analyze* analyze(const Def* type, Defs ops, fields_t index, Debug dbg = {}) { return unify<Analyze>(ops.size(), type, ops, index, debug(dbg)); }
    //@}
    /// @name misc operations
    //@{
    const Axiom* op_lea()     const { return cache_.op_lea_;     }
    const Axiom* op_sizeof()  const { return cache_.op_sizeof_;  }
    const Def* op_lea(const Def* ptr, const Def* index, Debug dbg = {});
    const Def* op_lea_unsafe(const Def* ptr, const Def* i, Debug dbg = {}) { return op_lea(ptr, op_bitcast(as<Tag::Ptr>(ptr->type())->arg(0)->arity(), i), dbg); }
    const Def* op_lea_unsafe(const Def* ptr, u64 i, Debug dbg = {}) { return op_lea_unsafe(ptr, lit_int(i), dbg); }
    const Def* op_sizeof(const Def* type, Debug dbg = {}) { return app(op_sizeof(), type, dbg); }
    Lam* match(const Def* type, size_t num_patterns);
    //@}
    /// @name helpers for optional/variant arguments
    //@{
    const Def* name2def(Name n) {
        if (auto s = std::get_if<const char*>(&n)) return tuple_str(*s);
        if (auto s = std::get_if<std::string>(&n)) return tuple_str(s->c_str());
        return std::get<const Def*>(n);
    }

    const Def* debug(Debug dbg) {
        if (auto d = std::get_if<0>(&*dbg)) {
            auto n = name2def(std::get<0>(*d));
            auto f = name2def(std::get<1>(*d));
            auto l = tuple({
                lit_nat(std::get<2>(*d)),
                lit_nat(std::get<3>(*d)),
                lit_nat(std::get<4>(*d)),
                lit_nat(std::get<5>(*d))
            });
            auto m = std::get<6>(*d);
            return tuple({n, f, l, m ? m : bot(bot_star()) });
        }
        return std::get<const Def*>(*dbg);
    }
    //@}
    /// @name modify state
    //@{
    void mark_pe_done(bool flag = true) { state_.pe_done = flag; }
    bool is_pe_done() const { return state_.pe_done; }
    void do_tuple2pack(bool flag = true) { state_.tuple2pack = flag; }
    bool tuple2pack() const { return state_.tuple2pack; }
    //@}
    /// @name manage externals
    //@{
    bool empty() { return externals_.empty(); }
    const Externals& externals() const { return externals_; }
    void make_external(Def* def) { externals_.emplace(def->name(), def); }
    void make_internal(Def* def) { externals_.erase(def->name()); }
    bool is_external(const Def* def) { return externals_.contains(def->name()); }
    Def* lookup(const std::string& name) { return externals_.lookup(name).value_or(nullptr); }
    //@}
    /// @name visit and rewrite
    //@{
    /**
     * Transitively visits all @em reachable Scope%s in this @p World that do not have free variables.
     * We call these Scope%s @em top-level Scope%s.
     * Select with @p elide_empty whether you want to visit trivial @p Scope%s of @em nominals without body.
     */
    template<bool elide_empty = true> void visit(VisitFn) const;
    /**
     * Rewrites the whole world by @p visit%ing each @p Def with all @em top-level @p Scope%s.
     * Every time, we enter a new scope @p enter_fn will be invoked.
     * Return @c true, if you are interested in this @p Scope.
     * Return @c false, if you want to skip this @p Scope.
     * For each @p Def in the current @p Scope, @p rewrite_fn will be invoked.
     */
    void rewrite(const std::string& info, EnterFn enter_fn, RewriteFn rewrite_fn);
    //@}
#if THORIN_ENABLE_CHECKS
    /// @name debugging features
    //@{
    void breakpoint(size_t number) { state_.breakpoints.insert(number); }
    const Breakpoints& breakpoints() const { return state_.breakpoints; }
    bool track_history() const { return state_.track_history; }
    void enable_history(bool flag = true) { state_.track_history = flag; }
    const Def* lookup_by_gid(u32 gid);
    //@}
#endif
    /// @name logging
    //@{
    Stream& stream() { assert(state_.stream); return *state_.stream; }
    LogLevel min_level() { return state_.min_level; }

    void set(LogLevel min_level) { state_.min_level = min_level; }
    void set(Stream& stream) { state_.stream = &stream; }
    void set(LogLevel min_level, Stream& stream) { set(min_level); set(stream); }

    template<class... Args>
    void log(LogLevel level, const std::string& loc, const char* fmt, Args&&... args) {
        if (state_.stream != nullptr && int(min_level()) <= int(level)) {
            std::ostringstream oss;
            oss << loc;
            stream().fmt("{}:{}: ", colorize(level2string(level), level2color(level)), colorize(oss.str(), 7));
            stream().fmt(fmt, std::forward<Args&&>(args)...).endl();
        }
    }

    template<class... Args>
    [[noreturn]] void error(const std::string& loc, const char* fmt, Args&&... args) {
        log(LogLevel::Error, loc, fmt, std::forward<Args&&>(args)...);
        std::abort();
    }

    template<class... Args> void idef(const Def* def, const char* fmt, Args&&... args) { log(LogLevel::Info, def->loc(), fmt, std::forward<Args&&>(args)...); }
    template<class... Args> void wdef(const Def* def, const char* fmt, Args&&... args) { log(LogLevel::Warn, def->loc(), fmt, std::forward<Args&&>(args)...); }
    template<class... Args> void edef(const Def* def, const char* fmt, Args&&... args) { error(def->loc(), fmt, std::forward<Args&&>(args)...); }

    static const char* level2string(LogLevel level);
    static int level2color(LogLevel level);
    static std::string colorize(const std::string& str, int color);
    //@}

    Stream& stream(Stream&) const;

    friend void swap(World& w1, World& w2) {
        using std::swap;
        swap(w1.name_,      w2.name_);
        swap(w1.externals_, w2.externals_);
        swap(w1.defs_,      w2.defs_);
        swap(w1.arena_, w2.arena_);
        swap(w1.state_, w2.state_);
        swap(w1.cache_, w2.cache_);
        swap(w1.cache_.universe_->world_, w2.cache_.universe_->world_);
        assert(&w1.universe()->world() == &w1);
        assert(&w2.universe()->world() == &w2);
    }

private:
    /// @name convert from int to sint and vice versa
    //@{
    const Def* toi(const Def* a) { return op_bitcast(type_int (a->type()->as<App>()->arg()), a); }
    const Def* tos(const Def* a) { return op_bitcast(type_sint(a->type()->as<App>()->arg()), a); }
    const Def* tos(const Def* a, const Def* app) {
        if (auto sint = isa<Tag::SInt>(a->type()))
            return op_bitcast(sint, app);
        return app;
    }
    //@}
    /// @name put into sea of nodes
    //@{
    template<class T, class... Args>
    const T* unify(size_t num_ops, Args&&... args) {
        auto def = arena_.allocate<T>(num_ops, args...);
#ifndef NDEBUG
        if (state_.breakpoints.contains(def->gid())) THORIN_BREAK;
#endif
        assert(!def->isa_nominal());
        auto [i, success] = defs_.emplace(def);
        if (success) {
            def->finalize();
            return def;
        }

        arena_.deallocate<T>(def);
        return static_cast<const T*>(*i);
    }

    template<class T, class... Args>
    T* insert(size_t num_ops, Args&&... args) {
        auto def = arena_.allocate<T>(num_ops, args...);
#ifndef NDEBUG
        if (state_.breakpoints.contains(def->gid())) THORIN_BREAK;
#endif
        auto p = defs_.emplace(def);
        assert_unused(p.second);
        return def;
    }
    //@}

    class Arena {
    public:
        Arena()
            : root_zone_(new Zone) // don't use 'new Zone()' - we keep the allocated Zone uninitialized
            , cur_zone_(root_zone_.get())
        {}

        struct Zone {
            static const size_t Size = 1024 * 1024 - sizeof(std::unique_ptr<int>); // 1MB - sizeof(next)
            char buffer[Size];
            std::unique_ptr<Zone> next;
        };

#ifndef NDEBUG
        struct Lock {
            Lock() { assert((guard_ = !guard_) && "you are not allowed to recursively invoke allocate"); }
            ~Lock() { guard_ = !guard_; }
            static bool guard_;
        };
#else
        struct Lock { ~Lock() {} };
#endif
        template<class T, class... Args>
        T* allocate(size_t num_ops, Args&&... args) {
            static_assert(sizeof(Def) == sizeof(T), "you are not allowed to introduce any additional data in subclasses of Def");
            Lock lock;
            size_t num_bytes = num_bytes_of<T>(num_ops);
            num_bytes = align(num_bytes);
            assert(num_bytes < Zone::Size);

            if (buffer_index_ + num_bytes >= Zone::Size) {
                auto zone = new Zone;
                cur_zone_->next.reset(zone);
                cur_zone_ = zone;
                buffer_index_ = 0;
            }

            auto result = new (cur_zone_->buffer + buffer_index_) T(args...);
            assert(result->num_ops() == num_ops);
            buffer_index_ += num_bytes;
            assert(buffer_index_ % alignof(T) == 0);

            return result;
        }

        template<class T>
        void deallocate(const T* def) {
            size_t num_bytes = num_bytes_of<T>(def->num_ops());
            num_bytes = align(num_bytes);
            def->~T();
            if (ptrdiff_t(buffer_index_ - num_bytes) > 0) // don't care otherwise
                buffer_index_-= num_bytes;
            assert(buffer_index_ % alignof(T) == 0);
        }

        static constexpr inline size_t align(size_t n) { return (n + (sizeof(void*) - 1)) & ~(sizeof(void*)-1); }

        template<class T> static constexpr inline size_t num_bytes_of(size_t num_ops) {
            size_t result = sizeof(Def) + sizeof(const Def*)*num_ops;
            return align(result);
        }

    private:
        std::unique_ptr<Zone> root_zone_;
        Zone* cur_zone_;
        size_t buffer_index_ = 0;
    } arena_;

    struct State {
        Stream* stream = nullptr;
        LogLevel min_level = LogLevel::Error;
        u32 cur_gid = 0;
        bool pe_done = false;
        bool tuple2pack = true;
#if THORIN_ENABLE_CHECKS
        bool track_history = false;
        Breakpoints breakpoints;
#endif
    } state_;

    struct Cache {
        Universe* universe_;
        const KindMulti* kind_multi_;
        const KindArity* kind_arity_;
        const KindStar*  kind_star_;
        const Bot* bot_star_;
        const Top* top_star_;
        const Top* top_arity_;
        const Sigma* sigma_;
        const Tuple* tuple_;
        const Nat* type_nat_;
        const Mem* type_mem_;
        const Lit* type_bool_;
        std::array<const Lit*, 2> lit_bool_;
        const Lit* lit_arity_1_;
        const Lit* lit_index_0_1_;
<<<<<<< HEAD
        const Def* table_and;
        const Def* table_or;
        const Def* table_xor;
        std::array<Axiom*, Num<IOp>>  IOp_;
        std::array<Axiom*, Num<WOp>>  WOp_;
        std::array<Axiom*, Num<ZOp>>  ZOp_;
        std::array<Axiom*, Num<ROp>>  ROp_;
        std::array<Axiom*, Num<ICmp>> ICmp_;
        std::array<Axiom*, Num<RCmp>> RCmp_;
        std::array<Axiom*, Num<Conv>> Conv_;
        std::array<Axiom*, Num<PE>>   PE_;
        Axiom* op_end_;
        Axiom* type_int_;
        Axiom* type_sint_;
        Axiom* type_real_;
        Axiom* type_ptr_;
        Axiom* op_bitcast_;
        Axiom* op_lea_;
        Axiom* op_sizeof_;
        Axiom* op_alloc_;
        Axiom* op_slot_;
        Axiom* op_load_;
        Axiom* op_store_;
=======
        std::array<const Axiom*, Num<IOp>>  IOp_;
        std::array<const Axiom*, Num<WOp>>  WOp_;
        std::array<const Axiom*, Num<ZOp>>  ZOp_;
        std::array<const Axiom*, Num<ROp>>  ROp_;
        std::array<const Axiom*, Num<ICmp>> ICmp_;
        std::array<const Axiom*, Num<RCmp>> RCmp_;
        std::array<const Axiom*, Num<Conv>> Conv_;
        std::array<const Axiom*, Num<PE>>   PE_;
        const Axiom* type_int_;
        const Axiom* type_sint_;
        const Axiom* type_real_;
        const Axiom* type_ptr_;
        const App* type_bool_;
        const Axiom* op_bitcast_;
        const Axiom* op_lea_;
        const Axiom* op_select_;
        const Axiom* op_sizeof_;
        const Axiom* op_alloc_;
        const Axiom* op_slot_;
        const Axiom* op_load_;
        const Axiom* op_store_;
>>>>>>> 949e1e39
    } cache_;

    std::string name_;
    Externals externals_;
    Sea defs_;

    friend class Cleaner;
    friend void Def::replace(Tracker) const;
};

#define ELOG(...) log(thorin::LogLevel::Error,   std::string(__FILE__":" THORIN_TOSTRING(__LINE__)), __VA_ARGS__)
#define WLOG(...) log(thorin::LogLevel::Warn,    std::string(__FILE__":" THORIN_TOSTRING(__LINE__)), __VA_ARGS__)
#define ILOG(...) log(thorin::LogLevel::Info,    std::string(__FILE__":" THORIN_TOSTRING(__LINE__)), __VA_ARGS__)
#define VLOG(...) log(thorin::LogLevel::Verbose, std::string(__FILE__":" THORIN_TOSTRING(__LINE__)), __VA_ARGS__)
#ifndef NDEBUG
#define DLOG(...) log(thorin::LogLevel::Debug,   std::string(__FILE__":" THORIN_TOSTRING(__LINE__)), __VA_ARGS__)
#else
#define DLOG(...) do {} while (false)
#endif

}

#endif<|MERGE_RESOLUTION|>--- conflicted
+++ resolved
@@ -661,31 +661,9 @@
         std::array<const Lit*, 2> lit_bool_;
         const Lit* lit_arity_1_;
         const Lit* lit_index_0_1_;
-<<<<<<< HEAD
         const Def* table_and;
         const Def* table_or;
         const Def* table_xor;
-        std::array<Axiom*, Num<IOp>>  IOp_;
-        std::array<Axiom*, Num<WOp>>  WOp_;
-        std::array<Axiom*, Num<ZOp>>  ZOp_;
-        std::array<Axiom*, Num<ROp>>  ROp_;
-        std::array<Axiom*, Num<ICmp>> ICmp_;
-        std::array<Axiom*, Num<RCmp>> RCmp_;
-        std::array<Axiom*, Num<Conv>> Conv_;
-        std::array<Axiom*, Num<PE>>   PE_;
-        Axiom* op_end_;
-        Axiom* type_int_;
-        Axiom* type_sint_;
-        Axiom* type_real_;
-        Axiom* type_ptr_;
-        Axiom* op_bitcast_;
-        Axiom* op_lea_;
-        Axiom* op_sizeof_;
-        Axiom* op_alloc_;
-        Axiom* op_slot_;
-        Axiom* op_load_;
-        Axiom* op_store_;
-=======
         std::array<const Axiom*, Num<IOp>>  IOp_;
         std::array<const Axiom*, Num<WOp>>  WOp_;
         std::array<const Axiom*, Num<ZOp>>  ZOp_;
@@ -698,7 +676,6 @@
         const Axiom* type_sint_;
         const Axiom* type_real_;
         const Axiom* type_ptr_;
-        const App* type_bool_;
         const Axiom* op_bitcast_;
         const Axiom* op_lea_;
         const Axiom* op_select_;
@@ -707,7 +684,6 @@
         const Axiom* op_slot_;
         const Axiom* op_load_;
         const Axiom* op_store_;
->>>>>>> 949e1e39
     } cache_;
 
     std::string name_;
