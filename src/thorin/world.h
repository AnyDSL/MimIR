#ifndef THORIN_WORLD_H
#define THORIN_WORLD_H

#include <cassert>

#include <functional>
#include <initializer_list>
#include <iostream>
#include <string>

#include "thorin/axiom.h"
#include "thorin/config.h"
#include "thorin/lattice.h"
#include "thorin/tuple.h"

#include "thorin/util/hash.h"

namespace thorin {

enum class LogLevel { Debug, Verbose, Info, Warn, Error };

class Checker;
class DepNode;
class ErrorHandler;
class RecStreamer;
class Scope;

/// The World represents the whole program and manages creation of Thorin nodes (Def%s).
/// *Structural* Def%s are hashed into an internal HashSet.
/// The getters just calculate a hash and lookup the Def, if it is already present, or create a new one otherwise.
/// This corresponds to value numbering.
///
/// You can create several worlds.
/// All worlds are completely independent from each other.
///
/// Note that types are also just Def%s and will be hashed as well.
class World : public Streamable<World> {
public:
    World(World&&) = delete;
    World& operator=(const World&) = delete;

    explicit World(std::string_view name = {});
    /// Inherits the World::state_ of the @p other World but does *not* perform a copy.
    explicit World(const World& other)
        : World(other.name()) {
        stream_ = other.stream_;
        state_  = other.state_;
    }
    ~World();

    /// @name Sea of Nodes
    ///@{
    struct SeaHash {
        static hash_t hash(const Def* def) { return def->hash(); }
        static bool eq(const Def* def1, const Def* def2) { return def1->equal(def2); }
        static const Def* sentinel() { return (const Def*)(1); }
    };

    using Sea = HashSet<const Def*, SeaHash>; ///< This HashSet contains Thorin's "sea of nodes".

    const Sea& defs() const { return data_.defs_; }
    ///@}

    /// @name getters
    ///@{
    std::string_view name() const { return data_.name_; }
    std::vector<Lam*> copy_lams() const; // TODO remove this
    ///@}

    /// @name manage global identifier - a unique number for each Def
    ///@{
    u32 curr_gid() const { return state_.curr_gid; }
    u32 next_gid() { return ++state_.curr_gid; }
    ///@}

    /// @name Space, Kind, Var, Proxy
    ///@{
    const Space* space() const { return data_.space_; }
    const Kind* kind() const { return data_.kind_; }
    const Var* var(const Def* type, Def* nom, const Def* dbg = {}) { return unify<Var>(1, type, nom, dbg); }
    const Proxy* proxy(const Def* type, Defs ops, tag_t index, flags_t flags, const Def* dbg = {}) {
        return unify<Proxy>(ops.size(), type, ops, index, flags, dbg);
    }
    ///@}

    /// @name Axiom
    ///@{
    const Axiom* axiom(Def::NormalizeFn normalize, const Def* type, tag_t tag, flags_t flags, const Def* dbg = {}) {
        return unify<Axiom>(0, normalize, type, tag, flags, dbg);
    }
    const Axiom* axiom(const Def* type, tag_t tag, flags_t flags, const Def* dbg = {}) {
        return axiom(nullptr, type, tag, flags, dbg);
    }

    /// Builds a fresh Axiom with descending tag.
    /// This is useful during testing to come up with some entitiy of a specific type.
    /// It starts with `tag_t(-1)` (aka max) for Axiom::tag and counts down from there.
    /// The Axiom::flags are set to `0` and the Axiom::normalizer to `nullptr`.
    const Axiom* axiom(const Def* type, const Def* dbg = {}) { return axiom(nullptr, type, state_.curr_tag--, 0, dbg); }
    ///@}

    /// @name Pi
    ///@{
    const Pi* pi(const Def* dom, const Def* codom, const Def* dbg = {}) {
        return unify<Pi>(2, codom->type(), dom, codom, dbg);
    }
    const Pi* pi(Defs dom, const Def* codom, const Def* dbg = {}) { return pi(sigma(dom), codom, dbg); }
    Pi* nom_pi(const Def* type, const Def* dbg = {}) { return insert<Pi>(2, type, dbg); }
    ///@}

    /// @name Pi: continuation type (cn), i.e., Pi type with codom Bottom
    ///@{
    const Pi* cn() { return cn(sigma()); }
    const Pi* cn(const Def* dom, const Def* dbg = {}) { return pi(dom, bot_kind(), dbg); }
    const Pi* cn(Defs doms, const Def* dbg = {}) { return cn(sigma(doms), dbg); }
    /// Same as World::cn / World::pi but adds a World::type_mem-typed Var to each Pi.
    const Pi* cn_mem(const Def* dom, const Def* dbg = {}) { return cn({type_mem(), dom}, dbg); }
    const Pi* cn_mem_ret(const Def* dom, const Def* ret_dom, const Def* dbg = {}) {
        return cn({type_mem(), dom, cn_mem(ret_dom)}, dbg);
    }
    const Pi* pi_mem(const Def* domain, const Def* codomain, const Def* dbg = {}) {
        auto d = sigma({type_mem(), domain});
        return pi(d, sigma({type_mem(), codomain}), dbg);
    }
    const Pi* fn_mem(const Def* domain, const Def* codomain, const Def* dbg = {}) {
        return cn({type_mem(), domain, cn_mem(codomain)}, dbg);
    }
    ///@}

    /// @name Lam%bda
    ///@{
    Lam* nom_lam(const Pi* cn, Lam::CC cc = Lam::CC::C, const Def* dbg = {}) {
        auto lam = insert<Lam>(2, cn, cc, dbg);
        return lam;
    }
    Lam* nom_lam(const Pi* cn, const Def* dbg = {}) { return nom_lam(cn, Lam::CC::C, dbg); }
    const Lam* lam(const Pi* pi, const Def* filter, const Def* body, const Def* dbg) {
        return unify<Lam>(2, pi, filter, body, dbg);
    }
    const Lam* lam(const Pi* pi, const Def* body, const Def* dbg) { return lam(pi, lit_true(), body, dbg); }
    ///@}

    /// @name App
    ///@{
    const Def* app(const Def* callee, const Def* arg, const Def* dbg = {});
    const Def* app(const Def* callee, Defs args, const Def* dbg = {}) { return app(callee, tuple(args), dbg); }
    /// Same as World::app but does *not* apply NormalizeFn.
    const Def* raw_app(const Def* callee, const Def* arg, const Def* dbg = {});
    /// Same as World::app but does *not* apply NormalizeFn.
    const Def* raw_app(const Def* callee, Defs args, const Def* dbg = {}) { return raw_app(callee, tuple(args), dbg); }
    ///@}

    /// @name Sigma
    ///@{
    Sigma* nom_sigma(const Def* type, size_t size, const Def* dbg = {}) { return insert<Sigma>(size, type, size, dbg); }
    /// A *nom*inal Sigma of type Kind.
    Sigma* nom_sigma(size_t size, const Def* dbg = {}) { return nom_sigma(kind(), size, dbg); }
    const Def* sigma(Defs ops, const Def* dbg = {});
    const Sigma* sigma() { return data_.sigma_; } ///< The unit type within Kind.
    ///@}

    /// @name Arr
    ///@{
    Arr* nom_arr(const Def* type, const Def* shape, const Def* dbg = {}) { return insert<Arr>(2, type, shape, dbg); }
    Arr* nom_arr(const Def* shape, const Def* dbg = {}) { return nom_arr(kind(), shape, dbg); }
    const Def* arr(const Def* shape, const Def* body, const Def* dbg = {});
    const Def* arr(Defs shape, const Def* body, const Def* dbg = {});
    const Def* arr(u64 n, const Def* body, const Def* dbg = {}) { return arr(lit_nat(n), body, dbg); }
    const Def* arr(ArrayRef<u64> shape, const Def* body, const Def* dbg = {}) {
        return arr(DefArray(shape.size(), [&](size_t i) { return lit_nat(shape[i], dbg); }), body, dbg);
    }
    const Def* arr_unsafe(const Def* body, const Def* dbg = {}) { return arr(top_nat(), body, dbg); }
    ///@}

    /// @name Tuple
    ///@{
    const Def* tuple(Defs ops, const Def* dbg = {});
    /// Ascribes @p type to this tuple - needed for dependently typed and nominal Sigma%s.
    const Def* tuple(const Def* type, Defs ops, const Def* dbg = {});
    const Def* tuple_str(std::string_view s, const Def* dbg = {});
    Sym sym(std::string_view s, const Def* dbg = {}) { return tuple_str(s, dbg); }
    const Tuple* tuple() { return data_.tuple_; } ///< the unit value of type `[]`
    ///@}

    /// @name Pack
    ///@{
    const Def* pack(const Def* arity, const Def* body, const Def* dbg = {});
    const Def* pack(Defs shape, const Def* body, const Def* dbg = {});
    const Def* pack(u64 n, const Def* body, const Def* dbg = {}) { return pack(lit_nat(n), body, dbg); }
    const Def* pack(ArrayRef<u64> shape, const Def* body, const Def* dbg = {}) {
        return pack(DefArray(shape.size(), [&](auto i) { return lit_nat(shape[i], dbg); }), body, dbg);
    }
    ///@}

    /// @name Extract
    ///@{
    const Def* extract(const Def* tup, const Def* i, const Def* dbg = {}) { return extract_(nullptr, tup, i, dbg); }
    const Def* extract(const Def* tup, u64 a, u64 i, const Def* dbg = {}) {
        return extract_(nullptr, tup, lit_int(a, i), dbg);
    }
    const Def* extract(const Def* tup, u64 i, const Def* dbg = {}) {
        return extract(tup, as_lit(tup->arity()), i, dbg);
    }
    const Def* extract_unsafe(const Def* tup, u64 i, const Def* dbg = {}) {
        return extract_unsafe(tup, lit_int(0_u64, i), dbg);
    }
    const Def* extract_unsafe(const Def* tup, const Def* i, const Def* dbg = {}) {
        return extract(tup, op(Conv::u2u, type_int(as_lit(tup->type()->reduce_rec()->arity())), i, dbg), dbg);
    }
    /// During a rebuild we cannot infer the type if it is not set yet; in this case we rely on @p ex_type.
    const Def* extract_(const Def* ex_type, const Def* tup, const Def* i, const Def* dbg = {});
    /// Builds `(f, t)cond`.
    /// **Note** that select expects @p t as first argument and @p f as second one.
    const Def* select(const Def* t, const Def* f, const Def* cond, const Def* dbg = {}) {
        return extract(tuple({f, t}), cond, dbg);
    }
    ///@}

    /// @name Insert
    ///@{
    const Def* insert(const Def* tup, const Def* i, const Def* val, const Def* dbg = {});
    const Def* insert(const Def* tup, u64 a, u64 i, const Def* val, const Def* dbg = {}) {
        return insert(tup, lit_int(a, i), val, dbg);
    }
    const Def* insert(const Def* tup, u64 i, const Def* val, const Def* dbg = {}) {
        return insert(tup, as_lit(tup->arity()), i, val, dbg);
    }
    const Def* insert_unsafe(const Def* tup, u64 i, const Def* val, const Def* dbg = {}) {
        return insert_unsafe(tup, lit_int(0_u64, i), val, dbg);
    }
    const Def* insert_unsafe(const Def* tup, const Def* i, const Def* val, const Def* dbg = {}) {
        return insert(tup, op(Conv::u2u, type_int(as_lit(tup->type()->reduce_rec()->arity())), i), val, dbg);
    }
    ///@}

    /// @name Lit
    ///@{
    const Lit* lit(const Def* type, u64 val, const Def* dbg = {}) {
        assert(type->level() == Sort::Type);
        return unify<Lit>(0, type, val, dbg);
    }
    const Lit* lit_nat(nat_t a, const Def* dbg = {}) { return lit(type_nat(), a, dbg); }
    const Lit* lit_nat_0() { return data_.lit_nat_0_; }
    const Lit* lit_nat_1() { return data_.lit_nat_1_; }
    const Lit* lit_nat_max() { return data_.lit_nat_max_; }
    const Lit* lit_int(const Def* type, u64 val, const Def* dbg = {});

    /// Constructs Tag::Int Lit @p val via @p width, i.e. converts from *width* to *internal* *mod* value.
    const Lit* lit_int_width(nat_t width, u64 val, const Def* dbg = {}) {
        return lit_int(type_int_width(width), val, dbg);
    }

    /// Constructs Tag::Int Lit @p val with *external* *mod*.
    /// I.e. if `mod == 0`, it will be adjusted to `uint_t(-1)` (special case for `2^64`).
    const Lit* lit_int_mod(nat_t mod, u64 val, const Def* dbg = {}) {
        return lit_int(type_int(mod), mod == 0 ? val : (val % mod), dbg);
    }

    /// Constructs Tag::Int Lit @p val with *internal* *mod*, i.e. without any conversions - `mod = 0` means `2^64`.
    /// Use this version if you directly receive an *internal* `mod` which is already converted.
    const Lit* lit_int(nat_t mod, u64 val, const Def* dbg = {}) { return lit_int(type_int(mod), val, dbg); }
    template<class I>
    const Lit* lit_int(I val, const Def* dbg = {}) {
        static_assert(std::is_integral<I>());
        return lit_int(type_int(width2mod(sizeof(I) * 8)), val, dbg);
    }

    const Lit* lit_bool(bool val) { return data_.lit_bool_[size_t(val)]; }
    const Lit* lit_false() { return data_.lit_bool_[0]; }
    const Lit* lit_true() { return data_.lit_bool_[1]; }
    // clang-format off
    const Lit* lit_real(nat_t width, r64 val, const Def* dbg = {}) {
        switch (width) {
            case 16: assert(r64(r16(r32(val))) == val && "loosing precision"); return lit_real(r16(r32(val)), dbg);
            case 32: assert(r64(r32(   (val))) == val && "loosing precision"); return lit_real(r32(   (val)), dbg);
            case 64: assert(r64(r64(   (val))) == val && "loosing precision"); return lit_real(r64(   (val)), dbg);
            default: unreachable();
        }
    }
    template<class R>
    const Lit* lit_real(R val, const Def* dbg = {}) {
        static_assert(std::is_floating_point<R>() || std::is_same<R, r16>());
        if constexpr (false) {}
        else if constexpr (sizeof(R) == 2) return lit(type_real(16), thorin::bitcast<u16>(val), dbg);
        else if constexpr (sizeof(R) == 4) return lit(type_real(32), thorin::bitcast<u32>(val), dbg);
        else if constexpr (sizeof(R) == 8) return lit(type_real(64), thorin::bitcast<u64>(val), dbg);
        else unreachable();
    }
    // clang-format on
    ///@}

    /// @name set operations
    ///@{
    template<bool up>
    const Def* ext(const Def* type, const Def* dbg = {});
    const Def* bot(const Def* type, const Def* dbg = {}) { return ext<false>(type, dbg); }
    const Def* top(const Def* type, const Def* dbg = {}) { return ext<true>(type, dbg); }
    const Def* bot_kind() { return data_.bot_kind_; }
    const Def* top_nat() { return data_.top_nat_; }
    template<bool up>
    TBound<up>* nom_bound(const Def* type, size_t size, const Def* dbg = {}) {
        return insert<TBound<up>>(size, type, size, dbg);
    }
    /// A *nom* Bound of type Kind.
    template<bool up>
    TBound<up>* nom_bound(size_t size, const Def* dbg = {}) {
        return nom_bound<up>(kind(), size, dbg);
    }
    template<bool up>
    const Def* bound(Defs ops, const Def* dbg = {});
    Join* nom_join(const Def* type, size_t size, const Def* dbg = {}) { return nom_bound<true>(type, size, dbg); }
    Meet* nom_meet(const Def* type, size_t size, const Def* dbg = {}) { return nom_bound<false>(type, size, dbg); }
    Join* nom_join(size_t size, const Def* dbg = {}) { return nom_join(kind(), size, dbg); }
    Meet* nom_meet(size_t size, const Def* dbg = {}) { return nom_meet(kind(), size, dbg); }
    const Def* join(Defs ops, const Def* dbg = {}) { return bound<true>(ops, dbg); }
    const Def* meet(Defs ops, const Def* dbg = {}) { return bound<false>(ops, dbg); }
    const Def* et(const Def* type, Defs ops, const Def* dbg = {});
    /// Infers the type using a *structural* Meet.
    const Def* et(Defs ops, const Def* dbg = {}) { return et(infer_kind(ops), ops, dbg); }
    const Def* vel(const Def* type, const Def* value, const Def* dbg = {});
    const Def* pick(const Def* type, const Def* value, const Def* dbg = {});
    const Def* test(const Def* value, const Def* probe, const Def* match, const Def* clash, const Def* dbg = {});
    ///@}

    /// @name globals -- depdrecated; will be removed
    ///@{
    const Def* global(const Def* id, const Def* init, bool is_mutable = true, const Def* dbg = {});
    const Def* global(const Def* init, bool is_mutable = true, const Def* dbg = {}) {
        return global(lit_nat(state_.curr_gid), init, is_mutable, dbg);
    }
    const Def* global_immutable_string(std::string_view str, const Def* dbg = {});
    ///@}

    /// @name types
    ///@{
    const Nat* type_nat() { return data_.type_nat_; }
    const Axiom* type_mem() { return data_.type_mem_; }
    const Axiom* type_int() { return data_.type_int_; }
    const Axiom* type_real() { return data_.type_real_; }
    const Axiom* type_ptr() { return data_.type_ptr_; }
    const App* type_bool() { return data_.type_bool_; }
    const App* type_int_width(nat_t width) { return type_int(lit_nat(width2mod(width))); }
    const App* type_int(nat_t mod) { return type_int(lit_nat(mod)); }
    const App* type_real(nat_t width) { return type_real(lit_nat(width)); }
    const App* type_int(const Def* mod) { return app(type_int(), mod)->as<App>(); }
    const App* type_real(const Def* width) { return app(type_real(), width)->as<App>(); }
    const App* type_ptr(const Def* pointee, nat_t addr_space = AddrSpace::Generic, const Def* dbg = {}) {
        return type_ptr(pointee, lit_nat(addr_space), dbg);
    }
    const App* type_ptr(const Def* pointee, const Def* addr_space, const Def* dbg = {}) {
        return app(type_ptr(), {pointee, addr_space}, dbg)->as<App>();
    }
    ///@}

    /// @name bulitin axioms
    ///@{
    // clang-format off
    const Axiom* ax(Acc   o)  const { return data_.Acc_  [size_t(o)]; }
    const Axiom* ax(Bit   o)  const { return data_.Bit_  [size_t(o)]; }
    const Axiom* ax(Conv  o)  const { return data_.Conv_ [size_t(o)]; }
    const Axiom* ax(Div   o)  const { return data_.Div_  [size_t(o)]; }
    const Axiom* ax(ICmp  o)  const { return data_.ICmp_ [size_t(o)]; }
    const Axiom* ax(PE    o)  const { return data_.PE_   [size_t(o)]; }
    const Axiom* ax(RCmp  o)  const { return data_.RCmp_ [size_t(o)]; }
    const Axiom* ax(ROp   o)  const { return data_.ROp_  [size_t(o)]; }
    const Axiom* ax(Shr   o)  const { return data_.Shr_  [size_t(o)]; }
    const Axiom* ax(Trait o)  const { return data_.Trait_[size_t(o)]; }
    const Axiom* ax(Wrap  o)  const { return data_.Wrap_ [size_t(o)]; }
    const Axiom* ax_alloc()   const { return data_.alloc_;   }
    const Axiom* ax_atomic()  const { return data_.atomic_;  }
    const Axiom* ax_bitcast() const { return data_.bitcast_; }
    const Axiom* ax_lea()     const { return data_.lea_;     }
    const Axiom* ax_malloc()  const { return data_.malloc_;  }
    const Axiom* ax_mslot()   const { return data_.mslot_;   }
    const Axiom* ax_zip()     const { return data_.zip_;     }
    const Axiom* ax_for()     const { return data_.for_;     }
    const Axiom* ax_load()    const { return data_.load_;    }
    const Axiom* ax_remem()   const { return data_.remem_;   }
    const Axiom* ax_slot()    const { return data_.slot_;    }
    const Axiom* ax_store()   const { return data_.store_;   }
    // clang-format on
    ///@}

    /// @name fn - these guys yield the final function to be invoked for the various operations
    ///@{
    const Def* fn(Bit o, const Def* mod, const Def* dbg = {}) { return app(ax(o), mod, dbg); }
    const Def* fn(Conv o, const Def* dst_w, const Def* src_w, const Def* dbg = {}) {
        return app(ax(o), {dst_w, src_w}, dbg);
    }
    const Def* fn(Div o, const Def* mod, const Def* dbg = {}) { return app(ax(o), mod, dbg); }
    const Def* fn(ICmp o, const Def* mod, const Def* dbg = {}) { return app(ax(o), mod, dbg); }
    const Def* fn(RCmp o, const Def* rmode, const Def* width, const Def* dbg = {}) {
        return app(ax(o), {rmode, width}, dbg);
    }
    const Def* fn(ROp o, const Def* rmode, const Def* width, const Def* dbg = {}) {
        return app(ax(o), {rmode, width}, dbg);
    }
    const Def* fn(Shr o, const Def* mod, const Def* dbg = {}) { return app(ax(o), mod, dbg); }
    const Def* fn(Wrap o, const Def* wmode, const Def* mod, const Def* dbg = {}) {
        return app(ax(o), {wmode, mod}, dbg);
    }
    template<class O>
    const Def* fn(O o, nat_t size, const Def* dbg = {}) {
        return fn(o, lit_nat(size), dbg);
    }
    template<class O>
    const Def* fn(O o, nat_t other, nat_t size, const Def* dbg = {}) {
        return fn(o, lit_nat(other), lit_nat(size), dbg);
    }
    const Def* fn_atomic(const Def* fn, const Def* dbg = {}) { return app(ax_atomic(), fn, dbg); }
    const Def* fn_bitcast(const Def* dst_t, const Def* src_t, const Def* dbg = {}) {
        return app(ax_bitcast(), {dst_t, src_t}, dbg);
    }
    const Def* fn_for(Defs params);
    ///@}

    /// @name op - these guys build the final function application for the various operations
    ///@{
    const Def* op(Bit o, const Def* a, const Def* b, const Def* dbg = {}) { return app(fn(o, infer(a)), {a, b}, dbg); }
    const Def* op(Div o, const Def* mem, const Def* a, const Def* b, const Def* dbg = {}) {
        return app(fn(o, infer(a)), {mem, a, b}, dbg);
    }
    const Def* op(ICmp o, const Def* a, const Def* b, const Def* dbg = {}) { return app(fn(o, infer(a)), {a, b}, dbg); }
    const Def* op(RCmp o, const Def* rmode, const Def* a, const Def* b, const Def* dbg = {}) {
        return app(fn(o, rmode, infer(a)), {a, b}, dbg);
    }
    const Def* op(ROp o, const Def* rmode, const Def* a, const Def* b, const Def* dbg = {}) {
        return app(fn(o, rmode, infer(a)), {a, b}, dbg);
    }
    const Def* op(Shr o, const Def* a, const Def* b, const Def* dbg = {}) { return app(fn(o, infer(a)), {a, b}, dbg); }
    const Def* op(Wrap o, const Def* wmode, const Def* a, const Def* b, const Def* dbg = {}) {
        return app(fn(o, wmode, infer(a)), {a, b}, dbg);
    }
    template<class O>
    const Def* op(O o, nat_t mode, const Def* a, const Def* b, const Def* dbg = {}) {
        return op(o, lit_nat(mode), a, b, dbg);
    }
    const Def* op(Conv o, const Def* dst_type, const Def* src, const Def* dbg = {}) {
        auto d = dst_type->as<App>()->arg();
        auto s = src->type()->as<App>()->arg();
        return app(fn(o, d, s), src, dbg);
    }
    const Def* op(Trait o, const Def* type, const Def* dbg = {}) { return app(ax(o), type, dbg); }
    const Def* op(PE o, const Def* def, const Def* dbg = {}) { return app(app(ax(o), def->type()), def, dbg); }
    const Def* op(Acc o, const Def* a, const Def* b, const Def* body, const Def* dbg = {}) {
        return app(ax(o), {a, b, body}, dbg);
    }
    const Def* op_atomic(const Def* fn, Defs args, const Def* dbg = {}) { return app(fn_atomic(fn), args, dbg); }
    const Def* op_bitcast(const Def* dst_type, const Def* src, const Def* dbg = {}) {
        return app(fn_bitcast(dst_type, src->type()), src, dbg);
    }
    const Def* op_lea(const Def* ptr, const Def* index, const Def* dbg = {});
    const Def* op_lea_unsafe(const Def* ptr, u64 i, const Def* dbg = {}) { return op_lea_unsafe(ptr, lit_int(i), dbg); }
    const Def* op_lea_unsafe(const Def* ptr, const Def* i, const Def* dbg = {}) {
        auto safe_int = type_int(as<Tag::Ptr>(ptr->type())->arg(0)->arity());
        return op_lea(ptr, op(Conv::u2u, safe_int, i), dbg);
    }
    const Def* op_remem(const Def* mem, const Def* dbg = {}) { return app(ax_remem(), mem, dbg); }
    const Def* op_load(const Def* mem, const Def* ptr, const Def* dbg = {}) {
        auto [T, a] = as<Tag::Ptr>(ptr->type())->args<2>();
        return app(app(ax_load(), {T, a}), {mem, ptr}, dbg);
    }
    const Def* op_store(const Def* mem, const Def* ptr, const Def* val, const Def* dbg = {}) {
        auto [T, a] = as<Tag::Ptr>(ptr->type())->args<2>();
        return app(app(ax_store(), {T, a}), {mem, ptr, val}, dbg);
    }
    const Def* op_alloc(const Def* type, const Def* mem, const Def* dbg = {}) {
        return app(app(ax_alloc(), {type, lit_nat_0()}), mem, dbg);
    }
    const Def* op_slot(const Def* type, const Def* mem, const Def* dbg = {}) {
        return app(app(ax_slot(), {type, lit_nat_0()}), {mem, lit_nat(curr_gid())}, dbg);
    }
    const Def* op_malloc(const Def* type, const Def* mem, const Def* dbg = {});
    const Def* op_mslot(const Def* type, const Def* mem, const Def* id, const Def* dbg = {});
<<<<<<< HEAD
    const Def* op_alloc_jumpbuf(const Def* mem, const Def* dbg = {}) { return app(data_.sjlj_alloc_jmpbuf, {tuple(), mem}, dbg); }
    const Def* op_setjmp(const Def* mem, const Def* buf, const Def* dbg = {})  { return app(data_.sjlj_setjmp_,  {mem, buf}, dbg); }
    const Def* op_longjmp(const Def* mem, const Def* buf, const Def* id, const Def* dbg = {}) { return app(data_.sjlj_longjmp_, {mem, buf, id}, dbg); }
=======
    // clang-format off
    const Def* op_for(Defs paramTypes, const Def* mem, const Def* start, const Def* stop, const Def* step, Defs initAcc, const Def* body, const Def* brk);
    // clang-format on
>>>>>>> cd80067e
    ///@}

    /// @name wrappers for unary operations
    ///@{
    const Def* op_negate(const Def* a, const Def* dbg = {}) {
        auto w = as_lit(infer(a));
        return op(Bit::_xor, lit_int(w, w - 1_u64), a, dbg);
    }
    const Def* op_rminus(const Def* rmode, const Def* a, const Def* dbg = {}) {
        auto w = as_lit(infer(a));
        return op(ROp::sub, rmode, lit_real(w, -0.0), a, dbg);
    }
    const Def* op_wminus(const Def* wmode, const Def* a, const Def* dbg = {}) {
        auto w = as_lit(infer(a));
        return op(Wrap::sub, wmode, lit_int(w, 0), a, dbg);
    }
    const Def* op_rminus(nat_t rmode, const Def* a, const Def* dbg = {}) { return op_rminus(lit_nat(rmode), a, dbg); }
    const Def* op_wminus(nat_t wmode, const Def* a, const Def* dbg = {}) { return op_wminus(lit_nat(wmode), a, dbg); }
    ///@}

    const Def* cconv_mark(const Def* def, CConv a, const Def* dbg = {}) {
        switch (a) {
#define CODE(T, o) case T::o: return app(app(data_.cconv_ ## o ## _, def->type()), def, dbg);
            THORIN_CCONV (CODE)
#undef CODE
            default: return def;
        }
    }

    /// @name helpers
    ///@{
    const Def* dbg(Debug);
    const Def* infer(const Def* def) { return isa_sized_type(def->type()); }
    const Def* infer_kind(Defs) const;
    ///@}

    /// @name partial evaluation done?
    ///@{
    void mark_pe_done(bool flag = true) { state_.pe_done = flag; }
    bool is_pe_done() const { return state_.pe_done; }
    ///@}

    /// @name Manage Externals
    ///@{
    using Externals = HashMap<std::string, Def*, StrViewHash>;
    const Externals& externals() const { return data_.externals_; }
    bool empty() { return data_.externals_.empty(); }
    void make_external(Def* def) { data_.externals_.emplace(def->name(), def); }
    void make_internal(Def* def) { data_.externals_.erase(def->name()); }
    bool is_external(const Def* def) { return data_.externals_.contains(def->debug().name); }
    // TODO add magic to use name of type std::string_view directly
    Def* lookup(std::string_view name) { return data_.externals_.lookup(std::string(name)).value_or(nullptr); }

    using VisitFn = std::function<void(const Scope&)>;
    /// Transitively visits all *reachable* Scope%s in this World that do not have free variables.
    /// We call these Scope%s *top-level* Scope%s.
    /// Select with @p elide_empty whether you want to visit trivial Scope%s of *noms* without body.
    template<bool elide_empty = true>
    void visit(VisitFn) const;
    ///@}

#if THORIN_ENABLE_CHECKS
    /// @name Debugging Features
    ///@{
    struct BreakHash {
        static hash_t hash(u32 u) { return murmur3(u); }
        static bool eq(u32 a, u32 b) { return a == b; }
        static u32 sentinel() { return u32(-1); }
    };

    using Breakpoints = HashSet<u32, BreakHash>;

    void breakpoint(size_t number);
    void use_breakpoint(size_t number);
    void enable_history(bool flag = true);
    bool track_history() const;
    const Def* gid2def(u32 gid);
    ///@}
#endif

    /// @name Logging
    ///@{
    Stream& stream() { return *stream_; }
    LogLevel min_level() const { return state_.min_level; }

    void set(LogLevel min_level) { state_.min_level = min_level; }
    void set(std::shared_ptr<Stream> stream) { stream_ = stream; }

    template<class... Args>
    void log(LogLevel level, Loc loc, const char* fmt, Args&&... args) {
        if (stream_ && int(min_level()) <= int(level)) {
            stream().fmt("{}:{}: ", colorize(level2string(level), level2color(level)), colorize(loc.to_string(), 7));
            stream().fmt(fmt, std::forward<Args&&>(args)...).endl().flush();
        }
    }
    void log() const {} ///< for DLOG in Release build.

    template<class... Args>
    [[noreturn]] void error(Loc loc, const char* fmt, Args&&... args) {
        log(LogLevel::Error, loc, fmt, std::forward<Args&&>(args)...);
        std::abort();
    }

    // clang-format off
    template<class... Args> void idef(const Def* def, const char* fmt, Args&&... args) { log(LogLevel::Info, def->debug().loc, fmt, std::forward<Args&&>(args)...); }
    template<class... Args> void wdef(const Def* def, const char* fmt, Args&&... args) { log(LogLevel::Warn, def->debug().loc, fmt, std::forward<Args&&>(args)...); }
    template<class... Args> void edef(const Def* def, const char* fmt, Args&&... args) { error(def->debug().loc, fmt, std::forward<Args&&>(args)...); }
    // clang-format on

    static std::string_view level2string(LogLevel level);
    static int level2color(LogLevel level);
    static std::string colorize(std::string_view str, int color);
    ///@}

    /// @name stream
    ///@{
    Stream& stream(Stream&) const;
    Stream& stream(RecStreamer&, const DepNode*) const;
    void debug_stream(); ///< Stream thorin if World::State::min_level is LogLevel::Debug.
    ///@}

    /// @name error handling
    ///@{
    void set(std::unique_ptr<ErrorHandler>&& err);
    ErrorHandler* err() { return err_.get(); }
    ///@}

    friend void swap(World& w1, World& w2) {
        using std::swap;
        // clang-format off
        swap(w1.arena_,   w2.arena_);
        swap(w1.data_,    w2.data_);
        swap(w1.state_,   w2.state_);
        swap(w1.stream_,  w2.stream_);
        swap(w1.checker_, w2.checker_);
        swap(w1.err_,     w2.err_);
        // clang-format on

        swap(w1.data_.space_->world_, w2.data_.space_->world_);
        assert(&w1.space()->world() == &w1);
        assert(&w2.space()->world() == &w2);
    }

private:
    /// @name put into sea of nodes
    ///@{
    template<class T, class... Args>
    const T* unify(size_t num_ops, Args&&... args) {
        auto def = arena_.allocate<T>(num_ops, std::forward<Args&&>(args)...);
        assert(!def->isa_nom());
        auto [i, inserted] = data_.defs_.emplace(def);
        if (inserted) {
#if THORIN_ENABLE_CHECKS
            if (state_.breakpoints.contains(def->gid())) thorin::breakpoint();
            for (auto op : def->ops()) {
                if (state_.use_breakpoints.contains(op->gid())) thorin::breakpoint();
            }
#endif
            def->finalize();
            return def;
        }

        arena_.deallocate<T>(def);
        return static_cast<const T*>(*i);
    }

    template<class T, class... Args>
    T* insert(size_t num_ops, Args&&... args) {
        auto def = arena_.allocate<T>(num_ops, std::forward<Args&&>(args)...);
#if THORIN_ENABLE_CHECKS
        if (state_.breakpoints.contains(def->gid())) thorin::breakpoint();
#endif
        auto p = data_.defs_.emplace(def);
        assert_unused(p.second);
        return def;
    }
    ///@}

    class Arena {
    public:
        Arena()
            : root_zone_(new Zone) // don't use 'new Zone()' - we keep the allocated Zone uninitialized
            , curr_zone_(root_zone_.get()) {}

        struct Zone {
            static const size_t Size = 1024 * 1024 - sizeof(std::unique_ptr<int>); // 1MB - sizeof(next)
            char buffer[Size];
            std::unique_ptr<Zone> next;
        };

#if (!defined(_MSC_VER) && defined(NDEBUG))
        struct Lock {
            Lock() { assert((guard_ = !guard_) && "you are not allowed to recursively invoke allocate"); }
            ~Lock() { guard_ = !guard_; }
            static bool guard_;
        };
#else
        struct Lock {
            ~Lock() {}
        };
#endif
        template<class T, class... Args>
        T* allocate(size_t num_ops, Args&&... args) {
            static_assert(sizeof(Def) == sizeof(T),
                          "you are not allowed to introduce any additional data in subclasses of Def");
            Lock lock;
            size_t num_bytes = num_bytes_of<T>(num_ops);
            num_bytes        = align(num_bytes);
            assert(num_bytes < Zone::Size);

            if (buffer_index_ + num_bytes >= Zone::Size) {
                auto zone = new Zone;
                curr_zone_->next.reset(zone);
                curr_zone_    = zone;
                buffer_index_ = 0;
            }

            auto result = new (curr_zone_->buffer + buffer_index_) T(std::forward<Args&&>(args)...);
            assert(result->num_ops() == num_ops);
            buffer_index_ += num_bytes;
            assert(buffer_index_ % alignof(T) == 0);

            return result;
        }

        template<class T>
        void deallocate(const T* def) {
            size_t num_bytes = num_bytes_of<T>(def->num_ops());
            num_bytes        = align(num_bytes);
            def->~T();
            if (ptrdiff_t(buffer_index_ - num_bytes) > 0) // don't care otherwise
                buffer_index_ -= num_bytes;
            assert(buffer_index_ % alignof(T) == 0);
        }

        static constexpr inline size_t align(size_t n) { return (n + (sizeof(void*) - 1)) & ~(sizeof(void*) - 1); }

        template<class T>
        static constexpr inline size_t num_bytes_of(size_t num_ops) {
            size_t result = sizeof(Def) + sizeof(const Def*) * num_ops;
            return align(result);
        }

    private:
        std::unique_ptr<Zone> root_zone_;
        Zone* curr_zone_;
        size_t buffer_index_ = 0;
    } arena_;

    struct State {
        LogLevel min_level = LogLevel::Error;
        u32 curr_gid       = 0;
        u32 curr_tag       = tag_t(-1);
        bool pe_done       = false;
#if THORIN_ENABLE_CHECKS
        bool track_history = false;
        Breakpoints breakpoints;
        Breakpoints use_breakpoints;
#endif
    } state_;

    struct Data {
        Space* space_;
        const Kind* kind_;
        const Bot* bot_kind_;
        const App* type_bool_;
        const Top* top_nat_;
        const Sigma* sigma_;
        const Tuple* tuple_;
        const Nat* type_nat_;
        const Def* table_id;
        const Def* table_not;
        std::array<const Lit*, 2> lit_bool_;
        // clang-format off
        std::array<const Axiom*, Num<Bit  >> Bit_;
        std::array<const Axiom*, Num<Shr  >> Shr_;
        std::array<const Axiom*, Num<Wrap >> Wrap_;
        std::array<const Axiom*, Num<Div  >> Div_;
        std::array<const Axiom*, Num<ROp  >> ROp_;
        std::array<const Axiom*, Num<ICmp >> ICmp_;
        std::array<const Axiom*, Num<RCmp >> RCmp_;
        std::array<const Axiom*, Num<Trait>> Trait_;
        std::array<const Axiom*, Num<Conv >> Conv_;
        std::array<const Axiom*, Num<PE   >> PE_;
        std::array<const Axiom*, Num<Acc  >> Acc_;
        // clang-format on
        const Lit* lit_nat_0_;
        const Lit* lit_nat_1_;
        const Lit* lit_nat_max_;
        const Axiom* alloc_;
        const Axiom* atomic_;
        const Axiom* bitcast_;
        const Axiom* lea_;
        const Axiom* load_;
        const Axiom* malloc_;
        const Axiom* mslot_;
        const Axiom* remem_;
        const Axiom* slot_;
        const Axiom* store_;
        const Axiom* type_int_;
        const Axiom* type_mem_;
        const Axiom* type_ptr_;
        const Axiom* type_real_;
        const Axiom* zip_;
<<<<<<< HEAD
        const Axiom* cconv_ret_;
        const Axiom* cconv_freeBB_;
        const Axiom* cconv_fstclassBB_;
        const Axiom* cconv_escaping_;
        const Axiom* sjlj_alloc_jmpbuf;
        const Axiom* sjlj_setjmp_;
        const Axiom* sjlj_longjmp_;
        
=======
        const Axiom* for_;
>>>>>>> cd80067e
        std::string name_;
        Externals externals_;
        Sea defs_;
        DefDefMap<DefArray> cache_;
    } data_;

    std::unique_ptr<Checker> checker_;
    std::unique_ptr<ErrorHandler> err_;
    std::shared_ptr<Stream> stream_;

    friend class Cleaner;
    friend DefArray Def::reduce(const Def*);
    friend void Def::replace(Tracker) const;
};

// clang-format off
#define ELOG(...) log(thorin::LogLevel::Error,   thorin::Loc(__FILE__, {__LINE__, thorin::u32(-1)}, {__LINE__, thorin::u32(-1)}), __VA_ARGS__)
#define WLOG(...) log(thorin::LogLevel::Warn,    thorin::Loc(__FILE__, {__LINE__, thorin::u32(-1)}, {__LINE__, thorin::u32(-1)}), __VA_ARGS__)
#define ILOG(...) log(thorin::LogLevel::Info,    thorin::Loc(__FILE__, {__LINE__, thorin::u32(-1)}, {__LINE__, thorin::u32(-1)}), __VA_ARGS__)
#define VLOG(...) log(thorin::LogLevel::Verbose, thorin::Loc(__FILE__, {__LINE__, thorin::u32(-1)}, {__LINE__, thorin::u32(-1)}), __VA_ARGS__)
#ifndef NDEBUG
#define DLOG(...) log(thorin::LogLevel::Debug,   thorin::Loc(__FILE__, {__LINE__, thorin::u32(-1)}, {__LINE__, thorin::u32(-1)}), __VA_ARGS__)
#else
#define DLOG(...) log()
#endif
// clang-format on

} // namespace thorin

#endif<|MERGE_RESOLUTION|>--- conflicted
+++ resolved
@@ -472,15 +472,12 @@
     }
     const Def* op_malloc(const Def* type, const Def* mem, const Def* dbg = {});
     const Def* op_mslot(const Def* type, const Def* mem, const Def* id, const Def* dbg = {});
-<<<<<<< HEAD
     const Def* op_alloc_jumpbuf(const Def* mem, const Def* dbg = {}) { return app(data_.sjlj_alloc_jmpbuf, {tuple(), mem}, dbg); }
     const Def* op_setjmp(const Def* mem, const Def* buf, const Def* dbg = {})  { return app(data_.sjlj_setjmp_,  {mem, buf}, dbg); }
     const Def* op_longjmp(const Def* mem, const Def* buf, const Def* id, const Def* dbg = {}) { return app(data_.sjlj_longjmp_, {mem, buf, id}, dbg); }
-=======
     // clang-format off
     const Def* op_for(Defs paramTypes, const Def* mem, const Def* start, const Def* stop, const Def* step, Defs initAcc, const Def* body, const Def* brk);
     // clang-format on
->>>>>>> cd80067e
     ///@}
 
     /// @name wrappers for unary operations
@@ -785,7 +782,6 @@
         const Axiom* type_ptr_;
         const Axiom* type_real_;
         const Axiom* zip_;
-<<<<<<< HEAD
         const Axiom* cconv_ret_;
         const Axiom* cconv_freeBB_;
         const Axiom* cconv_fstclassBB_;
@@ -793,10 +789,8 @@
         const Axiom* sjlj_alloc_jmpbuf;
         const Axiom* sjlj_setjmp_;
         const Axiom* sjlj_longjmp_;
+        const Axiom* for_;
         
-=======
-        const Axiom* for_;
->>>>>>> cd80067e
         std::string name_;
         Externals externals_;
         Sea defs_;
