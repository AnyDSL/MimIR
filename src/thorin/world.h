--- conflicted
+++ resolved
@@ -178,6 +178,8 @@
     /// ascribes @p type to this tuple - needed for dependetly typed and structural @p Sigma%s
     const Def* tuple(const Def* type, Defs ops, Dbg dbg = {});
     const Def* tuple(Defs ops, Dbg dbg = {});
+    const Def* tuple_str(const char* s, Dbg = {});
+    const Def* tuple_str(const std::string& s, Dbg dbg = {}) { return tuple_str(s.c_str(), dbg); }
     const Tuple* tuple() { return cache_.tuple_; } ///< the unit value of type <tt>[]</tt>
     //@}
     /// @name Pack
@@ -255,17 +257,6 @@
     const Lit* lit_allset(PrimTypeTag tag, Dbg dbg = {});
     const Lit* lit_allset(const Def* type, Dbg dbg = {}) { return lit_allset(type->as<PrimType>()->primtype_tag(), dbg); }
     //@}
-<<<<<<< HEAD
-    /// @name Array Literal
-    //@{
-    const Def* lit_n(const Def* elem_type, size_t num_bytes, const char* data, Dbg dbg = {});
-    template<class T, size_t N>
-    const Def* lit_n(const std::array<T, N>& a, Dbg dbg = {}) { return lit_n(type(type2tag<T>::tag), N * sizeof(T), (char*) a.data(), dbg); }
-    const Def* lit_str(const char* s, Dbg dbg = {}) { return lit_n(type(PrimTypeTag::PrimType_qs8), strlen(s), s, dbg); }
-    const Def* lit_str(const std::string& s, Dbg dbg = {}) { return lit_n(type(PrimTypeTag::PrimType_qs8), s.size(), s.data(), dbg); }
-    //@}
-=======
->>>>>>> d32e93d7
     /// @name Top/Bottom
     //@{
     const Def* bot_top(bool is_top, const Def* type, Dbg dbg = {});
@@ -417,7 +408,7 @@
     /// @name helpers for optional/variant arguments
     //@{
     Debug debug(Dbg dbg) {
-        if (std::holds_alternative<const char*>(dbg.name)) return Debug(dbg.loc, lit_str(std::get<const char*>(dbg.name)));
+        if (std::holds_alternative<const char*>(dbg.name)) return Debug(dbg.loc, tuple_str(std::get<const char*>(dbg.name)));
         if (std::holds_alternative<const Def* >(dbg.name)) return Debug(dbg.loc, std::get<const Def*>(dbg.name));
         THORIN_UNREACHABLE;
     }
