#ifndef THORIN_WORLD_H
#define THORIN_WORLD_H

#include <cassert>
#include <iostream>
#include <functional>
#include <initializer_list>
#include <string>

#include "thorin/axiom.h"
#include "thorin/lattice.h"
#include "thorin/tuple.h"
#include "thorin/util/hash.h"
#include "thorin/config.h"

namespace thorin {

enum class LogLevel { Debug, Verbose, Info, Warn, Error };

class Checker;
class DepNode;
class ErrorHandler;
class RecStreamer;
class Scope;

/// The World represents the whole program and manages creation of Thorin nodes (@p Def%s).
/// *Structural* @p Def%s are hashed into an internal @p HashSet (@p Sea/@p defs_).
/// The getters just calculate a hash and lookup the @p Def, if it is already present, or create a new one otherwise.
/// This corresponds to value numbering.
///
/// You can create several worlds.
/// All worlds are completely independent from each other.
///
/// Note that types are also just @p Def%s and will be hashed as well.
class World : public Streamable<World> {
public:
    struct SeaHash {
        static hash_t hash(const Def* def) { return def->hash(); }
        static bool eq(const Def* def1, const Def* def2) { return def1->equal(def2); }
        static const Def* sentinel() { return (const Def*)(1); }
    };

    struct BreakHash {
        static hash_t hash(u32 u) { return murmur3(u); }
        static bool eq(u32 a, u32 b) { return a == b; }
        static u32 sentinel() { return u32(-1); }
    };

    using Sea         = HashSet<const Def*, SeaHash>;///< This @p HashSet contains Thorin's "sea of nodes".
    using Breakpoints = HashSet<u32, BreakHash>;
    using Externals   = HashMap<std::string, Def*, StrViewHash>;
    using VisitFn     = std::function<void(const Scope&)>;

    World(World&&) = delete;
    World& operator=(const World&) = delete;

    explicit World(std::string_view name = {});
    /// Inherits the @p state_ of the @p other @p World but does @em not perform a copy.
    explicit World(const World& other)
        : World(other.name()) {
        stream_ = other.stream_;
        state_  = other.state_;
    }
    ~World();

    /// @ getters
    ///@{
    std::string_view name() const { return data_.name_; }
    const Sea& defs() const { return data_.defs_; }
    std::vector<Lam*> copy_lams() const; // TODO remove this
    ///@}

    /// @name manage global identifier - a unique number for each Def
    ///@{
    u32 curr_gid() const { return state_.curr_gid; }
    u32 next_gid() { return ++state_.curr_gid; }
    ///@}

    /// @name Space, Kind, Var, Proxy
    ///@{
    const Space* space() const { return data_.space_;   }
    const Kind* kind() const { return data_.kind_; }
    const Var* var(const Def* type, Def* nom, const Def* dbg = {}) { return unify<Var>(1, type, nom, dbg); }
    const Proxy* proxy(const Def* type, Defs ops, tag_t index, flags_t flags, const Def* dbg = {}) { return unify<Proxy>(ops.size(), type, ops, index, flags, dbg); }
    ///@}

    /// @name Axiom
    ///@{
    const Axiom* axiom(Def::NormalizeFn normalize, const Def* type, tag_t tag, flags_t flags, const Def* dbg = {}) {
        return unify<Axiom>(0, normalize, type, tag, flags, dbg);
    }
    const Axiom* axiom(const Def* type, tag_t tag, flags_t flags, const Def* dbg = {}) { return axiom(nullptr, type, tag, flags, dbg); }
    ///@}

    /// @name Pi
    ///@{
    const Pi* pi(const Def* dom, const Def* codom, const Def* dbg = {}) { return unify<Pi>(2, codom->type(), dom, codom, dbg); }
    const Pi* pi(Defs dom, const Def* codom, const Def* dbg = {}) { return pi(sigma(dom), codom, dbg); }
    Pi* nom_pi(const Def* type, const Def* dbg = {}) { return insert<Pi>(2, type, dbg); }
    ///@}

    /// @name Pi: continuation type (cn), i.e., Pi type with codom Bottom
    ///@{
    const Pi* cn() { return cn(sigma()); }
    const Pi* cn(const Def* dom, const Def* dbg = {}) { return pi(dom, bot_kind(), dbg); }
    const Pi* cn(Defs doms, const Def* dbg = {}) { return cn(sigma(doms), dbg); }
    /// Same as @p cn/@p pi but adds a @p mem @p Var to each @p Pi
    const Pi* cn_mem(const Def* dom, const Def* dbg = {}) { return cn({ type_mem(), dom }, dbg); }
    const Pi* cn_mem_ret(const Def* dom, const Def* ret_dom, const Def* dbg = {}) { return cn({type_mem(), dom, cn_mem(ret_dom)}, dbg); }
    const Pi* pi_mem(const Def* domain, const Def* codomain, const Def* dbg = {}) { auto d = sigma({type_mem(), domain}); return pi(d, sigma({type_mem(), codomain}), dbg); }
    const Pi* fn_mem(const Def* domain, const Def* codomain, const Def* dbg = {}) { return cn({type_mem(), domain, cn_mem(codomain)}, dbg); }
    ///@}

    /// @name Lam%bda
    ///@{
    Lam* nom_lam(const Pi* cn, Lam::CC cc = Lam::CC::C, const Def* dbg = {}) {
        auto lam = insert<Lam>(2, cn, cc, dbg);
        return lam;
    }
    Lam* nom_lam(const Pi* cn, const Def* dbg = {}) { return nom_lam(cn, Lam::CC::C, dbg); }
    const Lam* lam(const Pi* pi, const Def* filter, const Def* body, const Def* dbg) { return unify<Lam>(2, pi, filter, body, dbg); }
    const Lam* lam(const Pi* pi, const Def* body, const Def* dbg) { return lam(pi, lit_true(), body, dbg); }
    ///@}

    /// @name App
    ///@{
    const Def* app(const Def* callee, const Def* arg, const Def* dbg = {});
    const Def* app(const Def* callee, Defs args, const Def* dbg = {}) { return app(callee, tuple(args), dbg); }
    const Def* raw_app(const Def* callee, const Def* arg, const Def* dbg = {});                                         ///< Same as @p app but does @em not apply @p NormalizeFn.
    const Def* raw_app(const Def* callee, Defs args, const Def* dbg = {}) { return raw_app(callee, tuple(args), dbg); } ///< Same as @p app but does @em not apply @p NormalizeFn.
    ///@}

    /// @name Sigma
    ///@{
    Sigma* nom_sigma(const Def* type, size_t size, const Def* dbg = {}) { return insert<Sigma>(size, type, size, dbg); }
    Sigma* nom_sigma(size_t size, const Def* dbg = {}) { return nom_sigma(kind(), size, dbg); } ///< a @em nom @p Sigma of type @p kind
    const Def* sigma(Defs ops, const Def* dbg = {}, bool flatten=true);
    const Sigma* sigma() { return data_.sigma_; } ///< the unit type within @p kind()
    ///@}

    /// @name Arr
    ///@{
    Arr* nom_arr(const Def* type, const Def* shape, const Def* dbg = {}) { return insert<Arr>(2, type, shape, dbg); }
    Arr* nom_arr(const Def* shape, const Def* dbg = {}) { return nom_arr(kind(), shape, dbg); }
    const Def* arr(const Def* shape, const Def* body, const Def* dbg = {});
    const Def* arr(Defs shape, const Def* body, const Def* dbg = {});
    const Def* arr(u64 n, const Def* body, const Def* dbg = {}) { return arr(lit_nat(n), body, dbg); }
    const Def* arr(ArrayRef<u64> shape, const Def* body, const Def* dbg = {}) {
        return arr(DefArray(shape.size(), [&](size_t i) { return lit_nat(shape[i], dbg); }), body, dbg);
    }
    const Def* arr_unsafe(const Def* body, const Def* dbg = {}) { return arr(top_nat(), body, dbg); }
    ///@}

    /// @name Tuple
    ///@{
    const Def* tuple(const Def* type, Defs ops, const Def* dbg = {});
    const Def* tuple(Defs ops, const Def* dbg = {});
    const Def* tuple_str(std::string_view s, const Def* dbg = {});
    Sym sym(std::string_view s, const Def* dbg = {}) { return tuple_str(s, dbg); }
    /// ascribes @p type to this tuple - needed for dependently typed and structural @p Sigma%s
    const Tuple* tuple() { return data_.tuple_; } ///< the unit value of type `[]`
    ///@}

    /// @name Pack
    ///@{
    const Def* pack(const Def* arity, const Def* body, const Def* dbg = {});
    const Def* pack(Defs shape, const Def* body, const Def* dbg = {});
    const Def* pack(u64 n, const Def* body, const Def* dbg = {}) { return pack(lit_nat(n), body, dbg); }
    const Def* pack(ArrayRef<u64> shape, const Def* body, const Def* dbg = {}) {
        return pack(DefArray(shape.size(), [&](auto i) { return lit_nat(shape[i], dbg); }), body, dbg);
    }
    ///@}

    /// @name Extract
    ///@{
    const Def* extract(const Def* tup, const Def* i, const Def* dbg = {}) { return extract_(nullptr, tup,             i, dbg); }
    const Def* extract(const Def* tup, u64 a, u64 i, const Def* dbg = {}) { return extract_(nullptr, tup, lit_int(a, i), dbg); }
    const Def* extract(const Def* tup,        u64 i, const Def* dbg = {}) { return extract(tup, as_lit(tup->arity()), i, dbg); }
    const Def* extract_unsafe(const Def* tup, u64 i, const Def* dbg = {}) { return extract_unsafe(tup, lit_int(0_u64, i), dbg); }
    const Def* extract_unsafe(const Def* tup, const Def* i, const Def* dbg = {}) {
        return extract(tup, op(Conv::u2u, type_int(as_lit(tup->type()->reduce()->arity())), i, dbg), dbg);
    }
    /// During a rebuild we cannot infer the type if it is not set yet; in this case we rely on @p ex_type.
    const Def* extract_(const Def* ex_type, const Def* tup, const Def* i, const Def* dbg = {});
    /// Builds <tt>(f, t)%23cond</tt>.
    const Def* select(const Def* t, const Def* f, const Def* cond, const Def* dbg = {}) { return extract(tuple({f, t}), cond, dbg); }
    ///@}

    /// @name Insert
    ///@{
    const Def* insert(const Def* tup, const Def* i, const Def* val, const Def* dbg = {});
    const Def* insert(const Def* tup, u64 a, u64 i, const Def* val, const Def* dbg = {}) { return insert(tup,          lit_int(  a, i), val, dbg); }
    const Def* insert(const Def* tup,        u64 i, const Def* val, const Def* dbg = {}) { return insert(tup, as_lit(tup->arity()), i , val, dbg); }
    const Def* insert_unsafe(const Def* tup, u64 i, const Def* val, const Def* dbg = {}) { return insert_unsafe(tup,   lit_int(0_u64, i), val, dbg); }
    const Def* insert_unsafe(const Def* tup, const Def* i, const Def* val, const Def* dbg = {}) {
        return insert(tup, op(Conv::u2u, type_int(as_lit(tup->type()->reduce()->arity())), i), val, dbg);
    }
    ///@}

    /// @name Lit
    ///@{
    const Lit* lit(const Def* type, u64 val, const Def* dbg = {}) { assert(type->level() == Sort::Type); return unify<Lit>(0, type, val, dbg); }
    const Lit* lit_nat(nat_t a, const Def* dbg = {}) { return lit(type_nat(), a, dbg); }
    const Lit* lit_nat_0  () { return data_.lit_nat_0_;   }
    const Lit* lit_nat_1  () { return data_.lit_nat_1_;   }
    const Lit* lit_nat_max() { return data_.lit_nat_max_; }
    const Lit* lit_int      (const Def* type, u64 val, const Def* dbg = {});

    /// Constructs @p Int @p Lit @p val via @p width, i.e. converts from @p width to @em internal @c mod value.
    const Lit* lit_int_width(nat_t width, u64 val, const Def* dbg = {}) { return lit_int(type_int_width(width),                          val, dbg); }

    /// Constructs @p Int @p Lit @p val with @em extenral @p mod, i.e. if `mod == 0`, it will be adjusted to `uint_t(-1)` (special case for 2^64).
    const Lit* lit_int_mod  (nat_t mod, u64 val, const Def* dbg = {}) {
        return lit_int(type_int(mod), mod == 0 ? val : (val % mod), dbg);
    }

    /// Constructs @p Int @p Lit @p val with @em internal @p mod, i.e. without any conversions - `mod = 0` means 2^64.
    /// Use this version if you directly receive an @em internal @c mod which is already converted.
    const Lit* lit_int(nat_t mod, u64 val, const Def* dbg = {}) { return lit_int(type_int( mod), val, dbg); }
    template<class I> const Lit* lit_int(I val, const Def* dbg = {}) {
        static_assert(std::is_integral<I>());
        return lit_int(type_int(width2mod(sizeof(I)*8)), val, dbg);
    }

    const Lit* lit_bool(bool val) { return data_.lit_bool_[size_t(val)]; }
    const Lit* lit_false() { return data_.lit_bool_[0]; }
    const Lit* lit_true()  { return data_.lit_bool_[1]; }
    const Lit* lit_real(nat_t width, r64 val, const Def* dbg = {}) {
        switch (width) {
            case 16: assert(r64(r16(r32(val))) == val && "loosing precision"); return lit_real(r16(r32(val)), dbg);
            case 32: assert(r64(r32(   (val))) == val && "loosing precision"); return lit_real(r32(   (val)), dbg);
            case 64: assert(r64(r64(   (val))) == val && "loosing precision"); return lit_real(r64(   (val)), dbg);
            default: THORIN_UNREACHABLE;
        }
    }
    template<class R> const Lit* lit_real(R val, const Def* dbg = {}) {
        static_assert(std::is_floating_point<R>() || std::is_same<R, r16>());
        if constexpr (false) {}
        else if constexpr (sizeof(R) == 2) return lit(type_real(16), thorin::bitcast<u16>(val), dbg);
        else if constexpr (sizeof(R) == 4) return lit(type_real(32), thorin::bitcast<u32>(val), dbg);
        else if constexpr (sizeof(R) == 8) return lit(type_real(64), thorin::bitcast<u64>(val), dbg);
        else THORIN_UNREACHABLE;
    }
    ///@}

    /// @name set operations
    ///@{
    template<bool up> const Def* ext(const Def* type, const Def* dbg = {});
    const Def* bot(const Def* type, const Def* dbg = {}) { return ext<false>(type, dbg); }
    const Def* top(const Def* type, const Def* dbg = {}) { return ext< true>(type, dbg); }
    const Def* bot_kind() { return data_.bot_kind_; }
    const Def* top_nat () { return data_.top_nat_; }
    template<bool up> TBound<up>* nom_bound(const Def* type, size_t size, const Def* dbg = {}) { return insert<TBound<up>>(size, type, size, dbg); }
    template<bool up> TBound<up>* nom_bound(size_t size, const Def* dbg = {}) { return nom_bound<up>(kind(), size, dbg); }   ///< a @em nom @p Bound of type @p kind
    template<bool up> const Def* bound(Defs ops, const Def* dbg = {});
    Join* nom_join(const Def* type, size_t size, const Def* dbg = {}) { return nom_bound<true >(type, size, dbg); }
    Meet* nom_meet(const Def* type, size_t size, const Def* dbg = {}) { return nom_bound<false>(type, size, dbg); }
    Join* nom_join(size_t size, const Def* dbg = {}) { return nom_join(kind(), size, dbg); }
    Meet* nom_meet(size_t size, const Def* dbg = {}) { return nom_meet(kind(), size, dbg); }
    const Def* join(Defs ops, const Def* dbg = {}) { return bound<true >(ops, dbg); }
    const Def* meet(Defs ops, const Def* dbg = {}) { return bound<false>(ops, dbg); }
    const Def* et(const Def* type, Defs ops, const Def* dbg = {});
    const Def* et(Defs ops, const Def* dbg = {}) { return et(infer_kind(ops), ops, dbg); }                                  ///< Infers the type using a @em structural @p Meet.
    const Def* vel(const Def* type, const Def* value, const Def* dbg = {});
    const Def* pick(const Def* type, const Def* value, const Def* dbg = {});
    const Def* test(const Def* value, const Def* probe, const Def* match, const Def* clash, const Def* dbg = {});
    ///@}

    /// @name globals -- depdrecated; will be removed
    ///@{
    const Def* global(const Def* id, const Def* init, bool is_mutable = true, const Def* dbg = {});
    const Def* global(const Def* init, bool is_mutable = true, const Def* dbg = {}) { return global(lit_nat(state_.curr_gid), init, is_mutable, dbg); }
    const Def* global_immutable_string(std::string_view str, const Def* dbg = {});
    ///@}

    /// @name types
    ///@{
    const Nat* type_nat()    { return data_.type_nat_; }
    const Axiom* type_mem()  { return data_.type_mem_; }
    const Axiom* type_int()  { return data_.type_int_; }
    const Axiom* type_real() { return data_.type_real_; }
    const Axiom* type_ptr()  { return data_.type_ptr_; }
    const App* type_bool() { return data_.type_bool_; }
    const App* type_int_width(nat_t width) { return type_int(lit_nat(width2mod(width))); }
    const App* type_int (nat_t   mod) { return type_int (lit_nat(  mod)); }
    const App* type_real(nat_t width) { return type_real(lit_nat(width)); }
    const App* type_int (const Def* mod) { return app(type_int(),  mod)->as<App>(); }
    const App* type_real(const Def* width) { return app(type_real(), width)->as<App>(); }
    const App* type_ptr(const Def* pointee, nat_t addr_space = AddrSpace::Generic, const Def* dbg = {}) { return type_ptr(pointee, lit_nat(addr_space), dbg); }
    const App* type_ptr(const Def* pointee, const Def* addr_space, const Def* dbg = {}) { return app(type_ptr(), {pointee, addr_space}, dbg)->as<App>(); }
    ///@}

    /// @name bulitin axioms
    ///@{
    const Axiom* ax(Acc   o)  const { return data_.Acc_  [size_t(o)]; }
    const Axiom* ax(Bit   o)  const { return data_.Bit_  [size_t(o)]; }
    const Axiom* ax(Conv  o)  const { return data_.Conv_ [size_t(o)]; }
    const Axiom* ax(Div   o)  const { return data_.Div_  [size_t(o)]; }
    const Axiom* ax(ICmp  o)  const { return data_.ICmp_ [size_t(o)]; }
    const Axiom* ax(PE    o)  const { return data_.PE_   [size_t(o)]; }
    const Axiom* ax(RCmp  o)  const { return data_.RCmp_ [size_t(o)]; }
    const Axiom* ax(ROp   o)  const { return data_.ROp_  [size_t(o)]; }
    const Axiom* ax(Shr   o)  const { return data_.Shr_  [size_t(o)]; }
    const Axiom* ax(Trait o)  const { return data_.Trait_[size_t(o)]; }
    const Axiom* ax(Wrap  o)  const { return data_.Wrap_ [size_t(o)]; }
    const Axiom* ax_alloc()   const { return data_.alloc_;   }
    const Axiom* ax_atomic()  const { return data_.atomic_;  }
    const Axiom* ax_bitcast() const { return data_.bitcast_; }
    const Axiom* ax_lea()     const { return data_.lea_;     }
    const Axiom* ax_malloc()  const { return data_.malloc_;  }
    const Axiom* ax_mslot()   const { return data_.mslot_;   }
    const Axiom* ax_zip()     const { return data_.zip_;     }
    const Axiom* ax_load()    const { return data_.load_;    }
    const Axiom* ax_remem()   const { return data_.remem_;   }
    const Axiom* ax_slot()    const { return data_.slot_;    }
    const Axiom* ax_store()   const { return data_.store_;   }
    ///@}

    /// @name fn - these guys yield the final function to be invoked for the various operations
    ///@{
    const Def* fn(Bit  o,                   const Def*   mod, const Def* dbg = {}) { return app(ax(o),           mod,  dbg); }
    const Def* fn(Conv o, const Def* dst_w, const Def* src_w, const Def* dbg = {}) { return app(ax(o), {dst_w, src_w}, dbg); }
    const Def* fn(Div  o,                   const Def*   mod, const Def* dbg = {}) { return app(ax(o),           mod,  dbg); }
    const Def* fn(ICmp o,                   const Def*   mod, const Def* dbg = {}) { return app(ax(o),           mod , dbg); }
    const Def* fn(RCmp o, const Def* rmode, const Def* width, const Def* dbg = {}) { return app(ax(o), {rmode, width}, dbg); }
    const Def* fn(ROp  o, const Def* rmode, const Def* width, const Def* dbg = {}) { return app(ax(o), {rmode, width}, dbg); }
    const Def* fn(Shr  o,                   const Def*   mod, const Def* dbg = {}) { return app(ax(o),           mod,  dbg); }
    const Def* fn(Wrap o, const Def* wmode, const Def*   mod, const Def* dbg = {}) { return app(ax(o), {wmode,   mod}, dbg); }
    template<class O> const Def* fn(O o,                   nat_t      size, const Def* dbg = {}) { return fn(o,                 lit_nat(size), dbg); }
    template<class O> const Def* fn(O o, nat_t      other, nat_t      size, const Def* dbg = {}) { return fn(o, lit_nat(other), lit_nat(size), dbg); }
    const Def* fn_atomic(const Def* fn, const Def* dbg = {}) { return app(ax_atomic(), fn, dbg); }
    const Def* fn_bitcast(const Def* dst_t, const Def* src_t, const Def* dbg = {}) { return app(ax_bitcast(), {dst_t, src_t}, dbg); }
    ///@}

    /// @name op - these guys build the final function application for the various operations
    ///@{
    const Def* op(Bit   o,                   const Def* a, const Def* b, const Def* dbg = {}) { return app(fn(o,        infer(a)),      {a, b}, dbg); }
    const Def* op(Div   o, const Def* mem,   const Def* a, const Def* b, const Def* dbg = {}) { return app(fn(o,        infer(a)), {mem, a, b}, dbg); }
    const Def* op(ICmp  o,                   const Def* a, const Def* b, const Def* dbg = {}) { return app(fn(o,        infer(a)),      {a, b}, dbg); }
    const Def* op(RCmp  o, const Def* rmode, const Def* a, const Def* b, const Def* dbg = {}) { return app(fn(o, rmode, infer(a)),      {a, b}, dbg); }
    const Def* op(ROp   o, const Def* rmode, const Def* a, const Def* b, const Def* dbg = {}) { return app(fn(o, rmode, infer(a)),      {a, b}, dbg); }
    const Def* op(Shr   o,                   const Def* a, const Def* b, const Def* dbg = {}) { return app(fn(o,        infer(a)),      {a, b}, dbg); }
    const Def* op(Wrap  o, const Def* wmode, const Def* a, const Def* b, const Def* dbg = {}) { return app(fn(o, wmode, infer(a)),      {a, b}, dbg); }
    template<class O> const Def* op(O  o, nat_t mode, const Def* a, const Def* b, const Def* dbg = {}) { return op(o, lit_nat(mode), a, b, dbg); }
    const Def* op(Conv  o, const Def* dst_type, const Def* src, const Def* dbg = {}) { auto d = dst_type->as<App>()->arg(); auto s = src->type()->as<App>()->arg(); return app(fn(o, d, s), src, dbg); }
    const Def* op(Trait o, const Def* type, const Def* dbg = {}) { return app(ax(o), type, dbg); }
    const Def* op(PE    o, const Def* def, const Def* dbg = {}) { return app(app(ax(o), def->type()), def, dbg); }
    const Def* op(Acc   o, const Def* a, const Def* b, const Def* body, const Def* dbg = {}) { return app(ax(o), {a, b, body}, dbg); }
    const Def* op_atomic(const Def* fn, Defs args, const Def* dbg = {}) { return app(fn_atomic(fn), args, dbg); }
    const Def* op_bitcast(const Def* dst_type, const Def* src, const Def* dbg = {}) { return app(fn_bitcast(dst_type, src->type()), src, dbg); }
    const Def* op_lea(const Def* ptr, const Def* index, const Def* dbg = {});
    const Def* op_lea_unsafe(const Def* ptr, u64 i, const Def* dbg = {}) { return op_lea_unsafe(ptr, lit_int(i), dbg); }
    const Def* op_lea_unsafe(const Def* ptr, const Def* i, const Def* dbg = {}) { auto safe_int = type_int(as<Tag::Ptr>(ptr->type())->arg(0)->arity()); return op_lea(ptr, op(Conv::u2u, safe_int, i), dbg); }
    const Def* op_remem (const Def* mem, const Def* dbg = {}) { return app(ax_remem(), mem, dbg); }
    const Def* op_load  (const Def* mem, const Def* ptr,                 const Def* dbg = {}) { auto [T, a] = as<Tag::Ptr>(ptr->type())->args<2>(); return app(app(ax_load (), {T, a}), {mem, ptr     }, dbg); }
    const Def* op_store (const Def* mem, const Def* ptr, const Def* val, const Def* dbg = {}) { auto [T, a] = as<Tag::Ptr>(ptr->type())->args<2>(); return app(app(ax_store(), {T, a}), {mem, ptr, val}, dbg); }
    const Def* op_alloc (const Def* type, const Def* mem, const Def* dbg = {}) { return app(app(ax_alloc(), {type, lit_nat_0()}),  mem,                      dbg); }
    const Def* op_slot  (const Def* type, const Def* mem, const Def* dbg = {}) { return app(app(ax_slot (), {type, lit_nat_0()}), {mem, lit_nat(curr_gid())}, dbg); }
    const Def* op_malloc(const Def* type, const Def* mem, const Def* dbg = {});
    const Def* op_mslot (const Def* type, const Def* mem, const Def* id, const Def* dbg = {});
    ///@}

    /// @name wrappers for unary operations
    ///@{
    const Def* op_negate(                  const Def* a, const Def* dbg = {}) { auto w = as_lit(infer(a)); return op(Bit::_xor,        lit_int (w, w-1_u64), a, dbg); }
    const Def* op_rminus(const Def* rmode, const Def* a, const Def* dbg = {}) { auto w = as_lit(infer(a)); return op(ROp:: sub, rmode, lit_real(w,    -0.0), a, dbg); }
    const Def* op_wminus(const Def* wmode, const Def* a, const Def* dbg = {}) { auto w = as_lit(infer(a)); return op(Wrap::sub, wmode, lit_int (w,       0), a, dbg); }
    const Def* op_rminus(nat_t rmode, const Def* a, const Def* dbg = {}) { return op_rminus(lit_nat(rmode), a, dbg); }
    const Def* op_wminus(nat_t wmode, const Def* a, const Def* dbg = {}) { return op_wminus(lit_nat(wmode), a, dbg); }
<<<<<<< HEAD
    //@}

    /// @name AD
    //@{
    const Def* op_rev_diff(const Def* fn, const Def* dbg = {});
    const Def* tangent_type(const Def* A, bool left=false);
    //@}
=======
    ///@}
>>>>>>> 2a9839c7

    /// @name helpers
    ///@{
    const Def* dbg(Debug);
    const Def* infer(const Def* def) { return isa_sized_type(def->type()); }
    const Def* infer_kind(Defs) const;
    ///@}

    /// @name partial evaluation done?
    ///@{
    void mark_pe_done(bool flag = true) { state_.pe_done = flag; }
    bool is_pe_done() const { return state_.pe_done; }
    ///@}

    /// @name manage externals
    ///@{
    bool empty() { return data_.externals_.empty(); }
    const Externals& externals() const { return data_.externals_; }
    void make_external(Def* def) { data_.externals_.emplace(def->debug().name, def); }
    void make_internal(Def* def) { data_.externals_.erase(def->debug().name); }
    bool is_external(const Def* def) { return data_.externals_.contains(def->debug().name); }
    // TODO add magic to use name of type std::string_view directly
    Def* lookup(std::string_view name) { return data_.externals_.lookup(std::string(name)).value_or(nullptr); }

    /// Transitively visits all @em reachable Scope%s in this @p World that do not have free variables.
    /// We call these Scope%s @em top-level Scope%s.
    /// Select with @p elide_empty whether you want to visit trivial @p Scope%s of @em noms without body.
    template<bool elide_empty = true> void visit(VisitFn) const;
    ///@}

#if THORIN_ENABLE_CHECKS
    /// @name debugging features
    ///@{
    void     breakpoint(size_t number);
    void use_breakpoint(size_t number);
    void enable_history(bool flag = true);
    bool track_history() const;
    const Def* gid2def(u32 gid);
    ///@}
#endif

    /// @name logging
    ///@{
    Stream& stream() { return *stream_; }
    LogLevel min_level() const { return state_.min_level; }

    void set(LogLevel min_level) { state_.min_level = min_level; }
    void set(std::shared_ptr<Stream> stream) { stream_ = stream; }

    template<class... Args>
    void log(LogLevel level, Loc loc, const char* fmt, Args&&... args) {
        if (stream_ && int(min_level()) <= int(level)) {
            stream().fmt("{}:{}: ", colorize(level2string(level), level2color(level)), colorize(loc.to_string(), 7));
            stream().fmt(fmt, std::forward<Args&&>(args)...).endl().flush();
        }
    }
    void log() const {} ///< for DLOG in Release build.

    template<class... Args>
    [[noreturn]] void error(Loc loc, const char* fmt, Args&&... args) {
        log(LogLevel::Error, loc, fmt, std::forward<Args&&>(args)...);
        std::abort();
    }

    template<class... Args> void idef(const Def* def, const char* fmt, Args&&... args) { log(LogLevel::Info, def->debug().loc, fmt, std::forward<Args&&>(args)...); }
    template<class... Args> void wdef(const Def* def, const char* fmt, Args&&... args) { log(LogLevel::Warn, def->debug().loc, fmt, std::forward<Args&&>(args)...); }
    template<class... Args> void edef(const Def* def, const char* fmt, Args&&... args) { error(def->debug().loc, fmt, std::forward<Args&&>(args)...); }

    static std::string_view level2string(LogLevel level);
    static int level2color(LogLevel level);
    static std::string colorize(std::string_view str, int color);
    ///@}

    /// @name stream
    ///@{
    Stream& stream(Stream&) const;
    Stream& stream(RecStreamer&, const DepNode*) const;
    void debug_stream(); ///< Stream thorin IR if @p min_level is @p LogLevel::Debug.
    ///@}

    /// @name error handling
    ///@{
    void set(std::unique_ptr<ErrorHandler>&& err);
    ErrorHandler* err() { return err_.get(); }
    ///@}

    friend void swap(World& w1, World& w2) {
        using std::swap;
        swap(w1.arena_,   w2.arena_);
        swap(w1.data_,    w2.data_);
        swap(w1.state_,   w2.state_);
        swap(w1.stream_,  w2.stream_);
        swap(w1.checker_, w2.checker_);
        swap(w1.err_,     w2.err_);

        swap(w1.data_.space_->world_, w2.data_.space_->world_);
        assert(&w1.space()->world() == &w1);
        assert(&w2.space()->world() == &w2);
    }

private:
    /// @name put into sea of nodes
    ///@{
    template<class T, class... Args>
    const T* unify(size_t num_ops, Args&&... args) {
        auto def = arena_.allocate<T>(num_ops, args...);
        assert(!def->isa_nom());
        auto [i, inserted] = data_.defs_.emplace(def);
        if (inserted) {
#ifndef NDEBUG
            if (state_.breakpoints.contains(def->gid())) THORIN_BREAK;
            for (auto op : def->ops()) {
                if (state_.use_breakpoints.contains(op->gid())) THORIN_BREAK;
            }
#endif
            def->finalize();
            return def;
        }

        arena_.deallocate<T>(def);
        --state_.curr_gid;
        return static_cast<const T*>(*i);
    }

    template<class T, class... Args>
    T* insert(size_t num_ops, Args&&... args) {
        auto def = arena_.allocate<T>(num_ops, args...);
#ifndef NDEBUG
        if (state_.breakpoints.contains(def->gid())) THORIN_BREAK;
#endif
        auto p = data_.defs_.emplace(def);
        assert_unused(p.second);
        return def;
    }
    ///@}

    class Arena {
    public:
        Arena()
            : root_zone_(new Zone) // don't use 'new Zone()' - we keep the allocated Zone uninitialized
            , curr_zone_(root_zone_.get()) {}

        struct Zone {
            static const size_t Size = 1024 * 1024 - sizeof(std::unique_ptr<int>); // 1MB - sizeof(next)
            char buffer[Size];
            std::unique_ptr<Zone> next;
        };

#if (!defined(_MSC_VER) && defined(NDEBUG))
        struct Lock {
            Lock() { assert((guard_ = !guard_) && "you are not allowed to recursively invoke allocate"); }
            ~Lock() { guard_ = !guard_; }
            static bool guard_;
        };
#else
        struct Lock { ~Lock() {} };
#endif
        template<class T, class... Args>
        T* allocate(size_t num_ops, Args&&... args) {
            static_assert(sizeof(Def) == sizeof(T), "you are not allowed to introduce any additional data in subclasses of Def");
            Lock lock;
            size_t num_bytes = num_bytes_of<T>(num_ops);
            num_bytes = align(num_bytes);
            assert(num_bytes < Zone::Size);

            if (buffer_index_ + num_bytes >= Zone::Size) {
                auto zone = new Zone;
                curr_zone_->next.reset(zone);
                curr_zone_ = zone;
                buffer_index_ = 0;
            }

            auto result = new (curr_zone_->buffer + buffer_index_) T(args...);
            assert(result->num_ops() == num_ops);
            buffer_index_ += num_bytes;
            assert(buffer_index_ % alignof(T) == 0);

            return result;
        }

        template<class T>
        void deallocate(const T* def) {
            size_t num_bytes = num_bytes_of<T>(def->num_ops());
            num_bytes = align(num_bytes);
            def->~T();
            if (ptrdiff_t(buffer_index_ - num_bytes) > 0) // don't care otherwise
                buffer_index_-= num_bytes;
            assert(buffer_index_ % alignof(T) == 0);
        }

        static constexpr inline size_t align(size_t n) { return (n + (sizeof(void*) - 1)) & ~(sizeof(void*)-1); }

        template<class T> static constexpr inline size_t num_bytes_of(size_t num_ops) {
            size_t result = sizeof(Def) + sizeof(const Def*)*num_ops;
            return align(result);
        }

    private:
        std::unique_ptr<Zone> root_zone_;
        Zone* curr_zone_;
        size_t buffer_index_ = 0;
    } arena_;

    struct State {
        LogLevel min_level = LogLevel::Error;
        u32 curr_gid = 0;
        bool pe_done = false;
#if THORIN_ENABLE_CHECKS
        bool track_history = false;
        Breakpoints breakpoints;
        Breakpoints use_breakpoints;
#endif
    } state_;

    struct Data {
        Space* space_;
        const Kind* kind_;
        const Bot* bot_kind_;
        const App* type_bool_;
        const Top* top_nat_;
        const Sigma* sigma_;
        const Tuple* tuple_;
        const Nat* type_nat_;
        const Def* table_id;
        const Def* table_not;
        std::array<const Lit*, 2> lit_bool_;
        std::array<const Axiom*, Num<Bit  >> Bit_;
        std::array<const Axiom*, Num<Shr  >> Shr_;
        std::array<const Axiom*, Num<Wrap >> Wrap_;
        std::array<const Axiom*, Num<Div  >> Div_;
        std::array<const Axiom*, Num<ROp  >> ROp_;
        std::array<const Axiom*, Num<ICmp >> ICmp_;
        std::array<const Axiom*, Num<RCmp >> RCmp_;
        std::array<const Axiom*, Num<Trait>> Trait_;
        std::array<const Axiom*, Num<Conv >> Conv_;
        std::array<const Axiom*, Num<PE   >> PE_;
        std::array<const Axiom*, Num<Acc  >> Acc_;
        const Lit* lit_nat_0_;
        const Lit* lit_nat_1_;
        const Lit* lit_nat_max_;
        const Axiom* alloc_;
        const Axiom* atomic_;
        const Axiom* bitcast_;
        const Axiom* lea_;
        const Axiom* load_;
        const Axiom* malloc_;
        const Axiom* mslot_;
        const Axiom* remem_;
        const Axiom* slot_;
        const Axiom* store_;
        const Axiom* type_int_;
        const Axiom* type_mem_;
        const Axiom* type_ptr_;
        const Axiom* type_real_;
<<<<<<< HEAD
        const Axiom* op_rev_diff_;
=======
        const Axiom* zip_;
>>>>>>> 2a9839c7
        std::string name_;
        Externals externals_;
        Sea defs_;
        DefDefMap<DefArray> cache_;
    } data_;

    std::shared_ptr<Stream> stream_;
    std::unique_ptr<ErrorHandler> err_;
    std::unique_ptr<Checker> checker_;

    friend class Cleaner;
    friend DefArray Def::apply(const Def*);
    friend void Def::replace(Tracker) const;
};

#define ELOG(...) log(thorin::LogLevel::Error,   thorin::Loc(__FILE__, {__LINE__, thorin::u32(-1)}, {__LINE__, thorin::u32(-1)}), __VA_ARGS__)
#define WLOG(...) log(thorin::LogLevel::Warn,    thorin::Loc(__FILE__, {__LINE__, thorin::u32(-1)}, {__LINE__, thorin::u32(-1)}), __VA_ARGS__)
#define ILOG(...) log(thorin::LogLevel::Info,    thorin::Loc(__FILE__, {__LINE__, thorin::u32(-1)}, {__LINE__, thorin::u32(-1)}), __VA_ARGS__)
#define VLOG(...) log(thorin::LogLevel::Verbose, thorin::Loc(__FILE__, {__LINE__, thorin::u32(-1)}, {__LINE__, thorin::u32(-1)}), __VA_ARGS__)
#ifndef NDEBUG
#define DLOG(...) log(thorin::LogLevel::Debug,   thorin::Loc(__FILE__, {__LINE__, thorin::u32(-1)}, {__LINE__, thorin::u32(-1)}), __VA_ARGS__)
#else
#define DLOG(...) log()
#endif

}

#endif<|MERGE_RESOLUTION|>--- conflicted
+++ resolved
@@ -367,7 +367,6 @@
     const Def* op_wminus(const Def* wmode, const Def* a, const Def* dbg = {}) { auto w = as_lit(infer(a)); return op(Wrap::sub, wmode, lit_int (w,       0), a, dbg); }
     const Def* op_rminus(nat_t rmode, const Def* a, const Def* dbg = {}) { return op_rminus(lit_nat(rmode), a, dbg); }
     const Def* op_wminus(nat_t wmode, const Def* a, const Def* dbg = {}) { return op_wminus(lit_nat(wmode), a, dbg); }
-<<<<<<< HEAD
     //@}
 
     /// @name AD
@@ -375,9 +374,6 @@
     const Def* op_rev_diff(const Def* fn, const Def* dbg = {});
     const Def* tangent_type(const Def* A, bool left=false);
     //@}
-=======
-    ///@}
->>>>>>> 2a9839c7
 
     /// @name helpers
     ///@{
@@ -632,11 +628,8 @@
         const Axiom* type_mem_;
         const Axiom* type_ptr_;
         const Axiom* type_real_;
-<<<<<<< HEAD
         const Axiom* op_rev_diff_;
-=======
         const Axiom* zip_;
->>>>>>> 2a9839c7
         std::string name_;
         Externals externals_;
         Sea defs_;
