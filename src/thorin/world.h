#ifndef THORIN_WORLD_H
#define THORIN_WORLD_H

#include <cassert>
#include <functional>
#include <initializer_list>
#include <string>

#include "thorin/enums.h"
#include "thorin/lambda.h"
#include "thorin/primop.h"
#include "thorin/util/hash.h"
#include "thorin/util/stream.h"

namespace thorin {

/**
 * @brief The World represents the whole program and manages creation and destruction of Thorin nodes.
 *
 * In particular, the following things are done by this class:
 *
 *  - @p Type unification: \n
 *      There exists only one unique @p Type.
 *      These @p Type%s are hashed into an internal map for fast access.
 *      The getters just calculate a hash and lookup the @p Type, if it is already present, or create a new one otherwise.
 *  - Value unification: \n
 *      This is a built-in mechanism for the following things:
 *      - constant pooling
 *      - constant folding
 *      - common subexpression elimination
 *      - canonicalization of expressions
 *      - several local optimizations
 *
 *  @p PrimOp%s do not explicitly belong to a Lambda.
 *  Instead they either implicitly belong to a Lambda--when
 *  they (possibly via multiple levels of indirection) depend on a Lambda's Param--or they are dead.
 *  Use @p cleanup to remove dead code and unreachable code.
 *
 *  You can create several worlds.
 *  All worlds are completely independent from each other.
 *  This is particular useful for multi-threading.
 */
class World : public TypeTableBase<World>, public Streamable {
private:
    struct TypeHash { uint64_t operator () (const Type* t) const { return t->hash(); } };
    struct TypeEqual { bool operator () (const Type* t1, const Type* t2) const { return t1->equal(t2); } };

public:
    typedef HashSet<const PrimOp*, PrimOpHash, PrimOpEqual> PrimOpSet;

    World(std::string name = "");
    ~World();

    // types

#define THORIN_ALL_TYPE(T, M) \
    const PrimType* type_##T(size_t length = 1) { return length == 1 ? T##_ : new PrimType(*this, PrimType_##T, length); }
#include "thorin/tables/primtypetable.h"

    const PrimType* type(PrimTypeKind kind, size_t length = 1) {
        size_t i = kind - Begin_PrimType;
        assert(i < (size_t) Num_PrimTypes);
        return length == 1 ? primtypes_[i] : unify(new PrimType(*this, kind, length));
    }
    const MemType* mem_type() const { return mem_; }
    const FrameType* frame_type() const { return frame_; }
    const PtrType* ptr_type(const Type* referenced_type,
                            size_t length = 1, int32_t device = -1, AddrSpace addr_space = AddrSpace::Generic) {
        return unify(new PtrType(*this, referenced_type, length, device, addr_space));
    }
    const StructAbsType* struct_abs_type(size_t size, size_t num_type_params = 0, const std::string& name = "");
    const StructAppType* struct_app_type(const StructAbsType* struct_abs_type, Types args) {
        return unify(new StructAppType(struct_abs_type, args));
    }
    const FnType* fn_type() { return fn0_; } ///< Returns an empty @p FnType.
    const FnType* fn_type(Types args, size_t num_type_params = 0) { return unify(new FnType(*this, args, num_type_params)); }
    const DefiniteArrayType*   definite_array_type(const Type* elem, u64 dim) { return unify(new DefiniteArrayType(*this, elem, dim)); }
    const IndefiniteArrayType* indefinite_array_type(const Type* elem) { return unify(new IndefiniteArrayType(*this, elem)); }

    // literals

#define THORIN_ALL_TYPE(T, M) \
    const Def* literal_##T(T val, const Location& loc, size_t length = 1) { return literal(PrimType_##T, Box(val), loc, length); }
#include "thorin/tables/primtypetable.h"
    const Def* literal(PrimTypeKind kind, Box box, const Location& loc, size_t length = 1) { return splat(cse(new PrimLit(*this, kind, box, loc, "")), length); }
    template<class T>
    const Def* literal(T value, const Location& loc, size_t length = 1) { return literal(type2kind<T>::kind, Box(value), loc, length); }
    const Def* zero(PrimTypeKind kind, const Location& loc, size_t length = 1) { return literal(kind, 0, loc, length); }
    const Def* zero(const Type* type, const Location& loc, size_t length = 1) { return zero(type->as<PrimType>()->primtype_kind(), loc, length); }
    const Def* one(PrimTypeKind kind, const Location& loc, size_t length = 1) { return literal(kind, 1, loc, length); }
    const Def* one(const Type* type, const Location& loc, size_t length = 1) { return one(type->as<PrimType>()->primtype_kind(), loc, length); }
    const Def* allset(PrimTypeKind kind, const Location& loc, size_t length = 1) { return literal(kind, -1, loc, length); }
    const Def* allset(const Type* type, const Location& loc, size_t length = 1) { return allset(type->as<PrimType>()->primtype_kind(), loc, length); }
    const Def* bottom(const Type* type, const Location& loc, size_t length = 1) { return splat(cse(new Bottom(type, loc, "")), length); }
    const Def* bottom(PrimTypeKind kind, const Location& loc, size_t length = 1) { return bottom(type(kind), loc, length); }

    // arithops

    /// Creates an \p ArithOp or a \p Cmp.
    const Def* binop(int kind, const Def* lhs, const Def* rhs, const Location& loc, const std::string& name = "");
    const Def* arithop_not(const Def* def, const Location& loc);
    const Def* arithop_minus(const Def* def, const Location& loc);
    const Def* arithop(ArithOpKind kind, const Def* lhs, const Def* rhs, const Location& loc, const std::string& name = "");
#define THORIN_ARITHOP(OP) \
    const Def* arithop_##OP(const Def* lhs, const Def* rhs, const Location& loc, const std::string& name = "") { \
        return arithop(ArithOp_##OP, lhs, rhs, loc, name); \
    }
#include "thorin/tables/arithoptable.h"

    // compares

    const Def* cmp(CmpKind kind, const Def* lhs, const Def* rhs, const Location& loc, const std::string& name = "");
#define THORIN_CMP(OP) \
    const Def* cmp_##OP(const Def* lhs, const Def* rhs, const Location& loc, const std::string& name = "") { \
        return cmp(Cmp_##OP, lhs, rhs, loc, name);  \
    }
#include "thorin/tables/cmptable.h"

    // casts

    const Def* convert(const Type* to, const Def* from, const Location& loc, const std::string& name = "");
    const Def* cast(const Type* to, const Def* from, const Location& loc, const std::string& name = "");
    const Def* bitcast(const Type* to, const Def* from, const Location& loc, const std::string& name = "");

    // aggregate operations

    const Def* definite_array(const Type* elem, Defs args, const Location& loc, const std::string& name = "") {
        return cse(new DefiniteArray(*this, elem, args, loc, name));
    }
    /// Create definite_array with at least one element. The type of that element is the element type of the definite array.
    const Def* definite_array(Defs args, const Location& loc, const std::string& name = "") {
        assert(!args.empty());
        return definite_array(args.front()->type(), args, loc, name);
    }
    const Def* indefinite_array(const Type* elem, const Def* dim, const Location& loc, const std::string& name = "") {
        return cse(new IndefiniteArray(*this, elem, dim, loc, name));
    }
    const Def* struct_agg(const StructAppType* struct_app_type, Defs args, const Location& loc, const std::string& name = "") {
        return cse(new StructAgg(struct_app_type, args, loc, name));
    }
    const Def* tuple(Defs args, const Location& loc, const std::string& name = "") { return cse(new Tuple(*this, args, loc, name)); }
    const Def* vector(Defs args, const Location& loc, const std::string& name = "") {
        if (args.size() == 1) return args[0];
        return cse(new Vector(*this, args, loc, name));
    }
    /// Splats \p arg to create a \p Vector with \p length.
    const Def* splat(const Def* arg, size_t length = 1, const std::string& name = "");
    template<class T> const Def* extract(const Def* tuple, const T* index, const Location& loc, const std::string& name = "");
    const Def* extract(const Def* tuple, u32 index, const Location& loc, const std::string& name = "") {
        return extract(tuple, literal_qu32(index, loc), loc, name);
    }
    const Def* insert(const Def* tuple, const Def* index, const Def* value, const Location& loc, const std::string& name = "");
    const Def* insert(const Def* tuple, u32 index, const Def* value, const Location& loc, const std::string& name = "") {
        return insert(tuple, literal_qu32(index, loc), value, loc, name);
    }

    const Def* select(const Def* cond, const Def* t, const Def* f, const Location& loc, const std::string& name = "");

    // memory stuff

    const Def* load(const Def* mem, const Def* ptr, const Location& loc, const std::string& name = "");
    const Def* store(const Def* mem, const Def* ptr, const Def* val, const Location& loc, const std::string& name = "");
    const Def* enter(const Def* mem, const Location& loc, const std::string& name = "");
    const Def* slot(const Type* type, const Def* frame, size_t index, const Location& loc, const std::string& name = "");
    const Def* alloc(const Type* type, const Def* mem, const Def* extra, const Location& loc, const std::string& name = "");
    const Def* alloc(const Type* type, const Def* mem, const Location& loc, const std::string& name = "") { return alloc(type, mem, literal_qu64(0, loc), loc, name); }
    const Def* global(const Def* init, const Location& loc, bool is_mutable = true, const std::string& name = "");
    const Def* global_immutable_string(const Location& loc, const std::string& str, const std::string& name = "");
    const Def* lea(const Def* ptr, const Def* index, const Location& loc, const std::string& name = "") { return cse(new LEA(ptr, index, loc, name)); }

    // misc

<<<<<<< HEAD
    Def run(Def begin, Def end, const Location& loc, const std::string& name = "");
    Def hlt(Def begin, Def end, const Location& loc, const std::string& name = "");
=======
    const Def* run(const Def* def, const Location& loc, const std::string& name = "");
    const Def* hlt(const Def* def, const Location& loc, const std::string& name = "");
>>>>>>> 5d428a29

    // lambdas

    Lambda* lambda(const FnType* fn, const Location& loc, CC cc = CC::C, Intrinsic intrinsic = Intrinsic::None, const std::string& name = "");
    Lambda* lambda(const FnType* fn, const Location& loc, const std::string& name) { return lambda(fn, loc, CC::C, Intrinsic::None, name); }
    Lambda* lambda(const Location& loc, const std::string& name) { return lambda(fn_type(), loc, CC::C, Intrinsic::None, name); }
    Lambda* basicblock(const Location& loc, const std::string& name = "");
    Lambda* branch() const { return branch_; }
    Lambda* end_scope() const { return end_scope_; }

    /// Performs dead code, unreachable code and unused type elimination.
    void cleanup();
    void opt();

    // getters

    const std::string& name() const { return name_; }
    const PrimOpSet& primops() const { return primops_; }
    const LambdaSet& lambdas() const { return lambdas_; }
    Array<Lambda*> copy_lambdas() const;
    const LambdaSet& externals() const { return externals_; }
    bool empty() const { return lambdas().size() <= 2; } // TODO rework intrinsic stuff. 2 = branch + end_scope

    // other stuff

    void add_external(Lambda* lambda) { externals_.insert(lambda); }
    void remove_external(Lambda* lambda) { externals_.erase(lambda); }
    bool is_external(const Lambda* lambda) { return externals().contains(const_cast<Lambda*>(lambda)); }
    void destroy(Lambda* lambda);
#ifndef NDEBUG
    void breakpoint(size_t number) { breakpoints_.insert(number); }
    const HashSet<size_t>& breakpoints() const { return breakpoints_; }
#endif

    // Note that we don't use overloading for the following methods in order to have them accessible from gdb.
    virtual std::ostream& stream(std::ostream&) const override; ///< Streams thorin to file @p out.
    void write_thorin(const char* filename) const;              ///< Dumps thorin to file with name @p filename.
    void thorin() const;                                        ///< Dumps thorin to a file with an auto-generated file name.

private:
    HashSet<Tracker*>& trackers(const Def* def) { assert(def); return trackers_[def]; }
    const Param* param(const Type* type, Lambda* lambda, size_t index, const std::string& name = "");
    const Def* cse_base(const PrimOp*);
    template<class T> const T* cse(const T* primop) { return cse_base(primop)->template as<T>(); }

    std::string name_;

    const FnType*    fn0_;   ///< fn().
    const MemType*   mem_;
    const FrameType* frame_;

    union {
        struct {
#define THORIN_ALL_TYPE(T, M) const PrimType* T##_;
#include "thorin/tables/primtypetable.h"
        };

        const PrimType* primtypes_[Num_PrimTypes];
    };

    LambdaSet lambdas_;
    LambdaSet externals_;
    PrimOpSet primops_;
    DefMap<HashSet<Tracker*>> trackers_;

#ifndef NDEBUG
    HashSet<size_t> breakpoints_;
#endif
    Lambda* branch_;
    Lambda* end_scope_;

    friend class Cleaner;
    friend class Lambda;
    friend class Tracker;
    friend void Def::replace(const Def*) const;
};

}

#endif<|MERGE_RESOLUTION|>--- conflicted
+++ resolved
@@ -168,15 +168,14 @@
     const Def* global_immutable_string(const Location& loc, const std::string& str, const std::string& name = "");
     const Def* lea(const Def* ptr, const Def* index, const Location& loc, const std::string& name = "") { return cse(new LEA(ptr, index, loc, name)); }
 
-    // misc
-
-<<<<<<< HEAD
-    Def run(Def begin, Def end, const Location& loc, const std::string& name = "");
-    Def hlt(Def begin, Def end, const Location& loc, const std::string& name = "");
-=======
-    const Def* run(const Def* def, const Location& loc, const std::string& name = "");
-    const Def* hlt(const Def* def, const Location& loc, const std::string& name = "");
->>>>>>> 5d428a29
+    // guided partial evaluation
+
+    const Def* run(const Def* begin, const Def* end, const Location& loc, const std::string& name = "") {
+        return cse(new Run(begin, end, loc, name));
+    }
+    const Def* hlt(const Def* begin, const Def* end, const Location& loc, const std::string& name = "") {
+        return cse(new Hlt(begin, end, loc, name));
+    }
 
     // lambdas
 
