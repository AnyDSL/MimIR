--- conflicted
+++ resolved
@@ -1,8 +1,7 @@
 #include "thorin/pass/rw/scalarize.h"
 
+#include "thorin/tuple.h"
 #include "thorin/rewrite.h"
-#include "thorin/tuple.h"
-
 #include "thorin/pass/fp/eta_exp.h"
 
 namespace thorin {
@@ -11,6 +10,7 @@
 
 // TODO merge with make_scalar
 bool Scalerize::should_expand(Lam* lam) {
+    if (isa_workable(lam)) return false;
     if (auto sca_lam = tup2sca_.lookup(lam); sca_lam && *sca_lam == lam) return false;
 
     auto pi = lam->type();
@@ -27,9 +27,9 @@
     if (auto sca_lam = tup2sca_.lookup(tup_lam)) 
         return *sca_lam;
 
-    auto types  = DefVec();
+    auto types = DefVec();
     auto arg_sz = std::vector<size_t>();
-    bool todo   = false;
+    bool todo = false;
     for (size_t i = 0, e = tup_lam->num_doms(); i != e; ++i) {
         auto n = flatten(types, tup_lam->dom(i), false);
         arg_sz.push_back(n);
@@ -39,22 +39,16 @@
     if (!todo) 
        return tup2sca_[tup_lam] = tup_lam;
 
-    auto pi      = world().cn(world().sigma(types));
+    auto pi = world().cn(world().sigma(types));
     auto sca_lam = tup_lam->stub(world(), pi, tup_lam->dbg());
     if (eta_exp_) eta_exp_->new2old(sca_lam, tup_lam);
     size_t n = 0;
     world().DLOG("type {} ~> {}", tup_lam->type(), pi);
     auto new_vars = world().tuple(DefArray(tup_lam->num_doms(), [&](auto i) {
-<<<<<<< HEAD
         auto tuple = DefArray(arg_sz.at(i), [&](auto j) {
             return sca_lam->var(n++);
         });
         return unflatten(tuple, tup_lam->dom(i), false);
-=======
-        auto new_args = DefArray(arg_sz.at(i), [&](auto j) { return sca_lam->var(n + j); });
-        n += arg_sz.at(i);
-        return unflatten(new_args, tup_lam->dom(i));
->>>>>>> ed5fd264
     }));
     sca_lam->set(tup_lam->apply(new_vars));
     tup2sca_[sca_lam] = sca_lam;
@@ -64,7 +58,6 @@
 }
 
 const Def* Scalerize::rewrite(const Def* def) {
-<<<<<<< HEAD
     auto& w = world();
     if (auto app = def->isa<App>()) {
         const Def* sca_callee = app->callee();
@@ -83,10 +76,6 @@
                 w.DLOG("Expand tuple: {, } ~> {, }", tuple->ops(), new_tuple->ops());
             }
         }
-=======
-    if (auto [app, tup_lam] = isa_apped_nom_lam(def); isa_workable(tup_lam)) {
-        if (!should_expand(tup_lam)) return app;
->>>>>>> ed5fd264
 
         if (sca_callee != app->callee()) {
             auto new_args = DefVec();
@@ -94,8 +83,7 @@
             return world().app(sca_callee, new_args);
         }
     }
-
     return def;
 }
 
-} // namespace thorin+}