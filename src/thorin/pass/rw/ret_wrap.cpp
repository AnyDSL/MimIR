--- conflicted
+++ resolved
@@ -7,17 +7,8 @@
     if (!ret_var) return;
 
     // new wrapper that calls the return continuation
-<<<<<<< HEAD
-    auto [p, inserted] = lam2ret_wrap_.emplace(curr_nom()->as<Lam>(), nullptr);
-    auto& ret_cont = p->second;
-    if (inserted) {
-        ret_cont = world().nom_lam(ret_var->type()->as<Pi>(), ret_var->dbg());
-        ret_cont->app(ret_var, ret_cont->var(), ret_var->dbg());
-    }
-=======
     auto ret_cont = world().nom_lam(ret_var->type()->as<Pi>(), ret_var->dbg());
     ret_cont->app(false, ret_var, ret_cont->var(), ret_var->dbg());
->>>>>>> c3fd5b77
 
     // rebuild a new "var" that substitutes the actual ret_var with ret_cont
     auto new_vars = curr_nom()->vars();
