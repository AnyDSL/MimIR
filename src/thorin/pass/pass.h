#ifndef THORIN_PASS_PASS_H
#define THORIN_PASS_PASS_H

#include "thorin/world.h"

#include "thorin/analyses/scope.h"

namespace thorin {

class PassMan;
typedef size_t undo_t;
static constexpr undo_t No_Undo = std::numeric_limits<undo_t>::max();

/// All Passes that want to be registered in the @p PassMan must implement this interface.
/// * Directly inherit from this class if your pass doesn't need state and a fixed-point iteration (a ReWrite pass).
/// * Inherit from @p FPPass using CRTP if you do need state.
class RWPass {
public:
    RWPass(PassMan& man, const std::string& name);
    virtual ~RWPass() {}

    /// @name getters
    //@{
    PassMan& man() { return man_; }
    const PassMan& man() const { return man_; }
    const std::string& name() const { return name_; }
    size_t proxy_id() const { return proxy_id_; }
    World& world();
    template<class T = Def> T* cur_nom() const;
    //@}

    /// @name hooks for the PassMan
    //@{
    /// Invoked just before @p rewrite%ing @p PassMan::cur_nom's body.
    virtual void enter() {}

    /// Rewrites a @em structural @p def within @p PassMan::cur_nom. Returns the replacement.
    virtual const Def* rewrite(const Def* def) { return def; }

    /// Invoked just after @p rewrite%ing and before @p analyze%ing @p PassMan::cur_nom's body.
    virtual void leave() {}
    //@}

    /// @name Proxy
    //@{
    const Proxy* proxy(const Def* type, Defs ops, flags_t flags, const Def* dbg = {}) { return world().proxy(type, ops, proxy_id(), flags, dbg); }
    /// @name Check whether given @c def is a Proxy whose index matches this @p Pass's @p index.
    const Proxy* isa_proxy(const Def* def, flags_t flags = 0) {
        if (auto proxy = def->isa<Proxy>(); proxy != nullptr && proxy->id() == proxy_id() && proxy->flags() == flags) return proxy;
        return nullptr;
    }
    const Proxy* as_proxy(const Def* def, flags_t flags = 0) {
        auto proxy = def->as<Proxy>();
        assert(proxy->id() == proxy_id() && proxy->flags() == flags);
        return proxy;
    }
    //@}

private:
    PassMan& man_;
    std::string name_;
    size_t proxy_id_;

    friend class PassMan;
};

/// Base class for all FPPass%es.
class FPPassBase : public RWPass {
public:
    FPPassBase(PassMan& man, const std::string& name);

    size_t index() const { return index_; }

    /// @name hooks for the PassMan
    //@{
<<<<<<< HEAD
    /// Invoked after the @p PassMan has left (@p leave) @p rewrite%ing @p cur_nom to analyze @p def.
    /// Return @p No_Undo or the state to roll back to.
    virtual undo_t analyze(const Def* def) = 0;
=======
    /// Invoked after the @p PassMan has @p finish%ed @p rewrite%ing @p cur_nom to analyze @p def.
    /// Return @p No_Undo or the state to roll back to.
    virtual undo_t analyze([[maybe_unused]] const Def* def) { return No_Undo; }
>>>>>>> c1ded947
    virtual void* alloc() { return nullptr; }
    virtual void dealloc(void*) {}
    //@}

private:
    size_t index_;

    friend class PassMan;
};

/// An optimizer that combines several optimizations in an optimal way.
/// This is loosely based upon:
/// "Composing dataflow analyses and transformations" by Lerner, Grove, Chambers.
class PassMan {
public:
    PassMan(World& world)
        : world_(world)
    {}

    World& world() const { return world_; }

    /// @name create and run
    //@{
    /// Add a pass to this @p PassMan.
    template<class P, class... Args>
    PassMan& add(Args... args) {
        auto p = std::make_unique<P>(*this, std::forward<Args>(args)...);
        passes_.emplace_back(p.get());

        if constexpr (std::is_base_of<FPPassBase, P>::value) {
            fp_passes_.emplace_back(std::move(p));
        } else {
            rw_passes_.emplace_back(std::move(p));
        }

        return *this;
    }

    const auto& passes() const { return passes_; }
    const auto& rw_passes() const { return rw_passes_; }
    const auto& fp_passes() const { return fp_passes_; }

    /// Run all registered passes on the whole @p world.
    void run();
    //@}

    /// @name working with the rewrite-map
    //@{
    const Def* map(const Def* old_def, const Def* new_def) {
        cur_state().old2new[old_def] = new_def;
        cur_state().old2new.emplace(new_def, new_def);
        return new_def;
    }

    std::optional<const Def*> lookup(const Def* old_def) {
        for (auto i = states_.rbegin(), e = states_.rend(); i != e; ++i) {
            const auto& old2new = i->old2new;
            if (auto i = old2new.find(old_def); i != old2new.end()) return i->second;
        }

        return {};
    }
    //@}

    template<class T = Def> T* cur_nom() const {
        if constexpr(std::is_same<T, Def>::value)
            return cur_nom_ ;
        else
            return cur_nom_ ? cur_nom_->template isa<T>() : nullptr;
    }

private:
    struct State {
        State() = default;
        State(const State&) = delete;
        State(State&&) = delete;
        State& operator=(State) = delete;
        State(size_t num)
            : data(num)
        {}

        Def* cur_nom = nullptr;
        Array<void*> data;
        Array<const Def*> old_ops;
        std::stack<Def*> stack;
        Def2Def old2new;
        DefSet analyzed;
    };

    void init_state();
    void push_state();
    void pop_states(undo_t undo);
    State& cur_state() { assert(!states_.empty()); return states_.back(); }
    const Def* rewrite(const Def*);
    undo_t analyze(const Def*);

    bool analyzed(const Def* def) {
        for (auto i = states_.rbegin(), e = states_.rend(); i != e; ++i) {
            if (i->analyzed.contains(def)) return true;
        }
        cur_state().analyzed.emplace(def);
        return false;
    }

    World& world_;
    std::vector<RWPass*> passes_;
    std::vector<std::unique_ptr<RWPass    >> rw_passes_;
    std::vector<std::unique_ptr<FPPassBase>> fp_passes_;
    std::deque<State> states_;
    Def* cur_nom_ = nullptr;
    bool proxy_ = false;

    template<class P> friend class FPPass;
};

/// Inherit from this class using CRTP if you do need a Pass with a state.
template<class P>
class FPPass : public FPPassBase {
public:
    FPPass(PassMan& man, const std::string& name)
        : FPPassBase(man, name)
    {}

    /// @name alloc/dealloc state
    //@{
    void* alloc() override { return new typename P::Data(); }
    void dealloc(void* state) override { delete static_cast<typename P::Data*>(state); }
    //@}

protected:
    /// @name search in the state stack
    //@{
    /// Searches states from back to top in the set @p S for @p key and puts it into @p S if not found.
    /// @return A triple: <code> [undo, inserted] </code>.
    template<class K, size_t I = 0>
    auto put(const K& key) {
        for (undo_t undo = states().size(); undo-- != 0;) {
            auto& set = std::get<I>(data(undo));
            if (auto i = set.find(key); i != set.end()) return std::tuple(undo, false);
        }

        auto [_, inserted] = std::get<I>(data()).emplace(key);
        assert(inserted);
        return std::tuple(cur_undo(), true);
    }

    /// Searches states from back to top in the map @p M for @p key and inserts @p init if nothing is found.
    /// @return A triple: <code> TODO </code>.
    template<class M>
    typename M::mapped_type* find(const typename M::key_type& key) {
        for (undo_t undo = states().size(); undo-- != 0;) {
            auto& map = std::get<M>(data(undo));
            if (auto i = map.find(key); i != map.end()) return &i->second;
        }

        return nullptr;
    }

    /// Searches states from back to top in the map @p M for @p key and inserts @p init if nothing is found.
    /// @return A triple: <code> [ref_to_mapped_val, undo, inserted] </code>.
    template<class M>
    std::tuple<typename M::mapped_type&, undo_t, bool> insert(const typename M::key_type& key, typename M::mapped_type&& init = {}) {
        for (undo_t undo = states().size(); undo-- != 0;) {
            auto& map = std::get<M>(data(undo));
            if (auto i = map.find(key); i != map.end()) return {i->second, undo, false};
        }

        auto [i, inserted] = std::get<M>(data()).emplace(key, std::move(init));
        assert(inserted);
        return {i->second, cur_undo(), true};
    }
    //@}

    /// Use as guard within @p analyze to rule out common @p def%s one is usually not interested in and only considers @p T as @p PasMMan::cur_nom.
    template<class T = Def>
    T* descend(const Def* def) {
        auto cur_nom = man().template cur_nom<T>();
        if (cur_nom == nullptr || def->no_dep() || def->isa_nom() || def->isa<Var>()) return nullptr;
        if (auto proxy = def->isa<Proxy>(); proxy && proxy->id() != proxy_id()) return nullptr;
        return cur_nom;
    }

    undo_t cur_undo() const { return man().states_.size()-1; }

private:
    /// @name state-related getters
    //@{
    auto& states() { return man().states_; }
    auto& data(size_t i) { return *static_cast<typename P::Data*>(states()[i].data[index()]); }
    auto& data() { assert(!states().empty()); return *static_cast<typename P::Data*>(states().back().data[index()]); }
    //@}
};

inline World& RWPass::world() { return man().world(); }
inline const App* is_callee(const Def* def, size_t i) { return i == 0 ? def->isa<App>() : nullptr; }

template<class T = Def> T* RWPass::cur_nom() const { return man().template cur_nom<T>(); }

}

#endif<|MERGE_RESOLUTION|>--- conflicted
+++ resolved
@@ -73,15 +73,9 @@
 
     /// @name hooks for the PassMan
     //@{
-<<<<<<< HEAD
-    /// Invoked after the @p PassMan has left (@p leave) @p rewrite%ing @p cur_nom to analyze @p def.
-    /// Return @p No_Undo or the state to roll back to.
-    virtual undo_t analyze(const Def* def) = 0;
-=======
     /// Invoked after the @p PassMan has @p finish%ed @p rewrite%ing @p cur_nom to analyze @p def.
     /// Return @p No_Undo or the state to roll back to.
     virtual undo_t analyze([[maybe_unused]] const Def* def) { return No_Undo; }
->>>>>>> c1ded947
     virtual void* alloc() { return nullptr; }
     virtual void dealloc(void*) {}
     //@}
