#include "thorin/pass/fp/copy_prop.h"

#include "thorin/pass/fp/beta_red.h"
#include "thorin/pass/fp/eta_exp.h"

namespace thorin {

const Def* CopyProp::rewrite(const Def* def) {
    auto [app, var_lam] = isa_apped_nom_lam(def);
    if (!isa_workable(var_lam)) return def;

    auto n = app->num_args();
    if (n == 0) return app;

<<<<<<< HEAD
const Def* CopyProp::var2prop(const App* app, Lam* var_lam) {
    if (isa_workable(var_lam) || var_lam->num_vars() == 0 || keep_.contains(var_lam) || 
            (!var_lam->is_basicblock() && bb_only_)) 
        return app;
=======
    auto [it, _] = lam2info_.emplace(var_lam, std::tuple(Array<Lattice>(n), (Lam*)nullptr, DefArray(n)));
    auto& [lattice, prop_lam, old_args] = it->second;
>>>>>>> c3fd5b77

    if (var_lam->mem_var()) lattice[0] = Lattice::Keep;
    if (std::ranges::all_of(lattice, [](auto l) { return l == Lattice::Keep; })) return app;

    DefVec new_args, new_doms, appxy_ops = {var_lam};
    auto& args = data(var_lam);
    args.resize(n);

    for (size_t i = 0; i != n; ++i) {
        switch (lattice[i]) {
            case Lattice::Dead: break;
            case Lattice::Prop:
                if (app->arg(i)->contains_proxy()) {
                    world().DLOG("found proxy within app: {}@{} - wait till proxy is gone", var_lam, app);
                    return app;
                } else if (args[i] == nullptr) {
                    args[i] = app->arg(i);
                } else if (args[i] != app->arg(i)) {
                    appxy_ops.emplace_back(world().lit_nat(i));
                } else {
                    assert(args[i] == app->arg(i));
                }
                break;
            case Lattice::Keep:
                new_doms.emplace_back(var_lam->var(i)->type());
                new_args.emplace_back(app->arg(i));
                break;
            default: unreachable();
        }
    }

    world().DLOG("app->args(): {, }", app->args());
    world().DLOG("args: {, }", args);
    world().DLOG("new_args: {, }", new_args);

    if (appxy_ops.size() > 1) {
        auto appxy = proxy(app->type(), appxy_ops, Appxy);
        world().DLOG("appxy: '{}': {, }", appxy, appxy_ops);
        return appxy;
    }

    assert(new_args.size() < n);
    if (prop_lam == nullptr || old_args != args) {
        old_args      = args;
<<<<<<< HEAD
        auto prop_dom = world().sigma(types);
        auto new_type = world().pi(prop_dom, var_lam->codom());
        prop_lam      = var_lam->stub(world(), new_type, var_lam->dbg());
        if (beta_red_) beta_red_->keep(prop_lam);
        if (eta_exp_) eta_exp_->new2old(prop_lam, var_lam);
        keep_.emplace(prop_lam); // don't try to propagate again
        world().DLOG("var_lam => prop_lam: {}: {} => {}: {}", var_lam, var_lam->type()->dom(), prop_lam, prop_dom);
=======
        auto prop_dom = world().sigma(new_doms);
        auto new_pi   = world().pi(prop_dom, var_lam->codom());
        prop_lam      = var_lam->stub(world(), new_pi, var_lam->dbg());

        world().DLOG("new prop_lam: {}", prop_lam);
        beta_red_->keep(prop_lam);
        eta_exp_->new2old(prop_lam, var_lam);
>>>>>>> c3fd5b77

        size_t j = 0;
        DefArray new_vars(n, [&, prop_lam = prop_lam](size_t i) -> const Def* {
            switch (lattice[i]) {
                case Lattice::Dead: return proxy(var_lam->var(i)->type(), {var_lam, world().lit_nat(i)}, Varxy);
                case Lattice::Prop: return args[i];
                case Lattice::Keep: return prop_lam->var(j++);
                default: unreachable();
            }
        });

        prop_lam->set(var_lam->reduce(world().tuple(new_vars)));
    }

    world().DLOG("var_lam => prop_lam: {}: {} => {}: {}", var_lam, var_lam->dom(), prop_lam, prop_lam->dom());
    auto res = app->world().app(prop_lam, new_args, app->dbg());
    // Don't optimize again. Also, keep this line here at the very bottom as this invalidates all references.
    lam2info_[prop_lam] = std::tuple(Array<Lattice>(new_doms.size(), Lattice::Keep), (Lam*)nullptr, DefArray());
    return res;
}

undo_t CopyProp::analyze(const Proxy* proxy) {
    world().DLOG("found proxy: {}", proxy);
    auto var_lam                        = proxy->op(0)->as_nom<Lam>();
    auto& [lattice, prop_lam, old_args] = lam2info_[var_lam];

    if (proxy->flags() == Varxy) {
        auto i = as_lit(proxy->op(1));
        if (auto& l = lattice[i]; l == Lattice::Dead) {
            l = Lattice::Prop;
            world().DLOG("Dead -> Prop: @{}#{}", var_lam, i);
            return undo_visit(var_lam);
        }
    } else {
        assert(proxy->flags() == Appxy);
        for (auto op : proxy->ops().skip_front()) {
            auto i = as_lit(op);
            if (auto& l = lattice[i]; l != Lattice::Keep) {
                l = Lattice::Keep;
                world().DLOG("Prop -> Keep: @{}#{}", var_lam, i);
            }
        }

        return undo_visit(var_lam);
    }

    return No_Undo;
}

} // namespace thorin<|MERGE_RESOLUTION|>--- conflicted
+++ resolved
@@ -7,20 +7,13 @@
 
 const Def* CopyProp::rewrite(const Def* def) {
     auto [app, var_lam] = isa_apped_nom_lam(def);
-    if (!isa_workable(var_lam)) return def;
+    if (!isa_workable(var_lam) || (bb_only_ && var_lam->is_returning())) return def;
 
     auto n = app->num_args();
     if (n == 0) return app;
 
-<<<<<<< HEAD
-const Def* CopyProp::var2prop(const App* app, Lam* var_lam) {
-    if (isa_workable(var_lam) || var_lam->num_vars() == 0 || keep_.contains(var_lam) || 
-            (!var_lam->is_basicblock() && bb_only_)) 
-        return app;
-=======
     auto [it, _] = lam2info_.emplace(var_lam, std::tuple(Array<Lattice>(n), (Lam*)nullptr, DefArray(n)));
     auto& [lattice, prop_lam, old_args] = it->second;
->>>>>>> c3fd5b77
 
     if (var_lam->mem_var()) lattice[0] = Lattice::Keep;
     if (std::ranges::all_of(lattice, [](auto l) { return l == Lattice::Keep; })) return app;
@@ -65,23 +58,13 @@
     assert(new_args.size() < n);
     if (prop_lam == nullptr || old_args != args) {
         old_args      = args;
-<<<<<<< HEAD
-        auto prop_dom = world().sigma(types);
-        auto new_type = world().pi(prop_dom, var_lam->codom());
-        prop_lam      = var_lam->stub(world(), new_type, var_lam->dbg());
-        if (beta_red_) beta_red_->keep(prop_lam);
-        if (eta_exp_) eta_exp_->new2old(prop_lam, var_lam);
-        keep_.emplace(prop_lam); // don't try to propagate again
-        world().DLOG("var_lam => prop_lam: {}: {} => {}: {}", var_lam, var_lam->type()->dom(), prop_lam, prop_dom);
-=======
         auto prop_dom = world().sigma(new_doms);
         auto new_pi   = world().pi(prop_dom, var_lam->codom());
         prop_lam      = var_lam->stub(world(), new_pi, var_lam->dbg());
 
         world().DLOG("new prop_lam: {}", prop_lam);
-        beta_red_->keep(prop_lam);
-        eta_exp_->new2old(prop_lam, var_lam);
->>>>>>> c3fd5b77
+        if (beta_red_) beta_red_->keep(prop_lam);
+        if (eta_exp_)  eta_exp_->new2old(prop_lam, var_lam);
 
         size_t j = 0;
         DefArray new_vars(n, [&, prop_lam = prop_lam](size_t i) -> const Def* {
