#ifndef THORIN_PASS_FP_SSA_CONSTR_H
#define THORIN_PASS_FP_SSA_CONSTR_H

#include <map>
#include <set>

#include "thorin/pass/pass.h"
#include "thorin/util/bitset.h"

namespace thorin {

class EtaExp;

/// SSA construction algorithm that promotes @p Slot%s, @p Load%s, and @p Store%s to SSA values.
/// This is loosely based upon:
/// "Simple and Efficient Construction of Static Single Assignment Form"
/// by Braun, Buchwald, Hack, Leißa, Mallon, Zwinkau. <br>
class SSAConstr : public FPPass<SSAConstr, Lam> {
public:
    SSAConstr(PassMan& man, EtaExp* eta_exp)
        : FPPass(man, "ssa_constr")
        , eta_exp_(eta_exp)
    {}

<<<<<<< HEAD
    enum : flags_t { Phixy, Sloxy, Traxy };
=======
    enum : flags_t { Etaxy, Phixy, Sloxy, Traxy };
>>>>>>> 19ee617e

    struct SSAInfo {
        Lam* pred = nullptr;
        GIDSet<const Proxy*> writable;
    };

<<<<<<< HEAD
    using Data = std::map<Lam*, Info, GIDLt<Lam*>>;
=======
    using Data = std::map<Lam*, SSAInfo, GIDLt<Lam*>>;
>>>>>>> 19ee617e

private:
    /// @name PassMan hooks
    //@{
    void enter() override;
    const Def* rewrite(const Proxy*) override;
    const Def* rewrite(const Def*) override;
    undo_t analyze(const Proxy*) override;
    undo_t analyze(const Def*) override;
    //@}

    /// @name SSA construction helpers - see paper
    //@{
    const Def* get_val(Lam*, const Proxy*);
    const Def* set_val(Lam*, const Proxy*, const Def*);
    const Def* mem2phi(const App*, Lam*);
    //@}

    EtaExp* eta_exp_;
<<<<<<< HEAD
    Lam2Lam mem2phi_;

    /// Value numbering table.
    std::map<Lam*, GIDMap<const Proxy*, const Def*>, GIDLt<Lam*>> lam2sloxy2val_;

    /// Contains the @p Sloxy%s that we need to install as phi in a @c mem_lam to build the @c phi_lam.
    LamMap<std::set<const Proxy*, GIDLt<const Proxy*>>> lam2sloxys_;

    /// Contains @p Sloxy%s we have to keep.
    GIDSet<const Proxy*> keep_;
=======
    std::map<Lam*, GIDMap<const Proxy*, const Def*>, GIDLt<Lam*>> lam2sloxy2val_;
    LamMap<std::set<const Proxy*, GIDLt<const Proxy*>>> lam2phixys_; ///< Contains the @p Phixy%s to add to @c mem_lam to build the @c phi_lam.
    GIDSet<const Proxy*> keep_;                                      ///< Contains @p Sloxy%s we want to keep.
    LamSet preds_n_;
    Lam2Lam mem2phi_;
>>>>>>> 19ee617e
};

}

#endif<|MERGE_RESOLUTION|>--- conflicted
+++ resolved
@@ -22,22 +22,14 @@
         , eta_exp_(eta_exp)
     {}
 
-<<<<<<< HEAD
     enum : flags_t { Phixy, Sloxy, Traxy };
-=======
-    enum : flags_t { Etaxy, Phixy, Sloxy, Traxy };
->>>>>>> 19ee617e
 
     struct SSAInfo {
         Lam* pred = nullptr;
         GIDSet<const Proxy*> writable;
     };
 
-<<<<<<< HEAD
     using Data = std::map<Lam*, Info, GIDLt<Lam*>>;
-=======
-    using Data = std::map<Lam*, SSAInfo, GIDLt<Lam*>>;
->>>>>>> 19ee617e
 
 private:
     /// @name PassMan hooks
@@ -57,7 +49,6 @@
     //@}
 
     EtaExp* eta_exp_;
-<<<<<<< HEAD
     Lam2Lam mem2phi_;
 
     /// Value numbering table.
@@ -68,13 +59,6 @@
 
     /// Contains @p Sloxy%s we have to keep.
     GIDSet<const Proxy*> keep_;
-=======
-    std::map<Lam*, GIDMap<const Proxy*, const Def*>, GIDLt<Lam*>> lam2sloxy2val_;
-    LamMap<std::set<const Proxy*, GIDLt<const Proxy*>>> lam2phixys_; ///< Contains the @p Phixy%s to add to @c mem_lam to build the @c phi_lam.
-    GIDSet<const Proxy*> keep_;                                      ///< Contains @p Sloxy%s we want to keep.
-    LamSet preds_n_;
-    Lam2Lam mem2phi_;
->>>>>>> 19ee617e
 };
 
 }
