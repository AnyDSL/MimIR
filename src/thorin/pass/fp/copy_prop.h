#ifndef THORIN_PASS_FP_COPY_PROP_H
#define THORIN_PASS_FP_COPY_PROP_H

#include "thorin/pass/pass.h"

namespace thorin {

class BetaRed;
class EtaExp;

/// This FPPass is similar to sparse conditional constant propagation (SCCP).
/// However, this optmization also works on all Lam%s alike and does not only consider basic blocks as opposed to
/// traditional SCCP. What is more, this optimization will also propagate arbitrary Def%s and not only constants.
/// Finally, it will also remove dead Var%s.
class CopyProp : public FPPass<CopyProp, Lam> {
public:
    CopyProp(PassMan& man, BetaRed* beta_red, EtaExp* eta_exp, bool bb_only = false)
        : FPPass(man, "copy_prop")
        , beta_red_(beta_red)
        , eta_exp_(eta_exp) 
        , bb_only_(bb_only){}

    using Data = LamMap<DefVec>;

private:
    /// Lattice used for this Pass:
    /// ```
    ///  Keep    <-- We cannot do anything here.
    ///   |
    ///  Prop    <-- Var is live but the same Def everywhere.
    ///   |
    ///  Dead    <-- Var is dead.
    /// ```
    enum Lattice : u8 { Dead, Prop, Keep };
    enum : flags_t { Varxy, Appxy };

    /// @name PassMan hooks
    ///@{
    const Def* rewrite(const Def*) override;
    undo_t analyze(const Proxy*) override;
    ///@}

    BetaRed* beta_red_;
    EtaExp* eta_exp_;
<<<<<<< HEAD
    LamMap<std::pair<Lam*, DefVec>> var2prop_;
    DefSet keep_;
    const bool bb_only_;
=======
    LamMap<std::tuple<Array<Lattice>, Lam*, DefArray>> lam2info_;
>>>>>>> c3fd5b77
};

} // namespace thorin

#endif<|MERGE_RESOLUTION|>--- conflicted
+++ resolved
@@ -42,13 +42,8 @@
 
     BetaRed* beta_red_;
     EtaExp* eta_exp_;
-<<<<<<< HEAD
-    LamMap<std::pair<Lam*, DefVec>> var2prop_;
-    DefSet keep_;
+    LamMap<std::tuple<Array<Lattice>, Lam*, DefArray>> lam2info_;
     const bool bb_only_;
-=======
-    LamMap<std::tuple<Array<Lattice>, Lam*, DefArray>> lam2info_;
->>>>>>> c3fd5b77
 };
 
 } // namespace thorin
