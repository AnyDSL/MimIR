#include "thorin/pass/lam_spec.h"

#include "thorin/analyses/scope.h"
#include "thorin/pass/beta_red.h"
#include "thorin/pass/eta_exp.h"
#include "thorin/util/util.h"

// TODO This is supposed to recreate what lower2cff did, but we should really consider another strategy and nuke this.

namespace thorin {

Ref LamSpec::rewrite(Ref def) {
    if (auto i = old2new_.find(def); i != old2new_.end()) return i->second;

    auto [app, old_lam] = isa_apped_mut_lam(def);
    if (!isa_workable(old_lam)) return def;

    // Skip recursion to avoid infinite inlining if not "aggressive_lam_spec".
    // This is a hack - but we want to get rid off this Pass anyway.
    Scope scope(old_lam);
    if (!world().flags().aggressive_lam_spec && scope.free_defs().contains(old_lam)) return def;

    DefVec new_doms, new_vars, new_args;
    auto skip     = old_lam->ret_var() && old_lam->is_closed();
    auto old_doms = old_lam->doms();

    for (auto dom : old_doms.view().rsubspan(skip))
        if (!dom->isa<Pi>()) new_doms.emplace_back(dom);

    if (skip) new_doms.emplace_back(old_lam->doms().back());
    if (new_doms.size() == old_lam->num_doms()) return def;

<<<<<<< HEAD
    auto new_lam = old_lam->stub(world(), world().cn(new_doms));
=======
    auto new_pi  = world().cn(world().sigma(new_doms));
    auto new_lam = old_lam->stub(new_pi);
>>>>>>> 6d6155c9

    for (size_t arg_i = 0, var_i = 0, n = app->num_args() - skip; arg_i != n; ++arg_i) {
        auto arg = app->arg(arg_i);
        if (old_lam->dom(arg_i)->isa<Pi>()) {
            new_vars.emplace_back(arg);
        } else {
            new_vars.emplace_back(new_lam->var(var_i++));
            new_args.emplace_back(arg);
        }
    }

    if (skip) {
        new_vars.emplace_back(new_lam->vars().back());
        new_args.emplace_back(app->args().back());
    }

    new_lam->set(old_lam->reduce(world().tuple(new_vars)));
    world().DLOG("{} -> {}: {} -> {})", old_lam, new_lam, old_lam->dom(), new_lam->dom());

    return old2new_[def] = world().app(new_lam, new_args);
}

} // namespace thorin<|MERGE_RESOLUTION|>--- conflicted
+++ resolved
@@ -30,12 +30,7 @@
     if (skip) new_doms.emplace_back(old_lam->doms().back());
     if (new_doms.size() == old_lam->num_doms()) return def;
 
-<<<<<<< HEAD
-    auto new_lam = old_lam->stub(world(), world().cn(new_doms));
-=======
-    auto new_pi  = world().cn(world().sigma(new_doms));
-    auto new_lam = old_lam->stub(new_pi);
->>>>>>> 6d6155c9
+    auto new_lam = old_lam->stub(world().cn(new_doms));
 
     for (size_t arg_i = 0, var_i = 0, n = app->num_args() - skip; arg_i != n; ++arg_i) {
         auto arg = app->arg(arg_i);
