#include "thorin/pass/fp/beta_red.h"
#include "thorin/pass/fp/copy_prop.h"
#include "thorin/pass/fp/eta_exp.h"
#include "thorin/pass/fp/eta_red.h"
#include "thorin/pass/fp/ssa_constr.h"
#include "thorin/pass/rw/bound_elim.h"
#include "thorin/pass/rw/partial_eval.h"
#include "thorin/pass/rw/ret_wrap.h"
#include "thorin/pass/rw/scalarize.h"
<<<<<<< HEAD
#include "thorin/pass/rw/auto_diff.h"
=======
>>>>>>> 19ee617e

// old stuff
#include "thorin/transform/cleanup_world.h"
#include "thorin/transform/partial_evaluation.h"
#include "thorin/transform/closure_conv.h"

#include "thorin/transform/closure_conv.h"

namespace thorin {

void optimize(World& world) {
<<<<<<< HEAD
    world.set(LogLevel::Debug);

//     std::ofstream ofile("output.txt");
//     std::shared_ptr<Stream> s(new Stream(ofile));
//    world.set(s);

    PassMan opt(world);
//    opt.add<PartialEval>();
//    opt.add<BetaRed>();
    auto er = opt.add<EtaRed>();
    auto ee = opt.add<EtaExp>(er);
    opt.add<SSAConstr>(ee);
    opt.add<CopyProp>(ee);

    printf("Start Opti1\n");
//    opt.run();
    // do not run opt yet as it destroys complicated behaviour interesting for autodiff
    //  otherwise the behavior is not completely eliminated but only hidden in obscure contexts
    printf("Finished Opti1\n");

//            ClosureConv cc(world);
//            cc.run();


    PassMan opt3(world);
    opt3.add<AutoDiff>();
    opt3.run();

    PassMan opt2(world);
    opt2.add<PartialEval>();
    opt2.add<BetaRed>();
    auto er2 = opt2.add<EtaRed>();
    auto ee2 = opt2.add<EtaExp>(er2);
    opt2.add<SSAConstr>(ee2);
    //    opt2.add<Scalerize>(ee2);

//    opt2.add<AutoDiff>();

    printf("Start Opti2\n");
    opt2.run();
    printf("Finished Opti2\n");





    cleanup_world(world);
    while (partial_evaluation(world, true)); // lower2cff
    cleanup_world(world);
    printf("Finished Opti2\n");

    PassMan codgen_prepare(world);
    //codgen_prepare.add<BoundElim>();
    codgen_prepare.add<RetWrap>();
    codgen_prepare.run();

//            ClosureConv cc(world);
//            cc.run();
=======
    PassMan opt(world);
    // opt.add<PartialEval>();
    // opt.add<BetaRed>();
    auto er = opt.add<EtaRed>();
    auto ee = opt.add<EtaExp>(er);
    // opt.add<SSAConstr>(ee);
    // opt.add<CopyProp>();
    // opt.add<Scalerize>();
    // opt.add<AutoDiff>();
    opt.run();

    ClosureConv(world).run();
    auto cc = PassMan(world);
    cc.add<Scalerize>();
    cc.run();
    world.debug_stream();

    // while (partial_evaluation(world, true)); // lower2cff
    // flatten_tuples(world);

    // PassMan codgen_prepare(world);
    //codgen_prepare.add<BoundElim>();
    // codgen_prepare.add<RetWrap>();
    // codgen_prepare.run();
>>>>>>> 19ee617e
}

}<|MERGE_RESOLUTION|>--- conflicted
+++ resolved
@@ -7,10 +7,7 @@
 #include "thorin/pass/rw/partial_eval.h"
 #include "thorin/pass/rw/ret_wrap.h"
 #include "thorin/pass/rw/scalarize.h"
-<<<<<<< HEAD
 #include "thorin/pass/rw/auto_diff.h"
-=======
->>>>>>> 19ee617e
 
 // old stuff
 #include "thorin/transform/cleanup_world.h"
@@ -22,7 +19,6 @@
 namespace thorin {
 
 void optimize(World& world) {
-<<<<<<< HEAD
     world.set(LogLevel::Debug);
 
 //     std::ofstream ofile("output.txt");
@@ -81,32 +77,6 @@
 
 //            ClosureConv cc(world);
 //            cc.run();
-=======
-    PassMan opt(world);
-    // opt.add<PartialEval>();
-    // opt.add<BetaRed>();
-    auto er = opt.add<EtaRed>();
-    auto ee = opt.add<EtaExp>(er);
-    // opt.add<SSAConstr>(ee);
-    // opt.add<CopyProp>();
-    // opt.add<Scalerize>();
-    // opt.add<AutoDiff>();
-    opt.run();
-
-    ClosureConv(world).run();
-    auto cc = PassMan(world);
-    cc.add<Scalerize>();
-    cc.run();
-    world.debug_stream();
-
-    // while (partial_evaluation(world, true)); // lower2cff
-    // flatten_tuples(world);
-
-    // PassMan codgen_prepare(world);
-    //codgen_prepare.add<BoundElim>();
-    // codgen_prepare.add<RetWrap>();
-    // codgen_prepare.run();
->>>>>>> 19ee617e
 }
 
 }