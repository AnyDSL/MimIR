#include "thorin/pass/fp/beta_red.h"
#include "thorin/pass/fp/copy_prop.h"
#include "thorin/pass/fp/dce.h"
#include "thorin/pass/fp/eta_exp.h"
#include "thorin/pass/fp/eta_red.h"
#include "thorin/pass/fp/ssa_constr.h"
<<<<<<< HEAD
#include "thorin/pass/rw/auto_diff.h"
=======
#include "thorin/pass/rw/alloc2malloc.h"
>>>>>>> 2a9839c7
#include "thorin/pass/rw/bound_elim.h"
#include "thorin/pass/rw/partial_eval.h"
#include "thorin/pass/rw/remem_elim.h"
#include "thorin/pass/rw/ret_wrap.h"
#include "thorin/pass/rw/scalarize.h"
#include "thorin/pass/rw/zip_eval.h"

// old stuff
#include "thorin/transform/cleanup_world.h"
#include "thorin/transform/partial_evaluation.h"
#include "thorin/transform/mangle.h"


namespace thorin {

void optimize(World& world) {

    world.set(LogLevel::Debug);

    PassMan opt(world);
    opt.add<AutoDiff>();
    opt.run();
    printf("Finished Opti1\n");

    PassMan optZ(world);
    optZ.add<ZipEval>();
//    optZ.run();
    printf("Finished OptiZip\n");


    PassMan opt2(world);
    opt2.add<PartialEval>();
    opt2.add<BetaRed>();
    auto er = opt2.add<EtaRed>();
    auto ee = opt2.add<EtaExp>(er);
    opt2.add<SSAConstr>(ee);
    opt2.run();
    printf("Finished Opti2\n");




        cleanup_world(world);
    partial_evaluation(world, true);
        cleanup_world(world);

    printf("Finished Cleanup\n");

    PassMan codgen_prepare(world);
    //codgen_prepare.add<BoundElim>();
    codgen_prepare.add<RememElim>();
    codgen_prepare.add<Alloc2Malloc>();
    codgen_prepare.add<RetWrap>();
    codgen_prepare.run();
}

}<|MERGE_RESOLUTION|>--- conflicted
+++ resolved
@@ -4,17 +4,14 @@
 #include "thorin/pass/fp/eta_exp.h"
 #include "thorin/pass/fp/eta_red.h"
 #include "thorin/pass/fp/ssa_constr.h"
-<<<<<<< HEAD
-#include "thorin/pass/rw/auto_diff.h"
-=======
+// #include "thorin/pass/rw/auto_diff.h"
 #include "thorin/pass/rw/alloc2malloc.h"
->>>>>>> 2a9839c7
 #include "thorin/pass/rw/bound_elim.h"
 #include "thorin/pass/rw/partial_eval.h"
 #include "thorin/pass/rw/remem_elim.h"
 #include "thorin/pass/rw/ret_wrap.h"
 #include "thorin/pass/rw/scalarize.h"
-#include "thorin/pass/rw/zip_eval.h"
+// #include "thorin/pass/rw/zip_eval.h"
 
 // old stuff
 #include "thorin/transform/cleanup_world.h"
@@ -28,15 +25,15 @@
 
     world.set(LogLevel::Debug);
 
-    PassMan opt(world);
-    opt.add<AutoDiff>();
-    opt.run();
-    printf("Finished Opti1\n");
+    // PassMan opt(world);
+    // opt.add<AutoDiff>();
+    // opt.run();
+    // printf("Finished Opti1\n");
 
-    PassMan optZ(world);
-    optZ.add<ZipEval>();
-//    optZ.run();
-    printf("Finished OptiZip\n");
+//     PassMan optZ(world);
+//     optZ.add<ZipEval>();
+// //    optZ.run();
+//     printf("Finished OptiZip\n");
 
 
     PassMan opt2(world);
