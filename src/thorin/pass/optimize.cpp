--- conflicted
+++ resolved
@@ -27,16 +27,6 @@
     opt.add<TailRecElim>(er);
     opt.run();
 
-<<<<<<< HEAD
-    PassMan bla(world);
-    bla.add<TailRecElim>();
-    bla.run();
-=======
-    cleanup_world(world);
-    while (partial_evaluation(world, true)) {} // lower2cff
-    cleanup_world(world);
->>>>>>> 57fb5fef
-
     PassMan codgen_prepare(world);
     // codgen_prepare.add<BoundElim>();
     codgen_prepare.add<RememElim>();
