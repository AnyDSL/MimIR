#include "thorin/lam.h"

#include "thorin/world.h"

namespace thorin {

/*
 * Pi
 */

bool Pi::is_basicblock() const {
    return is_cn() && !ret_pi();
}

bool Pi::is_returning() const {
    return is_cn() && ret_pi();
}

const Pi* Pi::ret_pi(const Def* dbg) const {
    if (num_doms() > 0) {
        auto ret = dom(num_doms() - 1, dbg);
        if (auto pi = ret->isa<Pi>(); pi != nullptr && pi->is_basicblock()) return pi;
    }

    return nullptr;
}

Pi* Pi::set_dom(Defs doms) { return Def::set(0, world().sigma(doms))->as<Pi>(); }

bool Pi::is_cn() const { return codom()->isa<Bot>(); }

/*
 * Lam
 */

const Def* Lam::mem_var(const Def* dbg) { return thorin::isa<Tag::Mem>(var(0_s)->type()) ? var(0, dbg) : nullptr; }
const Def* Lam::ret_var(const Def* dbg) { return type()->ret_pi() ? var(num_vars() - 1, dbg) : nullptr; }
bool Lam::is_basicblock() const { return type()->is_basicblock(); }

Lam* Lam::set_filter(Filter filter) {
    const Def* f;
    if (auto b = std::get_if<bool>(&filter))
        f = world().lit_bool(*b);
    else
        f = std::get<const Def*>(filter);
    return set(0, f);
}

Lam* Lam::app(Filter f, const Def* callee, const Def* arg, const Def* dbg) {
    assert(isa_nom() && !filter());
    set_filter(f);
    return set_body(world().app(callee, arg, dbg));
}

<<<<<<< HEAD
bool Lam::is_basicblock() const { return type()->is_basicblock(); }
bool Lam::is_returning() const { return type()->is_returning(); }

void Lam::app(const Def* callee, const Def* arg, const Def* dbg) {
    assert(isa_nom());
    auto filter = world().lit_false();
    set(filter, world().app(callee, arg, dbg));
=======
Lam* Lam::app(Filter filter, const Def* callee, Defs args, const Def* dbg) {
    return app(filter, callee, world().tuple(args), dbg);
>>>>>>> c3fd5b77
}

Lam* Lam::branch(Filter filter, const Def* cond, const Def* t, const Def* f, const Def* mem, const Def* dbg) {
    return app(filter, world().select(t, f, cond), mem, dbg);
}

Lam* Lam::test(Filter filter,
               const Def* value,
               const Def* index,
               const Def* match,
               const Def* clash,
               const Def* mem,
               const Def* dbg) {
    return app(filter, world().test(value, index, match, clash), mem, dbg);
}

/*
 * Pi
 */

// TODO remove
Lam* get_var_lam(const Def* def) {
    if (auto extract = def->isa<Extract>()) return extract->tuple()->as<Var>()->nom()->as<Lam>();
    return def->as<Var>()->nom()->as<Lam>();
}

} // namespace thorin<|MERGE_RESOLUTION|>--- conflicted
+++ resolved
@@ -36,6 +36,7 @@
 const Def* Lam::mem_var(const Def* dbg) { return thorin::isa<Tag::Mem>(var(0_s)->type()) ? var(0, dbg) : nullptr; }
 const Def* Lam::ret_var(const Def* dbg) { return type()->ret_pi() ? var(num_vars() - 1, dbg) : nullptr; }
 bool Lam::is_basicblock() const { return type()->is_basicblock(); }
+bool Lam::is_returning() const { return type()->is_returning(); }
 
 Lam* Lam::set_filter(Filter filter) {
     const Def* f;
@@ -52,18 +53,8 @@
     return set_body(world().app(callee, arg, dbg));
 }
 
-<<<<<<< HEAD
-bool Lam::is_basicblock() const { return type()->is_basicblock(); }
-bool Lam::is_returning() const { return type()->is_returning(); }
-
-void Lam::app(const Def* callee, const Def* arg, const Def* dbg) {
-    assert(isa_nom());
-    auto filter = world().lit_false();
-    set(filter, world().app(callee, arg, dbg));
-=======
 Lam* Lam::app(Filter filter, const Def* callee, Defs args, const Def* dbg) {
     return app(filter, callee, world().tuple(args), dbg);
->>>>>>> c3fd5b77
 }
 
 Lam* Lam::branch(Filter filter, const Def* cond, const Def* t, const Def* f, const Def* mem, const Def* dbg) {
