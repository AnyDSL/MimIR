--- conflicted
+++ resolved
@@ -61,9 +61,6 @@
     return app(filter, world().test(value, index, match, clash), mem, dbg);
 }
 
-<<<<<<< HEAD
-}
-=======
 /*
  * Pi
  */
@@ -74,5 +71,4 @@
     return def->as<Var>()->nom()->as<Lam>();
 }
 
-} // namespace thorin
->>>>>>> 8918a4ef
+} // namespace thorin