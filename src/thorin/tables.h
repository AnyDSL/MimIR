#ifndef THORIN_TABLES_H
#define THORIN_TABLES_H

#include <string_view>

#include "thorin/util/assert.h"
#include "thorin/util/types.h"

namespace thorin {

using node_t   = u16;
using tag_t    = u32;
using flags_t  = u32;
using fields_t = u64;
using nat_t    = u64;

#define THORIN_NODE(m)                                                        \
    m(Space, space)     m(Kind, kind)                                         \
    m(Pi, pi)           m(Lam, lam)     m(App, app)                           \
    m(Sigma, sigma)     m(Tuple, tuple) m(Extract, extract) m(Insert, insert) \
    m(Arr, arr)         m(Pack, pack)                                         \
    m(Join, join)       m(Vel, vel)     m(Test, test)       m(Top, top)       \
    m(Meet, meet)       m(Et,  et )     m(Pick, pick)       m(Bot, bot)       \
    m(Proxy, proxy)                                                           \
    m(Axiom, axiom)                                                           \
    m(Lit, lit)                                                               \
    m(Nat, nat)                                                               \
    m(Var, var)                                                               \
    m(Global, global)

<<<<<<< HEAD
#define THORIN_TAG(m)                                                           \
    m(Mem, mem) m(Int, int) m(Real, real) m(Ptr, ptr)                           \
    m(Bit, bit) m(Shr, shr) m(Wrap, wrap) m(Div, div) m(ROp, rop)               \
    m(ICmp, icmp) m(RCmp, rcmp)                                                 \
    m(Trait, trait) m(Conv, conv) m(PE, pe) m(Acc, acc)                         \
    m(Bitcast, bitcast) m(LEA, lea)                                             \
    m(Alloc, alloc) m(Slot, slot) m(Load, load) m(Remem, remem) m(Store, store) \
    m(Atomic, atomic)                                                           \
    m(Lift, lift)                                                               \
    m(RevDiff, rev_diff)
=======
#define THORIN_TAG(m)                                               \
    m(Mem, mem) m(Int, int) m(Real, real) m(Ptr, ptr)               \
    m(Bit, bit) m(Shr, shr) m(Wrap, wrap) m(Div, div) m(ROp, rop)   \
    m(ICmp, icmp) m(RCmp, rcmp)                                     \
    m(Trait, trait) m(Conv, conv) m(PE, pe) m(Acc, acc)             \
    m(Bitcast, bitcast) m(LEA, lea)                                 \
    m(Alloc, alloc) m(Slot, slot) m(Malloc, malloc) m(Mslot, mslot) \
    m(Load, load) m(Remem, remem) m(Store, store)                   \
    m(Atomic, atomic)                                               \
    m(Zip, zip)                                                     \
    m(RevDiff, rev_diff) m(TangentVector, tangent_vector)
>>>>>>> 2a9839c7

namespace WMode {
enum : nat_t {
    none = 0,
    nsw  = 1 << 0,
    nuw  = 1 << 1,
};
}

namespace RMode {
enum RMode : nat_t {
    none     = 0,
    nnan     = 1 << 0, ///< No NaNs - Allow optimizations to assume the arguments and result are not NaN. Such optimizations are required to retain defined behavior over NaNs, but the value of the result is undefined.
    ninf     = 1 << 1, ///< No Infs - Allow optimizations to assume the arguments and result are not +/-Inf. Such optimizations are required to retain defined behavior over +/-Inf, but the value of the result is undefined.
    nsz      = 1 << 2, ///< No Signed Zeros - Allow optimizations to treat the sign of a zero argument or result as insignificant.
    arcp     = 1 << 3, ///< Allow Reciprocal - Allow optimizations to use the reciprocal of an argument rather than perform division.
    contract = 1 << 4, ///< Allow floating-point contraction (e.g. fusing a multiply followed by an addition into a fused multiply-and-add).
    afn      = 1 << 5, ///< Approximate functions - Allow substitution of approximate calculations for functions (sin, log, sqrt, etc). See floating-point intrinsic definitions for places where this can apply to LLVM’s intrinsic math functions.
    reassoc  = 1 << 6, ///< Allow reassociation transformations for floating-point operations. This may dramatically change results in floating point.
    finite   = nnan | ninf,
    unsafe   = nsz | arcp | reassoc,
    fast = nnan | ninf | nsz | arcp | contract | afn | reassoc,
    bot = fast,
    top = none,
};
}

/// Integer operations that neither take a @p WMode nor do produce a side effect - arithmetic or logical shift right.
#define THORIN_SHR(m) m(Shr, ashr) m(Shr, lshr)
/// Integer operations that might wrap and, hence, take @p WMode.
#define THORIN_WRAP(m) m(Wrap, add) m(Wrap, sub) m(Wrap, mul) m(Wrap, shl)
/// Integer operations that might produce a "division by zero" side effect.
#define THORIN_DIV(m) m(Div, sdiv) m(Div, udiv) m(Div, srem) m(Div, urem)
/// Floating point (real) operations that take @p RMode.
#define THORIN_R_OP(m) m(ROp, add) m(ROp, sub) m(ROp, mul) m(ROp, div) m(ROp, rem)
/// Type traits
#define THORIN_TRAIT(m) m(Trait, size) m(Trait, align)
/// Conversions
#define THORIN_CONV(m) m(Conv, s2s) m(Conv, u2u) m(Conv, s2r) m(Conv, u2r) m(Conv, r2s) m(Conv, r2u) m(Conv, r2r)
/// Partial Evaluation related operations
#define THORIN_PE(m) m(PE, hlt) m(PE, known) m(PE, run)
/// Accelerators
#define THORIN_ACC(m) m(Acc, vecotrize) m(Acc, parallel) m(Acc, opencl) m(Acc, cuda) m(Acc, nvvm) m (Acc, amdgpu)

/// The 5 relations are disjoint and are organized as follows:
/// ```
///              ----
///              4321
///          01234567
///          ////////
///          00001111
///    y→    00110011
///          01010101
///
///  x 0/000 ELLLXXXX
///  ↓ 1/001 GELLXXXX
///    2/010 GGELXXXX
///    3/011 GGGEXXXX
/// -4/4/100 YYYYELLL
/// -3/5/101 YYYYGELL
/// -2/6/110 YYYYGGEL   X = plus, minus
/// -1/7/111 YYYYGGGE   Y = minus, plus
/// ```
/// The more obscure combinations are prefixed with @c _.
/// The standard comparisons front ends want to use, don't have this prefix.
#define THORIN_I_CMP(m)              /* X Y G L E                                                   */ \
                     m(ICmp,   _f)   /* o o o o o - always false                                    */ \
                     m(ICmp,    e)   /* o o o o x - equal                                           */ \
                     m(ICmp,   _l)   /* o o o x o - less (same sign)                                */ \
                     m(ICmp,  _le)   /* o o o x x - less or equal                                   */ \
                     m(ICmp,   _g)   /* o o x o o - greater (same sign)                             */ \
                     m(ICmp,  _ge)   /* o o x o x - greater or equal                                */ \
                     m(ICmp,  _gl)   /* o o x x o - greater or less                                 */ \
                     m(ICmp, _gle)   /* o o x x x - greater or less or equal == same sign           */ \
                     m(ICmp,   _y)   /* o x o o o - minus plus                                      */ \
                     m(ICmp,  _ye)   /* o x o o x - minus plus or equal                             */ \
                     m(ICmp,   sl)   /* o x o x o - signed less                                     */ \
                     m(ICmp,  sle)   /* o x o x x - signed less or equal                            */ \
                     m(ICmp,   ug)   /* o x x o o - unsigned greater                                */ \
                     m(ICmp,  uge)   /* o x x o x - unsigned greater or equal                       */ \
                     m(ICmp, _ygl)   /* o x x x o - minus plus or greater or less                   */ \
                     m(ICmp,  _nx)   /* o x x x x - not plus minus                                  */ \
                     m(ICmp,   _x)   /* x o o o o - plus minus                                      */ \
                     m(ICmp,  _xe)   /* x o o o x - plus minus or equal                             */ \
                     m(ICmp,   ul)   /* x o o x o - unsigned less                                   */ \
                     m(ICmp,  ule)   /* x o o x x - unsigned less or equal                          */ \
                     m(ICmp,   sg)   /* x o x o o - signed greater                                  */ \
                     m(ICmp,  sge)   /* x o x o x - signed greater or equal                         */ \
                     m(ICmp, _xgl)   /* x o x x o - greater or less or plus minus                   */ \
                     m(ICmp,  _ny)   /* x o x x x - not minus plus                                  */ \
                     m(ICmp,  _xy)   /* x x o o o - different sign                                  */ \
                     m(ICmp, _xye)   /* x x o o x - different sign or equal                         */ \
                     m(ICmp, _xyl)   /* x x o x o - signed or unsigned less                         */ \
                     m(ICmp,  _ng)   /* x x o x x - signed or unsigned less or equal == not greater */ \
                     m(ICmp, _xyg)   /* x x x o o - signed or unsigned greater                      */ \
                     m(ICmp,  _nl)   /* x x x o x - signed or unsigned greater or equal == not less */ \
                     m(ICmp,   ne)   /* x x x x o - not equal                                       */ \
                     m(ICmp,   _t)   /* x x x x x - always true                                     */

#define THORIN_R_CMP(m)           /* U G L E                                 */ \
                     m(RCmp,   f) /* o o o o - always false                  */ \
                     m(RCmp,   e) /* o o o x - ordered and equal             */ \
                     m(RCmp,   l) /* o o x o - ordered and less              */ \
                     m(RCmp,  le) /* o o x x - ordered and less or equal     */ \
                     m(RCmp,   g) /* o x o o - ordered and greater           */ \
                     m(RCmp,  ge) /* o x o x - ordered and greater or equal  */ \
                     m(RCmp,  ne) /* o x x o - ordered and not equal         */ \
                     m(RCmp,   o) /* o x x x - ordered (no NaNs)             */ \
                     m(RCmp,   u) /* x o o o - unordered (either NaNs)       */ \
                     m(RCmp,  ue) /* x o o x - unordered or equal            */ \
                     m(RCmp,  ul) /* x o x o - unordered or less             */ \
                     m(RCmp, ule) /* x o x x - unordered or less or equal    */ \
                     m(RCmp,  ug) /* x x o o - unordered or greater          */ \
                     m(RCmp, uge) /* x x o x - unordered or greater or equal */ \
                     m(RCmp, une) /* x x x o - unordered or not equal        */ \
                     m(RCmp,   t) /* x x x x - always true                   */

/// Table for all binary boolean operations.
/// See https://en.wikipedia.org/wiki/Truth_table#Binary_operations
#define THORIN_BIT(m)            /* B B A A -                              */ \
                   m(Bit,     f) /* o o o o - always false                 */ \
                   m(Bit,   nor) /* o o o x -                              */ \
                   m(Bit, nciff) /* o o x o - not converse implication     */ \
                   m(Bit,    na) /* o o x x - not first argument           */ \
                   m(Bit,  niff) /* o x o o - not implication              */ \
                   m(Bit,    nb) /* o x o x - not second argument          */ \
                   m(Bit,  _xor) /* o x x o -                              */ \
                   m(Bit,  nand) /* o x x x -                              */ \
                   m(Bit,  _and) /* x o o o -                              */ \
                   m(Bit,  nxor) /* x o o x -                              */ \
                   m(Bit,     b) /* x o x o - second argument              */ \
                   m(Bit,   iff) /* x o x x - implication (if and only if) */ \
                   m(Bit,     a) /* x x o o - first argment                */ \
                   m(Bit,  ciff) /* x x o x - converse implication         */ \
                   m(Bit,   _or) /* x x x o -                              */ \
                   m(Bit,     t) /* x x x x - always true                  */

namespace Node {
#define CODE(node, name) node,
enum : node_t { THORIN_NODE(CODE) Max };
#undef CODE
}

namespace Tag {
#define CODE(tag, name) tag,
enum : tag_t { THORIN_TAG(CODE) Max };
#undef CODE
}

#define CODE(T, o) o,
enum class Bit    : flags_t { THORIN_BIT  (CODE) };
enum class Shr    : flags_t { THORIN_SHR  (CODE) };
enum class Wrap   : flags_t { THORIN_WRAP (CODE) };
enum class Div    : flags_t { THORIN_DIV  (CODE) };
enum class ROp    : flags_t { THORIN_R_OP (CODE) };
enum class ICmp   : flags_t { THORIN_I_CMP(CODE) };
enum class RCmp   : flags_t { THORIN_R_CMP(CODE) };
enum class Trait  : flags_t { THORIN_TRAIT(CODE) };
enum class Conv   : flags_t { THORIN_CONV (CODE) };
enum class PE     : flags_t { THORIN_PE   (CODE) };
enum class Acc    : flags_t { THORIN_ACC  (CODE) };
#undef CODE

constexpr ICmp operator|(ICmp a, ICmp b) { return ICmp(flags_t(a) | flags_t(b)); }
constexpr ICmp operator&(ICmp a, ICmp b) { return ICmp(flags_t(a) & flags_t(b)); }
constexpr ICmp operator^(ICmp a, ICmp b) { return ICmp(flags_t(a) ^ flags_t(b)); }

constexpr RCmp operator|(RCmp a, RCmp b) { return RCmp(flags_t(a) | flags_t(b)); }
constexpr RCmp operator&(RCmp a, RCmp b) { return RCmp(flags_t(a) & flags_t(b)); }
constexpr RCmp operator^(RCmp a, RCmp b) { return RCmp(flags_t(a) ^ flags_t(b)); }

#define CODE(T, o) case T::o: return #T "_" #o;
constexpr std::string_view op2str(Bit   o) { switch (o) { THORIN_BIT  (CODE) default: THORIN_UNREACHABLE; } }
constexpr std::string_view op2str(Shr   o) { switch (o) { THORIN_SHR  (CODE) default: THORIN_UNREACHABLE; } }
constexpr std::string_view op2str(Wrap  o) { switch (o) { THORIN_WRAP (CODE) default: THORIN_UNREACHABLE; } }
constexpr std::string_view op2str(Div   o) { switch (o) { THORIN_DIV  (CODE) default: THORIN_UNREACHABLE; } }
constexpr std::string_view op2str(ROp   o) { switch (o) { THORIN_R_OP (CODE) default: THORIN_UNREACHABLE; } }
constexpr std::string_view op2str(ICmp  o) { switch (o) { THORIN_I_CMP(CODE) default: THORIN_UNREACHABLE; } }
constexpr std::string_view op2str(RCmp  o) { switch (o) { THORIN_R_CMP(CODE) default: THORIN_UNREACHABLE; } }
constexpr std::string_view op2str(Trait o) { switch (o) { THORIN_TRAIT(CODE) default: THORIN_UNREACHABLE; } }
constexpr std::string_view op2str(Conv  o) { switch (o) { THORIN_CONV (CODE) default: THORIN_UNREACHABLE; } }
constexpr std::string_view op2str(PE    o) { switch (o) { THORIN_PE   (CODE) default: THORIN_UNREACHABLE; } }
constexpr std::string_view op2str(Acc   o) { switch (o) { THORIN_ACC  (CODE) default: THORIN_UNREACHABLE; } }
#undef CODE

namespace AddrSpace {
    enum : nat_t {
        Generic  = 0,
        Global   = 1,
        Texture  = 2,
        Shared   = 3,
        Constant = 4,
    };
}

// This trick let's us count the number of elements in an enum class without tainting it with an extra "Num" field.
template<class T> constexpr size_t Num = size_t(-1);

#define CODE(T, o) + 1_s
constexpr size_t Num_Nodes = 0_s THORIN_NODE(CODE);
constexpr size_t Num_Tags  = 0_s THORIN_TAG (CODE);
template<> inline constexpr size_t Num<Bit  > = 0_s THORIN_BIT  (CODE);
template<> inline constexpr size_t Num<Shr  > = 0_s THORIN_SHR  (CODE);
template<> inline constexpr size_t Num<Wrap > = 0_s THORIN_WRAP (CODE);
template<> inline constexpr size_t Num<Div  > = 0_s THORIN_DIV  (CODE);
template<> inline constexpr size_t Num<ROp  > = 0_s THORIN_R_OP (CODE);
template<> inline constexpr size_t Num<ICmp > = 0_s THORIN_I_CMP(CODE);
template<> inline constexpr size_t Num<RCmp > = 0_s THORIN_R_CMP(CODE);
template<> inline constexpr size_t Num<Trait> = 0_s THORIN_TRAIT(CODE);
template<> inline constexpr size_t Num<Conv > = 0_s THORIN_CONV (CODE);
template<> inline constexpr size_t Num<PE   > = 0_s THORIN_PE   (CODE);
template<> inline constexpr size_t Num<Acc  > = 0_s THORIN_ACC  (CODE);
#undef CODE

template<tag_t tag> struct Tag2Enum_    { using type = tag_t; };
template<> struct Tag2Enum_<Tag::Bit  > { using type = Bit;   };
template<> struct Tag2Enum_<Tag::Shr  > { using type = Shr;   };
template<> struct Tag2Enum_<Tag::Wrap > { using type = Wrap;  };
template<> struct Tag2Enum_<Tag::Div  > { using type = Div;   };
template<> struct Tag2Enum_<Tag::ROp  > { using type = ROp;   };
template<> struct Tag2Enum_<Tag::ICmp > { using type = ICmp;  };
template<> struct Tag2Enum_<Tag::RCmp > { using type = RCmp;  };
template<> struct Tag2Enum_<Tag::Trait> { using type = Trait; };
template<> struct Tag2Enum_<Tag::Conv > { using type = Conv;  };
template<> struct Tag2Enum_<Tag::PE   > { using type = PE;    };
template<> struct Tag2Enum_<Tag::Acc  > { using type = Acc;   };
template<tag_t tag> using Tag2Enum = typename Tag2Enum_<tag>::type;

}

#endif<|MERGE_RESOLUTION|>--- conflicted
+++ resolved
@@ -28,18 +28,6 @@
     m(Var, var)                                                               \
     m(Global, global)
 
-<<<<<<< HEAD
-#define THORIN_TAG(m)                                                           \
-    m(Mem, mem) m(Int, int) m(Real, real) m(Ptr, ptr)                           \
-    m(Bit, bit) m(Shr, shr) m(Wrap, wrap) m(Div, div) m(ROp, rop)               \
-    m(ICmp, icmp) m(RCmp, rcmp)                                                 \
-    m(Trait, trait) m(Conv, conv) m(PE, pe) m(Acc, acc)                         \
-    m(Bitcast, bitcast) m(LEA, lea)                                             \
-    m(Alloc, alloc) m(Slot, slot) m(Load, load) m(Remem, remem) m(Store, store) \
-    m(Atomic, atomic)                                                           \
-    m(Lift, lift)                                                               \
-    m(RevDiff, rev_diff)
-=======
 #define THORIN_TAG(m)                                               \
     m(Mem, mem) m(Int, int) m(Real, real) m(Ptr, ptr)               \
     m(Bit, bit) m(Shr, shr) m(Wrap, wrap) m(Div, div) m(ROp, rop)   \
@@ -51,7 +39,6 @@
     m(Atomic, atomic)                                               \
     m(Zip, zip)                                                     \
     m(RevDiff, rev_diff) m(TangentVector, tangent_vector)
->>>>>>> 2a9839c7
 
 namespace WMode {
 enum : nat_t {
