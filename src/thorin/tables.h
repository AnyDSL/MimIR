--- conflicted
+++ resolved
@@ -38,15 +38,10 @@
     m(Alloc, alloc) m(Slot, slot) m(Malloc, malloc) m(Mslot, mslot) \
     m(Load, load) m(Remem, remem) m(Store, store)                   \
     m(Atomic, atomic)                                               \
-<<<<<<< HEAD
-    m(Zip, zip)                                                     \
+    m(Zip, zip) m(For, affine_for)                                  \
     m(RevDiff, rev_diff) m(TangentVector, tangent_vector)           \
     m(CConv, CConv)                                                 \
     m(AllocJmpBuf, alloc_jmpbuf) m(SetJmp, set_jmp) m(LongJmp, long_jmp)
-=======
-    m(Zip, zip) m(For, affine_for)                                  \
-    m(RevDiff, rev_diff) m(TangentVector, tangent_vector)
->>>>>>> cd80067e
 
 namespace WMode {
 enum : nat_t {
