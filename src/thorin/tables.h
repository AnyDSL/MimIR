#ifndef THORIN_TABLES_H
#define THORIN_TABLES_H

#include "thorin/util/assert.h"
#include "thorin/util/types.h"

namespace thorin {

using node_t   = u16;
using tag_t    = u32;
using flags_t  = u32;
using fields_t = u64;
using nat_t    = u64;

#define THORIN_NODE(m)                                                        \
    m(Space, space)     m(Kind, kind)                                         \
    m(Pi, pi)           m(Lam, lam)     m(App, app)                           \
    m(Sigma, sigma)     m(Tuple, tuple) m(Extract, extract) m(Insert, insert) \
    m(Arr, arr)         m(Pack, pack)                                         \
    m(Join, join)       m(Vel, vel)     m(Test, test)       m(Top, top)       \
    m(Meet, meet)       m(Et,  et )     m(Pick, pick)       m(Bot, bot)       \
    m(Proxy, proxy)                                                           \
    m(Axiom, axiom)                                                           \
    m(Lit, lit)                                                               \
    m(Nat, nat)                                                               \
    m(Var, var)                                                               \
    m(Global, global)

<<<<<<< HEAD
#define THORIN_TAG(m)                                               \
    m(Mem, mem) m(Int, int) m(Real, real) m(Ptr, ptr)               \
    m(Bit, bit) m(Shr, shr) m(Wrap, wrap) m(Div, div) m(ROp, rop)   \
    m(ICmp, icmp) m(RCmp, rcmp)                                     \
    m(Trait, trait) m(Conv, conv) m(PE, pe) m(Acc, acc)             \
    m(Bitcast, bitcast) m(LEA, lea)                                 \
    m(Alloc, alloc) m(Slot, slot) m(Malloc, malloc) m(Mslot, mslot) \
    m(Load, load) m(Remem, remem) m(Store, store)                   \
    m(Atomic, atomic)                                               \
    m(Zip, zip)                                                     \
    m(RevDiff, rev_diff) m(TangentVector, tangent_vector)
=======
#define THORIN_TAG(m)                                                           \
    m(Mem, mem) m(Int, int) m(Real, real) m(Ptr, ptr)                           \
    m(Bit, bit) m(Shr, shr) m(Wrap, wrap) m(Div, div) m(ROp, rop)               \
    m(ICmp, icmp) m(RCmp, rcmp)                                                 \
    m(Trait, trait) m(Conv, conv) m(PE, pe) m(Acc, acc)                         \
    m(Bitcast, bitcast) m(LEA, lea)                                             \
    m(Alloc, alloc) m(Slot, slot) m(Load, load) m(Remem, remem) m(Store, store) \
    m(Atomic, atomic)                                                           \
    m(Lift, lift)                                                               \
    m(RevDiff, rev_diff) m(TangentVector, tangent_vector)                       \
    m(CA, CA)
>>>>>>> 55d4396e

namespace WMode {
enum : nat_t {
    none = 0,
    nsw  = 1 << 0,
    nuw  = 1 << 1,
};
}

namespace RMode {
enum RMode : nat_t {
    none     = 0,
    nnan     = 1 << 0, ///< No NaNs - Allow optimizations to assume the arguments and result are not NaN. Such optimizations are required to retain defined behavior over NaNs, but the value of the result is undefined.
    ninf     = 1 << 1, ///< No Infs - Allow optimizations to assume the arguments and result are not +/-Inf. Such optimizations are required to retain defined behavior over +/-Inf, but the value of the result is undefined.
    nsz      = 1 << 2, ///< No Signed Zeros - Allow optimizations to treat the sign of a zero argument or result as insignificant.
    arcp     = 1 << 3, ///< Allow Reciprocal - Allow optimizations to use the reciprocal of an argument rather than perform division.
    contract = 1 << 4, ///< Allow floating-point contraction (e.g. fusing a multiply followed by an addition into a fused multiply-and-add).
    afn      = 1 << 5, ///< Approximate functions - Allow substitution of approximate calculations for functions (sin, log, sqrt, etc). See floating-point intrinsic definitions for places where this can apply to LLVM’s intrinsic math functions.
    reassoc  = 1 << 6, ///< Allow reassociation transformations for floating-point operations. This may dramatically change results in floating point.
    finite   = nnan | ninf,
    unsafe   = nsz | arcp | reassoc,
    fast = nnan | ninf | nsz | arcp | contract | afn | reassoc,
    bot = fast,
    top = none,
};
}

/// Integer operations that neither take a @p WMode nor do produce a side effect - arithmetic or logical shift right.
#define THORIN_SHR(m) m(Shr, ashr) m(Shr, lshr)
/// Integer operations that might wrap and, hence, take @p WMode.
#define THORIN_WRAP(m) m(Wrap, add) m(Wrap, sub) m(Wrap, mul) m(Wrap, shl)
/// Integer operations that might produce a "division by zero" side effect.
#define THORIN_DIV(m) m(Div, sdiv) m(Div, udiv) m(Div, srem) m(Div, urem)
/// Floating point (real) operations that take @p RMode.
#define THORIN_R_OP(m) m(ROp, add) m(ROp, sub) m(ROp, mul) m(ROp, div) m(ROp, rem)
/// Type traits
#define THORIN_TRAIT(m) m(Trait, size) m(Trait, align)
/// Conversions
#define THORIN_CONV(m) m(Conv, s2s) m(Conv, u2u) m(Conv, s2r) m(Conv, u2r) m(Conv, r2s) m(Conv, r2u) m(Conv, r2r)
/// Partial Evaluation related operations
#define THORIN_PE(m) m(PE, hlt) m(PE, known) m(PE, run)
/// Accelerators
#define THORIN_ACC(m) m(Acc, vecotrize) m(Acc, parallel) m(Acc, opencl) m(Acc, cuda) m(Acc, nvvm) m (Acc, amdgpu)
/// ClosureAnalysis annotations, THORIN_CA_BOT includes a ⊥ node for convinience
#define THORIN_CA(m) m(CA, ret) m(CA, br) m(CA, proc) m(CA, proc_e) m(CA, unknown)
#define THORIN_CA_BOT(m) m(CA, bot) THORIN_CA(m)


/// The 5 relations are disjoint and are organized as follows:
/// ```
///              ----
///              4321
///          01234567
///          ////////
///          00001111
///    y→    00110011
///          01010101
///
///  x 0/000 ELLLXXXX
///  ↓ 1/001 GELLXXXX
///    2/010 GGELXXXX
///    3/011 GGGEXXXX
/// -4/4/100 YYYYELLL
/// -3/5/101 YYYYGELL
/// -2/6/110 YYYYGGEL   X = plus, minus
/// -1/7/111 YYYYGGGE   Y = minus, plus
/// ```
/// The more obscure combinations are prefixed with @c _.
/// The standard comparisons front ends want to use, don't have this prefix.
#define THORIN_I_CMP(m)              /* X Y G L E                                                   */ \
                     m(ICmp,   _f)   /* o o o o o - always false                                    */ \
                     m(ICmp,    e)   /* o o o o x - equal                                           */ \
                     m(ICmp,   _l)   /* o o o x o - less (same sign)                                */ \
                     m(ICmp,  _le)   /* o o o x x - less or equal                                   */ \
                     m(ICmp,   _g)   /* o o x o o - greater (same sign)                             */ \
                     m(ICmp,  _ge)   /* o o x o x - greater or equal                                */ \
                     m(ICmp,  _gl)   /* o o x x o - greater or less                                 */ \
                     m(ICmp, _gle)   /* o o x x x - greater or less or equal == same sign           */ \
                     m(ICmp,   _y)   /* o x o o o - minus plus                                      */ \
                     m(ICmp,  _ye)   /* o x o o x - minus plus or equal                             */ \
                     m(ICmp,   sl)   /* o x o x o - signed less                                     */ \
                     m(ICmp,  sle)   /* o x o x x - signed less or equal                            */ \
                     m(ICmp,   ug)   /* o x x o o - unsigned greater                                */ \
                     m(ICmp,  uge)   /* o x x o x - unsigned greater or equal                       */ \
                     m(ICmp, _ygl)   /* o x x x o - minus plus or greater or less                   */ \
                     m(ICmp,  _nx)   /* o x x x x - not plus minus                                  */ \
                     m(ICmp,   _x)   /* x o o o o - plus minus                                      */ \
                     m(ICmp,  _xe)   /* x o o o x - plus minus or equal                             */ \
                     m(ICmp,   ul)   /* x o o x o - unsigned less                                   */ \
                     m(ICmp,  ule)   /* x o o x x - unsigned less or equal                          */ \
                     m(ICmp,   sg)   /* x o x o o - signed greater                                  */ \
                     m(ICmp,  sge)   /* x o x o x - signed greater or equal                         */ \
                     m(ICmp, _xgl)   /* x o x x o - greater or less or plus minus                   */ \
                     m(ICmp,  _ny)   /* x o x x x - not minus plus                                  */ \
                     m(ICmp,  _xy)   /* x x o o o - different sign                                  */ \
                     m(ICmp, _xye)   /* x x o o x - different sign or equal                         */ \
                     m(ICmp, _xyl)   /* x x o x o - signed or unsigned less                         */ \
                     m(ICmp,  _ng)   /* x x o x x - signed or unsigned less or equal == not greater */ \
                     m(ICmp, _xyg)   /* x x x o o - signed or unsigned greater                      */ \
                     m(ICmp,  _nl)   /* x x x o x - signed or unsigned greater or equal == not less */ \
                     m(ICmp,   ne)   /* x x x x o - not equal                                       */ \
                     m(ICmp,   _t)   /* x x x x x - always true                                     */

#define THORIN_R_CMP(m)           /* U G L E                                 */ \
                     m(RCmp,   f) /* o o o o - always false                  */ \
                     m(RCmp,   e) /* o o o x - ordered and equal             */ \
                     m(RCmp,   l) /* o o x o - ordered and less              */ \
                     m(RCmp,  le) /* o o x x - ordered and less or equal     */ \
                     m(RCmp,   g) /* o x o o - ordered and greater           */ \
                     m(RCmp,  ge) /* o x o x - ordered and greater or equal  */ \
                     m(RCmp,  ne) /* o x x o - ordered and not equal         */ \
                     m(RCmp,   o) /* o x x x - ordered (no NaNs)             */ \
                     m(RCmp,   u) /* x o o o - unordered (either NaNs)       */ \
                     m(RCmp,  ue) /* x o o x - unordered or equal            */ \
                     m(RCmp,  ul) /* x o x o - unordered or less             */ \
                     m(RCmp, ule) /* x o x x - unordered or less or equal    */ \
                     m(RCmp,  ug) /* x x o o - unordered or greater          */ \
                     m(RCmp, uge) /* x x o x - unordered or greater or equal */ \
                     m(RCmp, une) /* x x x o - unordered or not equal        */ \
                     m(RCmp,   t) /* x x x x - always true                   */

/// Table for all binary boolean operations.
/// See https://en.wikipedia.org/wiki/Truth_table#Binary_operations
#define THORIN_BIT(m)            /* B B A A -                              */ \
                   m(Bit,     f) /* o o o o - always false                 */ \
                   m(Bit,   nor) /* o o o x -                              */ \
                   m(Bit, nciff) /* o o x o - not converse implication     */ \
                   m(Bit,    na) /* o o x x - not first argument           */ \
                   m(Bit,  niff) /* o x o o - not implication              */ \
                   m(Bit,    nb) /* o x o x - not second argument          */ \
                   m(Bit,  _xor) /* o x x o -                              */ \
                   m(Bit,  nand) /* o x x x -                              */ \
                   m(Bit,  _and) /* x o o o -                              */ \
                   m(Bit,  nxor) /* x o o x -                              */ \
                   m(Bit,     b) /* x o x o - second argument              */ \
                   m(Bit,   iff) /* x o x x - implication (if and only if) */ \
                   m(Bit,     a) /* x x o o - first argment                */ \
                   m(Bit,  ciff) /* x x o x - converse implication         */ \
                   m(Bit,   _or) /* x x x o -                              */ \
                   m(Bit,     t) /* x x x x - always true                  */

namespace Node {
#define CODE(node, name) node,
enum : node_t { THORIN_NODE(CODE) Max };
#undef CODE
}

namespace Tag {
#define CODE(tag, name) tag,
enum : tag_t { THORIN_TAG(CODE) Max };
#undef CODE
}

#define CODE(T, o) o,
<<<<<<< HEAD
enum class Bit    : flags_t { THORIN_BIT  (CODE) };
enum class Shr    : flags_t { THORIN_SHR  (CODE) };
enum class Wrap   : flags_t { THORIN_WRAP (CODE) };
enum class Div    : flags_t { THORIN_DIV  (CODE) };
enum class ROp    : flags_t { THORIN_R_OP (CODE) };
enum class ICmp   : flags_t { THORIN_I_CMP(CODE) };
enum class RCmp   : flags_t { THORIN_R_CMP(CODE) };
enum class Trait  : flags_t { THORIN_TRAIT(CODE) };
enum class Conv   : flags_t { THORIN_CONV (CODE) };
enum class PE     : flags_t { THORIN_PE   (CODE) };
enum class Acc    : flags_t { THORIN_ACC  (CODE) };
=======
enum class Bit   : flags_t { THORIN_BIT    (CODE) };
enum class Shr   : flags_t { THORIN_SHR    (CODE) };
enum class Wrap  : flags_t { THORIN_WRAP   (CODE) };
enum class Div   : flags_t { THORIN_DIV    (CODE) };
enum class ROp   : flags_t { THORIN_R_OP   (CODE) };
enum class ICmp  : flags_t { THORIN_I_CMP  (CODE) };
enum class RCmp  : flags_t { THORIN_R_CMP  (CODE) };
enum class Trait : flags_t { THORIN_TRAIT  (CODE) };
enum class Conv  : flags_t { THORIN_CONV   (CODE) };
enum class PE    : flags_t { THORIN_PE     (CODE) };
enum class Acc   : flags_t { THORIN_ACC    (CODE) };
enum class CA    : flags_t { THORIN_CA_BOT (CODE) };
>>>>>>> 55d4396e
#undef CODE

constexpr ICmp operator|(ICmp a, ICmp b) { return ICmp(flags_t(a) | flags_t(b)); }
constexpr ICmp operator&(ICmp a, ICmp b) { return ICmp(flags_t(a) & flags_t(b)); }
constexpr ICmp operator^(ICmp a, ICmp b) { return ICmp(flags_t(a) ^ flags_t(b)); }

constexpr RCmp operator|(RCmp a, RCmp b) { return RCmp(flags_t(a) | flags_t(b)); }
constexpr RCmp operator&(RCmp a, RCmp b) { return RCmp(flags_t(a) & flags_t(b)); }
constexpr RCmp operator^(RCmp a, RCmp b) { return RCmp(flags_t(a) ^ flags_t(b)); }

#define CODE(T, o) case T::o: return #T "_" #o;
constexpr const char* op2str(Bit   o) { switch (o) { THORIN_BIT    (CODE) default: THORIN_UNREACHABLE; } }
constexpr const char* op2str(Shr   o) { switch (o) { THORIN_SHR    (CODE) default: THORIN_UNREACHABLE; } }
constexpr const char* op2str(Wrap  o) { switch (o) { THORIN_WRAP   (CODE) default: THORIN_UNREACHABLE; } }
constexpr const char* op2str(Div   o) { switch (o) { THORIN_DIV    (CODE) default: THORIN_UNREACHABLE; } }
constexpr const char* op2str(ROp   o) { switch (o) { THORIN_R_OP   (CODE) default: THORIN_UNREACHABLE; } }
constexpr const char* op2str(ICmp  o) { switch (o) { THORIN_I_CMP  (CODE) default: THORIN_UNREACHABLE; } }
constexpr const char* op2str(RCmp  o) { switch (o) { THORIN_R_CMP  (CODE) default: THORIN_UNREACHABLE; } }
constexpr const char* op2str(Trait o) { switch (o) { THORIN_TRAIT  (CODE) default: THORIN_UNREACHABLE; } }
constexpr const char* op2str(Conv  o) { switch (o) { THORIN_CONV   (CODE) default: THORIN_UNREACHABLE; } }
constexpr const char* op2str(PE    o) { switch (o) { THORIN_PE     (CODE) default: THORIN_UNREACHABLE; } }
constexpr const char* op2str(Acc   o) { switch (o) { THORIN_ACC    (CODE) default: THORIN_UNREACHABLE; } }
constexpr const char* op2str(CA    o) { switch (o) { THORIN_CA_BOT (CODE) default: THORIN_UNREACHABLE; } }
#undef CODE

namespace AddrSpace {
    enum : nat_t {
        Generic  = 0,
        Global   = 1,
        Texture  = 2,
        Shared   = 3,
        Constant = 4,
    };
}

// This trick let's us count the number of elements in an enum class without tainting it with an extra "Num" field.
template<class T> constexpr size_t Num = size_t(-1);

#define CODE(T, o) + 1_s
constexpr size_t Num_Nodes = 0_s THORIN_NODE(CODE);
constexpr size_t Num_Tags  = 0_s THORIN_TAG (CODE);
template<> inline constexpr size_t Num<Bit  > = 0_s THORIN_BIT  (CODE);
template<> inline constexpr size_t Num<Shr  > = 0_s THORIN_SHR  (CODE);
template<> inline constexpr size_t Num<Wrap > = 0_s THORIN_WRAP (CODE);
template<> inline constexpr size_t Num<Div  > = 0_s THORIN_DIV  (CODE);
template<> inline constexpr size_t Num<ROp  > = 0_s THORIN_R_OP (CODE);
template<> inline constexpr size_t Num<ICmp > = 0_s THORIN_I_CMP(CODE);
template<> inline constexpr size_t Num<RCmp > = 0_s THORIN_R_CMP(CODE);
template<> inline constexpr size_t Num<Trait> = 0_s THORIN_TRAIT(CODE);
template<> inline constexpr size_t Num<Conv > = 0_s THORIN_CONV (CODE);
template<> inline constexpr size_t Num<PE   > = 0_s THORIN_PE   (CODE);
template<> inline constexpr size_t Num<Acc  > = 0_s THORIN_ACC  (CODE);
#undef CODE

template<tag_t tag> struct Tag2Enum_    { using type = tag_t; };
template<> struct Tag2Enum_<Tag::Bit  > { using type = Bit;   };
template<> struct Tag2Enum_<Tag::Shr  > { using type = Shr;   };
template<> struct Tag2Enum_<Tag::Wrap > { using type = Wrap;  };
template<> struct Tag2Enum_<Tag::Div  > { using type = Div;   };
template<> struct Tag2Enum_<Tag::ROp  > { using type = ROp;   };
template<> struct Tag2Enum_<Tag::ICmp > { using type = ICmp;  };
template<> struct Tag2Enum_<Tag::RCmp > { using type = RCmp;  };
template<> struct Tag2Enum_<Tag::Trait> { using type = Trait; };
template<> struct Tag2Enum_<Tag::Conv > { using type = Conv;  };
template<> struct Tag2Enum_<Tag::PE   > { using type = PE;    };
template<> struct Tag2Enum_<Tag::Acc  > { using type = Acc;   };
template<> struct Tag2Enum_<Tag::CA   > { using type = CA;    };
template<tag_t tag> using Tag2Enum = typename Tag2Enum_<tag>::type;

}

#endif<|MERGE_RESOLUTION|>--- conflicted
+++ resolved
@@ -26,7 +26,6 @@
     m(Var, var)                                                               \
     m(Global, global)
 
-<<<<<<< HEAD
 #define THORIN_TAG(m)                                               \
     m(Mem, mem) m(Int, int) m(Real, real) m(Ptr, ptr)               \
     m(Bit, bit) m(Shr, shr) m(Wrap, wrap) m(Div, div) m(ROp, rop)   \
@@ -37,20 +36,8 @@
     m(Load, load) m(Remem, remem) m(Store, store)                   \
     m(Atomic, atomic)                                               \
     m(Zip, zip)                                                     \
-    m(RevDiff, rev_diff) m(TangentVector, tangent_vector)
-=======
-#define THORIN_TAG(m)                                                           \
-    m(Mem, mem) m(Int, int) m(Real, real) m(Ptr, ptr)                           \
-    m(Bit, bit) m(Shr, shr) m(Wrap, wrap) m(Div, div) m(ROp, rop)               \
-    m(ICmp, icmp) m(RCmp, rcmp)                                                 \
-    m(Trait, trait) m(Conv, conv) m(PE, pe) m(Acc, acc)                         \
-    m(Bitcast, bitcast) m(LEA, lea)                                             \
-    m(Alloc, alloc) m(Slot, slot) m(Load, load) m(Remem, remem) m(Store, store) \
-    m(Atomic, atomic)                                                           \
-    m(Lift, lift)                                                               \
-    m(RevDiff, rev_diff) m(TangentVector, tangent_vector)                       \
+    m(RevDiff, rev_diff) m(TangentVector, tangent_vector)           \
     m(CA, CA)
->>>>>>> 55d4396e
 
 namespace WMode {
 enum : nat_t {
@@ -205,19 +192,6 @@
 }
 
 #define CODE(T, o) o,
-<<<<<<< HEAD
-enum class Bit    : flags_t { THORIN_BIT  (CODE) };
-enum class Shr    : flags_t { THORIN_SHR  (CODE) };
-enum class Wrap   : flags_t { THORIN_WRAP (CODE) };
-enum class Div    : flags_t { THORIN_DIV  (CODE) };
-enum class ROp    : flags_t { THORIN_R_OP (CODE) };
-enum class ICmp   : flags_t { THORIN_I_CMP(CODE) };
-enum class RCmp   : flags_t { THORIN_R_CMP(CODE) };
-enum class Trait  : flags_t { THORIN_TRAIT(CODE) };
-enum class Conv   : flags_t { THORIN_CONV (CODE) };
-enum class PE     : flags_t { THORIN_PE   (CODE) };
-enum class Acc    : flags_t { THORIN_ACC  (CODE) };
-=======
 enum class Bit   : flags_t { THORIN_BIT    (CODE) };
 enum class Shr   : flags_t { THORIN_SHR    (CODE) };
 enum class Wrap  : flags_t { THORIN_WRAP   (CODE) };
@@ -230,7 +204,6 @@
 enum class PE    : flags_t { THORIN_PE     (CODE) };
 enum class Acc   : flags_t { THORIN_ACC    (CODE) };
 enum class CA    : flags_t { THORIN_CA_BOT (CODE) };
->>>>>>> 55d4396e
 #undef CODE
 
 constexpr ICmp operator|(ICmp a, ICmp b) { return ICmp(flags_t(a) | flags_t(b)); }
