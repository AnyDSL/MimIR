--- conflicted
+++ resolved
@@ -219,32 +219,18 @@
 constexpr RCmp operator^(RCmp a, RCmp b) { return RCmp(flags_t(a) ^ flags_t(b)); }
 
 #define CODE(T, o) case T::o: return #T "_" #o;
-<<<<<<< HEAD
-constexpr const char* op2str(Bit   o) { switch (o) { THORIN_BIT        (CODE) default: THORIN_UNREACHABLE; } }
-constexpr const char* op2str(Shr   o) { switch (o) { THORIN_SHR        (CODE) default: THORIN_UNREACHABLE; } }
-constexpr const char* op2str(Wrap  o) { switch (o) { THORIN_WRAP       (CODE) default: THORIN_UNREACHABLE; } }
-constexpr const char* op2str(Div   o) { switch (o) { THORIN_DIV        (CODE) default: THORIN_UNREACHABLE; } }
-constexpr const char* op2str(ROp   o) { switch (o) { THORIN_R_OP       (CODE) default: THORIN_UNREACHABLE; } }
-constexpr const char* op2str(ICmp  o) { switch (o) { THORIN_I_CMP      (CODE) default: THORIN_UNREACHABLE; } }
-constexpr const char* op2str(RCmp  o) { switch (o) { THORIN_R_CMP      (CODE) default: THORIN_UNREACHABLE; } }
-constexpr const char* op2str(Trait o) { switch (o) { THORIN_TRAIT      (CODE) default: THORIN_UNREACHABLE; } }
-constexpr const char* op2str(Conv  o) { switch (o) { THORIN_CONV       (CODE) default: THORIN_UNREACHABLE; } }
-constexpr const char* op2str(PE    o) { switch (o) { THORIN_PE         (CODE) default: THORIN_UNREACHABLE; } }
-constexpr const char* op2str(Acc   o) { switch (o) { THORIN_ACC        (CODE) default: THORIN_UNREACHABLE; } }
-constexpr const char* op2str(CConv o) { switch (o) { THORIN_CCONV_BOT  (CODE) default: THORIN_UNREACHABLE; } }
-=======
-constexpr std::string_view op2str(Bit   o) { switch (o) { THORIN_BIT  (CODE) default: THORIN_UNREACHABLE; } }
-constexpr std::string_view op2str(Shr   o) { switch (o) { THORIN_SHR  (CODE) default: THORIN_UNREACHABLE; } }
-constexpr std::string_view op2str(Wrap  o) { switch (o) { THORIN_WRAP (CODE) default: THORIN_UNREACHABLE; } }
-constexpr std::string_view op2str(Div   o) { switch (o) { THORIN_DIV  (CODE) default: THORIN_UNREACHABLE; } }
-constexpr std::string_view op2str(ROp   o) { switch (o) { THORIN_R_OP (CODE) default: THORIN_UNREACHABLE; } }
-constexpr std::string_view op2str(ICmp  o) { switch (o) { THORIN_I_CMP(CODE) default: THORIN_UNREACHABLE; } }
-constexpr std::string_view op2str(RCmp  o) { switch (o) { THORIN_R_CMP(CODE) default: THORIN_UNREACHABLE; } }
-constexpr std::string_view op2str(Trait o) { switch (o) { THORIN_TRAIT(CODE) default: THORIN_UNREACHABLE; } }
-constexpr std::string_view op2str(Conv  o) { switch (o) { THORIN_CONV (CODE) default: THORIN_UNREACHABLE; } }
-constexpr std::string_view op2str(PE    o) { switch (o) { THORIN_PE   (CODE) default: THORIN_UNREACHABLE; } }
-constexpr std::string_view op2str(Acc   o) { switch (o) { THORIN_ACC  (CODE) default: THORIN_UNREACHABLE; } }
->>>>>>> ed5fd264
+constexpr std::string_view op2str(Bit   o) { switch (o) { THORIN_BIT       (CODE) default: THORIN_UNREACHABLE; } }
+constexpr std::string_view op2str(Shr   o) { switch (o) { THORIN_SHR       (CODE) default: THORIN_UNREACHABLE; } }
+constexpr std::string_view op2str(Wrap  o) { switch (o) { THORIN_WRAP      (CODE) default: THORIN_UNREACHABLE; } }
+constexpr std::string_view op2str(Div   o) { switch (o) { THORIN_DIV       (CODE) default: THORIN_UNREACHABLE; } }
+constexpr std::string_view op2str(ROp   o) { switch (o) { THORIN_R_OP      (CODE) default: THORIN_UNREACHABLE; } }
+constexpr std::string_view op2str(ICmp  o) { switch (o) { THORIN_I_CMP     (CODE) default: THORIN_UNREACHABLE; } }
+constexpr std::string_view op2str(RCmp  o) { switch (o) { THORIN_R_CMP     (CODE) default: THORIN_UNREACHABLE; } }
+constexpr std::string_view op2str(Trait o) { switch (o) { THORIN_TRAIT     (CODE) default: THORIN_UNREACHABLE; } }
+constexpr std::string_view op2str(Conv  o) { switch (o) { THORIN_CONV      (CODE) default: THORIN_UNREACHABLE; } }
+constexpr std::string_view op2str(PE    o) { switch (o) { THORIN_PE        (CODE) default: THORIN_UNREACHABLE; } }
+constexpr std::string_view op2str(Acc   o) { switch (o) { THORIN_ACC       (CODE) default: THORIN_UNREACHABLE; } }
+constexpr std::string_view op2str(CConv o) { switch (o) { THORIN_CCONV_BOT (CODE) default: THORIN_UNREACHABLE; } }
 #undef CODE
 
 namespace AddrSpace {
