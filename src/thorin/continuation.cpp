#include "thorin/continuation.h"

#include <iostream>

#include "thorin/primop.h"
#include "thorin/type.h"
#include "thorin/world.h"
#include "thorin/analyses/scope.h"
#include "thorin/transform/mangle.h"
#include "thorin/util/log.h"

namespace thorin {

//------------------------------------------------------------------------------

Continuation* get_param_continuation(const Def* def) {
    if (auto extract = def->isa<Extract>())
        return extract->agg()->as<Param>()->continuation();
    return def->as<Param>()->continuation();
}

size_t get_param_index(const Def* def) {
    if (auto extract = def->isa<Extract>())
        return primlit_value<u64>(extract->index()->as<PrimLit>());
    assert(def->isa<Param>());
    return 0;
}

std::vector<Peek> peek(const Def* param) {
    std::vector<Peek> peeks;
    size_t index = get_param_index(param);
    for (auto use : get_param_continuation(param)->uses()) {
        if (auto pred = use->isa_continuation()) {
            if (use.index() == 0)
                peeks.emplace_back(pred->arg(index), pred);
        }
    }

    return peeks;
}

//------------------------------------------------------------------------------

void Continuation::set_filter(Defs filter) {
    set_filter(world().tuple(filter));
}

const Def* Continuation::callee() const {
    return empty() ? world().bottom(world().fn_type(), debug()) : op(0);
}

Continuation* Continuation::stub() const {
    Rewriter rewriter;

    auto result = world().continuation(type(), cc(), intrinsic(), debug_history());
    result->param()->debug() = param()->debug_history();
    rewriter.old2new[param()] = result->param();

    if (filter_ != nullptr) {
        auto new_filter = rewriter.instantiate(filter_);
        result->set_filter(new_filter);
    }

    return result;
}

size_t Continuation::num_params() const {
    if (auto tuple_type = param()->type()->isa<TupleType>())
        return tuple_type->num_ops();
    return 1;
}

const Def* Continuation::param(size_t i) const {
    //if (param()->type()->isa<TupleType>())
        return world().extract(param(), i);
    //return param();
}

Array<const Def*> Continuation::params() const {
    size_t n = num_params();
    Array<const Def*> params(n);
    for (size_t i = 0; i != n; ++i)
        params[i] = param(i);
    return params;
}

Array<const Def*> Continuation::args() const {
    size_t n = num_args();
    Array<const Def*> args(n);
    for (size_t i = 0; i != n; ++i)
        args[i] = arg(i);
    return args;
}

size_t Continuation::num_args() const {
    if (auto tuple_type = arg()->type()->isa<TupleType>())
        return tuple_type->num_ops();
    return 1;
}

const Def* Continuation::arg(size_t i) const {
    if (arg()->type()->isa<TupleType>())
        return world().extract(arg(), i);
    return arg();
}

const Def* Continuation::filter(size_t i) const {
    if (filter()->type()->isa<TupleType>())
        return world().extract(filter(), i);
    return filter();
}

// TODO get rid off this
size_t Call::num_args() const {
    if (auto tuple_type = arg()->type()->isa<TupleType>())
        return tuple_type->num_ops();
    return 1;
}

// TODO get rid off this
const Def* Call::arg(size_t i) const {
    if (arg()->type()->isa<TupleType>())
        return callee()->world().extract(arg(), i);
    return arg();
}

// TODO get rid off this
Array<const Def*> Call::args() const {
    size_t n = num_args();
    Array<const Def*> args(n);
    for (size_t i = 0; i != n; ++i)
        args[i] = arg(i);
    return args;
}

const Def* Continuation::mem_param() const {
    for (size_t i = 0, e = num_params(); i != e; ++i) {
        auto p = param(i);
        if (is_mem(p))
            return p;
    }
    return nullptr;
}

const Def* Continuation::ret_param() const {
    const Def* result = nullptr;
    for (size_t i = 0, e = num_params(); i != e; ++i) {
        auto p = param(i);
        if (p->order() >= 1) {
            assertf(result == nullptr, "only one ret_param allowed");
            result = p;
        }
    }
    return result;
}

void Continuation::destroy_body() {
    unset_ops();
    resize(0);
}

const FnType* Continuation::arg_fn_type() const {
    return callee()->type()->isa<ClosureType>()
        ? world().closure_type(arg()->type())->as<FnType>()
        : world().fn_type(arg()->type());
}

const Def* Continuation::append_param(const Type* param_type, Debug dbg) {
    assert(param_);
    auto old_domain = type()->domain();
    clear_type();
    auto new_domain = merge_tuple_type(old_domain, param_type);
    set_type(param_type->table().fn_type(new_domain));
    const_cast<Param*>(param_)->clear_type();         // HACK
    const_cast<Param*>(param_)->set_type(new_domain); // HACK
    auto p = params().back();
    p->debug() = dbg;
    return p;
}

Continuations Continuation::preds() const {
    std::vector<Continuation*> preds;
    std::queue<Use> queue;
    DefSet done;

    auto enqueue = [&] (const Def* def) {
        for (auto use : def->uses()) {
            if (done.find(use) == done.end()) {
                queue.push(use);
                done.insert(use);
            }
        }
    };

    done.insert(this);
    enqueue(this);

    while (!queue.empty()) {
        auto use = pop(queue);
        if (auto continuation = use->isa_continuation()) {
            preds.push_back(continuation);
            continue;
        }

        enqueue(use);
    }

    return preds;
}

Continuations Continuation::succs() const {
    std::vector<Continuation*> succs;
    std::queue<const Def*> queue;
    DefSet done;

    auto enqueue = [&] (const Def* def) {
        if (done.find(def) == done.end()) {
            queue.push(def);
            done.insert(def);
        }
    };

    done.insert(this);
    if (!empty()) {
        enqueue(callee());
        enqueue(arg());
    }

    while (!queue.empty()) {
        auto def = pop(queue);
        if (auto continuation = def->isa_continuation()) {
            succs.push_back(continuation);
            continue;
        }

        for (auto op : def->ops()) {
            if (op->contains_continuation())
                enqueue(op);
        }
    }

    return succs;
}

#if 0
void Continuation::set_all_true_filter() {
    filter_ = Array<const Def*>(num_params(), [&](size_t) { return world().literal_bool(true, Debug{}); });
}
#endif

void Continuation::make_external() { return world().add_external(this); }
void Continuation::make_internal() { return world().remove_external(this); }
bool Continuation::is_external() const { return world().is_external(this); }
bool Continuation::is_intrinsic() const { return intrinsic_ != Intrinsic::None; }
bool Continuation::is_accelerator() const { return Intrinsic::_Accelerator_Begin <= intrinsic_ && intrinsic_ < Intrinsic::_Accelerator_End; }
void Continuation::set_intrinsic() {
    if      (name() == "cuda")                 intrinsic_ = Intrinsic::CUDA;
    else if (name() == "nvvm")                 intrinsic_ = Intrinsic::NVVM;
    else if (name() == "opencl")               intrinsic_ = Intrinsic::OpenCL;
    else if (name() == "amdgpu")               intrinsic_ = Intrinsic::AMDGPU;
    else if (name() == "hls")                  intrinsic_ = Intrinsic::HLS;
    else if (name() == "parallel")             intrinsic_ = Intrinsic::Parallel;
    else if (name() == "spawn")                intrinsic_ = Intrinsic::Spawn;
    else if (name() == "sync")                 intrinsic_ = Intrinsic::Sync;
    else if (name() == "anydsl_create_graph")  intrinsic_ = Intrinsic::CreateGraph;
    else if (name() == "anydsl_create_task")   intrinsic_ = Intrinsic::CreateTask;
    else if (name() == "anydsl_create_edge")   intrinsic_ = Intrinsic::CreateEdge;
    else if (name() == "anydsl_execute_graph") intrinsic_ = Intrinsic::ExecuteGraph;
    else if (name() == "vectorize")            intrinsic_ = Intrinsic::Vectorize;
    else if (name() == "pe_info")              intrinsic_ = Intrinsic::PeInfo;
    else if (name() == "reserve_shared")       intrinsic_ = Intrinsic::Reserve;
    else if (name() == "atomic")               intrinsic_ = Intrinsic::Atomic;
    else if (name() == "cmpxchg")              intrinsic_ = Intrinsic::CmpXchg;
    else if (name() == "undef")                intrinsic_ = Intrinsic::Undef;
    else ELOG("unsupported thorin intrinsic");
}

bool Continuation::is_basicblock() const { return type()->is_basicblock(); }
bool Continuation::is_returning() const { return type()->is_returning(); }

/*
 * terminate
 */

void Continuation::jump(const Def* callee, Defs args, Debug dbg) {
    jump(callee, world().tuple(args), dbg);
}

void Continuation::jump(const Def* callee, const Def* arg, Debug dbg) {
    jump_debug_ = dbg;
    if (auto continuation = callee->isa<Continuation>()) {
        switch (continuation->intrinsic()) {
            case Intrinsic::Branch: {
                auto cond = world().extract(arg, 0_s);
                auto t    = world().extract(arg, 1_s);
                auto f    = world().extract(arg, 2_s);
                if (auto lit = cond->isa<PrimLit>())
                    return jump(lit->value().get_bool() ? t : f, Defs{}, dbg);
                if (t == f)
                    return jump(t, Defs{}, dbg);
                if (is_not(cond))
                    return branch(cond->as<ArithOp>()->rhs(), f, t, dbg);
                break;
            }
            case Intrinsic::Match: {
                auto args = arg->as<Tuple>()->ops();
                if (args.size() == 2) return jump(args[1], Defs{}, dbg);
                if (auto lit = args[0]->isa<PrimLit>()) {
                    for (size_t i = 2; i < args.size(); i++) {
                        if (world().extract(args[i], 0_s)->as<PrimLit>() == lit)
                            return jump(world().extract(args[i], 1), Defs{}, dbg);
                    }
                    return jump(args[1], Defs{}, dbg);
                }
                break;
            }
            default:
                break;
        }
    }

    unset_ops();
    resize(2); // TODO remove this
    set_op(0, callee);
    set_op(1, arg);
    verify();
}

void Continuation::branch(const Def* cond, const Def* t, const Def* f, Debug dbg) {
    return jump(world().branch(), {cond, t, f}, dbg);
}

void Continuation::match(const Def* val, Continuation* otherwise, Defs patterns, ArrayRef<Continuation*> continuations, Debug dbg) {
    Array<const Def*> args(patterns.size() + 2);

    args[0] = val;
    args[1] = otherwise;
    assert(patterns.size() == continuations.size());
    for (size_t i = 0; i < patterns.size(); i++)
        args[i + 2] = world().tuple({patterns[i], continuations[i]}, dbg);

    return jump(world().match(val->type(), patterns.size()), args, dbg);
}

void jump_to_dropped_call(Continuation* src, Continuation* dst, const Call& call) {
    std::vector<const Def*> nargs;
    for (size_t i = 0, e = src->num_args(); i != e; ++i) {
        if (call.arg(i)->isa<Top>())
            nargs.push_back(src->arg(i));
    }

    src->jump(dst, nargs, src->jump_debug());
}

Continuation* Continuation::update_op(size_t i, const Def* def) {
    std::array<const Def*, 2> new_ops = {callee(), arg()};
    new_ops[i] = def;
    jump(new_ops[0], new_ops[1], jump_location());
    return this;
}

<<<<<<< HEAD
/*
 * value numbering
 */

const Def* Continuation::find_def(size_t handle) {
    increase_values(handle);
    return values_[handle];
}

const Def* Continuation::set_mem(const Def* def) { return set_value(0, def); }
const Def* Continuation::get_mem() { return get_value(0, world().mem_type(), { "mem" }); }

const Def* Continuation::set_value(size_t handle, const Def* def) {
    increase_values(handle);
    return values_[handle] = def;
}

const Def* Continuation::get_value(size_t handle, const Type* type, Debug dbg) {
    auto result = find_def(handle);
    if (result)
        goto return_result;

    if (parent() != this) { // is a function head?
        if (parent()) {
            result = parent()->get_value(handle, type, dbg);
            goto return_result;
        }
    } else {
        if (!is_sealed_) {
            auto param = append_param(type, dbg);
            todos_.emplace_back(handle, get_param_index(param), type, dbg);
            result = set_value(handle, param);
            goto return_result;
        }

        Continuations preds = this->preds();
        switch (preds.size()) {
            case 0:
                goto return_bottom;
            case 1:
                result = set_value(handle, preds.front()->get_value(handle, type, dbg));
                goto return_result;
            default: {
                if (is_visited_) {
                    result = set_value(handle, append_param(type, dbg)); // create param to break cycle
                    goto return_result;
                }

                is_visited_ = true;
                const Def* same = nullptr;
                for (auto pred : preds) {
                    auto def = pred->get_value(handle, type, dbg);
                    if (same && same != def) {
                        same = (const Def*)-1; // defs from preds are different
                        break;
                    }
                    same = def;
                }
                assert(same != nullptr);
                is_visited_ = false;

                // fix any params which may have been introduced to break the cycle above
                const Def* def = nullptr;
                if (auto found = find_def(handle))
                    def = fix(handle, get_param_index(found->as<Param>()), type, dbg);

                if (same != (const Def*)-1) {
                    result = same;
                    goto return_result;
                }

                if (def) {
                    result = set_value(handle, def);
                    goto return_result;
                }

                auto param = append_param(type, dbg);
                set_value(handle, param);
                fix(handle, get_param_index(param), type, dbg);
                result = param;
                goto return_result;
            }
        }
    }

return_bottom:
    WDEF(&dbg, "'{}' may be undefined", dbg.name());
    return set_value(handle, world().bottom(type));

return_result:
    assert(result->type() == type);
    return result;
}

void Continuation::seal() {
    assert(!is_sealed() && "already sealed");
    is_sealed_ = true;

    for (const auto& todo : todos_)
        fix(todo.handle(), todo.index(), todo.type(), todo.debug());
    todos_.clear();
}

const Def* Continuation::fix(size_t handle, size_t index, const Type* type, Debug dbg) {
    auto param = this->param(index);

    assert(is_sealed() && "must be sealed");
    assert(index == get_param_index(param));

    for (auto pred : preds()) {
        assert(!pred->empty());
        auto def = pred->get_value(handle, type, dbg);

        auto pred_args = pred->args();
        Array<const Def*> new_args(pred_args.size()+1);
        *std::copy(pred_args.begin(), pred_args.end(), new_args.begin()) = def;
        pred->jump(pred->callee(), new_args, pred->jump_location());
    }

    return try_remove_trivial_param(param);
}

const Def* Continuation::try_remove_trivial_param(const Def* param) {
    assert(get_param_continuation(param) == this);
    assert(is_sealed() && "must be sealed");

    Continuations preds = this->preds();
    size_t index = get_param_index(param);

    // find Horspool-like phis
    const Def* same = nullptr;
    for (auto pred : preds) {
        auto def = pred->arg(index);
        if (def == param || same == def)
            continue;
        if (same)
            return param;
        same = def;
    }
    assert(same != nullptr);
    param->replace(same);

    for (auto p : peek(param)) {
        auto continuation = p.from();
        auto new_arg = world().insert(continuation->arg(), index, world().bottom(param->type(), param->debug()));
        continuation->update_arg(new_arg);
    }

    for (auto use : same->uses()) {
        if (Continuation* continuation = use->isa_continuation()) {
            for (auto succ : continuation->succs()) {
                size_t index = -1;
                for (size_t i = 0, e = succ->num_args(); i != e; ++i) {
                    if (succ->arg(i) == use.def()) {
                        index = i;
                        break;
                    }
                }
                if (index != size_t(-1) && param != succ->param(index))
                    succ->try_remove_trivial_param(succ->param(index));
            }
        }
    }

    return same;
}

=======
>>>>>>> 8349a7fc
std::ostream& Continuation::stream_head(std::ostream& os) const {
    os << unique_name();
    streamf(os, "{} {}", param()->type(), param());
    if (is_external())
        os << " extern ";
    if (cc() == CC::Device)
        os << " device ";
    if (filter())
        streamf(os, " @({})", filter());
    return os;
}

std::ostream& Continuation::stream_jump(std::ostream& os) const {
    if (!empty()) {
        streamf(os, "{} {}", callee(), arg());
    }
    return os;
}

void Continuation::dump_head() const { stream_head(std::cout) << endl; }
void Continuation::dump_jump() const { stream_jump(std::cout) << endl; }

//------------------------------------------------------------------------------

bool visit_uses(Continuation* cont, std::function<bool(Continuation*)> func, bool include_globals) {
    if (!cont->is_intrinsic()) {
        for (auto use : cont->uses()) {
            auto def = include_globals && use->isa<Global>() ? use->uses().begin()->def() : use.def();
            if (auto continuation = def->isa_continuation())
                if (func(continuation))
                    return true;
        }
    }
    return false;
}

bool visit_capturing_intrinsics(Continuation* cont, std::function<bool(Continuation*)> func, bool include_globals) {
    return visit_uses(cont, [&] (auto continuation) {
        if (auto callee = continuation->callee()->isa_continuation())
            return callee->is_intrinsic() && func(callee);
        return false;
    }, include_globals);
}

bool is_passed_to_accelerator(Continuation* cont, bool include_globals) {
    return visit_capturing_intrinsics(cont, [&] (Continuation* continuation) { return continuation->is_accelerator(); }, include_globals);
}

bool is_passed_to_intrinsic(Continuation* cont, Intrinsic intrinsic, bool include_globals) {
    return visit_capturing_intrinsics(cont, [&] (Continuation* continuation) { return continuation->intrinsic() == intrinsic; }, include_globals);
}

}<|MERGE_RESOLUTION|>--- conflicted
+++ resolved
@@ -359,176 +359,6 @@
     return this;
 }
 
-<<<<<<< HEAD
-/*
- * value numbering
- */
-
-const Def* Continuation::find_def(size_t handle) {
-    increase_values(handle);
-    return values_[handle];
-}
-
-const Def* Continuation::set_mem(const Def* def) { return set_value(0, def); }
-const Def* Continuation::get_mem() { return get_value(0, world().mem_type(), { "mem" }); }
-
-const Def* Continuation::set_value(size_t handle, const Def* def) {
-    increase_values(handle);
-    return values_[handle] = def;
-}
-
-const Def* Continuation::get_value(size_t handle, const Type* type, Debug dbg) {
-    auto result = find_def(handle);
-    if (result)
-        goto return_result;
-
-    if (parent() != this) { // is a function head?
-        if (parent()) {
-            result = parent()->get_value(handle, type, dbg);
-            goto return_result;
-        }
-    } else {
-        if (!is_sealed_) {
-            auto param = append_param(type, dbg);
-            todos_.emplace_back(handle, get_param_index(param), type, dbg);
-            result = set_value(handle, param);
-            goto return_result;
-        }
-
-        Continuations preds = this->preds();
-        switch (preds.size()) {
-            case 0:
-                goto return_bottom;
-            case 1:
-                result = set_value(handle, preds.front()->get_value(handle, type, dbg));
-                goto return_result;
-            default: {
-                if (is_visited_) {
-                    result = set_value(handle, append_param(type, dbg)); // create param to break cycle
-                    goto return_result;
-                }
-
-                is_visited_ = true;
-                const Def* same = nullptr;
-                for (auto pred : preds) {
-                    auto def = pred->get_value(handle, type, dbg);
-                    if (same && same != def) {
-                        same = (const Def*)-1; // defs from preds are different
-                        break;
-                    }
-                    same = def;
-                }
-                assert(same != nullptr);
-                is_visited_ = false;
-
-                // fix any params which may have been introduced to break the cycle above
-                const Def* def = nullptr;
-                if (auto found = find_def(handle))
-                    def = fix(handle, get_param_index(found->as<Param>()), type, dbg);
-
-                if (same != (const Def*)-1) {
-                    result = same;
-                    goto return_result;
-                }
-
-                if (def) {
-                    result = set_value(handle, def);
-                    goto return_result;
-                }
-
-                auto param = append_param(type, dbg);
-                set_value(handle, param);
-                fix(handle, get_param_index(param), type, dbg);
-                result = param;
-                goto return_result;
-            }
-        }
-    }
-
-return_bottom:
-    WDEF(&dbg, "'{}' may be undefined", dbg.name());
-    return set_value(handle, world().bottom(type));
-
-return_result:
-    assert(result->type() == type);
-    return result;
-}
-
-void Continuation::seal() {
-    assert(!is_sealed() && "already sealed");
-    is_sealed_ = true;
-
-    for (const auto& todo : todos_)
-        fix(todo.handle(), todo.index(), todo.type(), todo.debug());
-    todos_.clear();
-}
-
-const Def* Continuation::fix(size_t handle, size_t index, const Type* type, Debug dbg) {
-    auto param = this->param(index);
-
-    assert(is_sealed() && "must be sealed");
-    assert(index == get_param_index(param));
-
-    for (auto pred : preds()) {
-        assert(!pred->empty());
-        auto def = pred->get_value(handle, type, dbg);
-
-        auto pred_args = pred->args();
-        Array<const Def*> new_args(pred_args.size()+1);
-        *std::copy(pred_args.begin(), pred_args.end(), new_args.begin()) = def;
-        pred->jump(pred->callee(), new_args, pred->jump_location());
-    }
-
-    return try_remove_trivial_param(param);
-}
-
-const Def* Continuation::try_remove_trivial_param(const Def* param) {
-    assert(get_param_continuation(param) == this);
-    assert(is_sealed() && "must be sealed");
-
-    Continuations preds = this->preds();
-    size_t index = get_param_index(param);
-
-    // find Horspool-like phis
-    const Def* same = nullptr;
-    for (auto pred : preds) {
-        auto def = pred->arg(index);
-        if (def == param || same == def)
-            continue;
-        if (same)
-            return param;
-        same = def;
-    }
-    assert(same != nullptr);
-    param->replace(same);
-
-    for (auto p : peek(param)) {
-        auto continuation = p.from();
-        auto new_arg = world().insert(continuation->arg(), index, world().bottom(param->type(), param->debug()));
-        continuation->update_arg(new_arg);
-    }
-
-    for (auto use : same->uses()) {
-        if (Continuation* continuation = use->isa_continuation()) {
-            for (auto succ : continuation->succs()) {
-                size_t index = -1;
-                for (size_t i = 0, e = succ->num_args(); i != e; ++i) {
-                    if (succ->arg(i) == use.def()) {
-                        index = i;
-                        break;
-                    }
-                }
-                if (index != size_t(-1) && param != succ->param(index))
-                    succ->try_remove_trivial_param(succ->param(index));
-            }
-        }
-    }
-
-    return same;
-}
-
-=======
->>>>>>> 8349a7fc
 std::ostream& Continuation::stream_head(std::ostream& os) const {
     os << unique_name();
     streamf(os, "{} {}", param()->type(), param());
