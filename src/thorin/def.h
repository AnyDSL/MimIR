#ifndef THORIN_DEF_H
#define THORIN_DEF_H

#include <set>
#include <string>
#include <vector>

#include "thorin/enums.h"
#include "thorin/type.h"
#include "thorin/util/array.h"
#include "thorin/util/autoptr.h"
#include "thorin/util/cast.h"
#include "thorin/util/hash.h"
#include "thorin/util/location.h"

namespace thorin {

//------------------------------------------------------------------------------

class DefNode;
class Lambda;
class PrimOp;
class Use;
class World;

//------------------------------------------------------------------------------

/**
 * This class acts as a proxy for \p DefNode pointers.
 * This proxy hides that a \p DefNode may have been replaced by another one.
 * It automatically forwards to the replaced node.
 * If in doubt use a \p Def instead of \p DefNode*.
 * You almost never have to use a \p DefNode* directly.
 */
class Def {
public:
    Def()
        : node_(nullptr)
    {}
    Def(const DefNode* node)
        : node_(node)
    {}

    bool empty() const { return node_ == nullptr; }
    const DefNode* node() const { return node_; }
    const DefNode* deref() const;
    const DefNode* operator *() const { return deref(); }
    bool operator == (const DefNode* other) const { return this->deref() == other; }
    operator const DefNode*() const { return deref(); }
    const DefNode* operator -> () const { return deref(); }

private:
    mutable const DefNode* node_;
};

/**
 * References a user.
 * A \p Def u which uses \p Def d as i^th operand is a \p Use with \p index_ i of \p Def d.
 */
class Use {
public:
    Use() {}
    Use(size_t index, Def def)
        : index_(index)
        , def_(def)
    {}

    size_t index() const { return index_; }
    const Def& def() const { return def_; }
    operator Def() const { return def_; }
    operator const DefNode*() const { return def_; }
    const Def& operator -> () const { return def_; }

private:
    size_t index_;
    Def def_;
};

struct UseLT {
    inline bool operator () (Use use1, Use use2) const;
};

//------------------------------------------------------------------------------

template<class To>
using DefMap  = HashMap<const DefNode*, To, GIDHash<const DefNode*>, GIDEq<const DefNode*>>;
using DefSet  = HashSet<const DefNode*, GIDHash<const DefNode*>, GIDEq<const DefNode*>>;
using Def2Def = DefMap<const DefNode*>;

//------------------------------------------------------------------------------

/**
 * The base class for all three kinds of Definitions in AnyDSL.
 * These are:
 * - \p PrimOp%s
 * - \p Param%s and
 * - \p Lambda%s.
 */
<<<<<<< HEAD
class DefNode : public MagicCast<DefNode> {
protected:
    DefNode& operator = (const DefNode&); ///< Do not copy-assign a \p DefNode instance.
    DefNode(const DefNode&);              ///< Do not copy-construct a \p DefNode.

    DefNode(size_t gid, NodeKind kind, Type type, size_t size, const std::string& name)
        : kind_(kind)
=======
class DefNode : public HasLocation, public MagicCast<DefNode> {
private:
    DefNode& operator = (const DefNode&); ///< Do not copy-assign a \p DefNode instance.
    DefNode(const DefNode&);              ///< Do not copy-construct a \p DefNode.

protected:
    DefNode(size_t gid, NodeKind kind, Type type, size_t size, const Location& loc, const std::string& name)
        : HasLocation(loc)
        , kind_(kind)
>>>>>>> e926b4b1
        , ops_(size)
        , type_(type)
        , representative_(this)
        , gid_(gid)
        , name(name)
    {}
    virtual ~DefNode() {}

    void clear_type() { type_.clear(); }
    void set_type(Type type) { type_ = type; }
    void unregister_use(size_t i) const;
    void unregister_uses() const;
    void resize(size_t n) { ops_.resize(n, nullptr); }
    void unlink_representative() const;

public:
    NodeKind kind() const { return kind_; }
    bool is_corenode() const { return ::thorin::is_corenode(kind()); }
    size_t size() const { return ops_.size(); }
    bool empty() const { return ops_.empty(); }
    void set_op(size_t i, Def def);
    void unset_op(size_t i);
    void unset_ops();
    Lambda* as_lambda() const;
    Lambda* isa_lambda() const;
    bool is_const() const;
    void dump() const;
    std::vector<Use> uses() const;
    bool is_proxy() const { return representative_ != this; }
    /// WARNING: slow!
    size_t num_uses() const { return uses().size(); }
    size_t gid() const { return gid_; }
    std::string unique_name() const;
    Type type() const { return type_; }
    int order() const;
    World& world() const;
    ArrayRef<Def> ops() const { return ops_; }
    Def op(size_t i) const { assert(i < ops().size() && "index out of bounds"); return ops_[i]; }
    Def op(Def def) const;
    void replace(Def) const;
    size_t length() const; ///< Returns the vector length. Raises an assertion if type of this is not a \p VectorType.
    bool is_primlit(int val) const;
    bool is_zero() const { return is_primlit(0); }
    bool is_minus_zero() const;
    bool is_one() const { return is_primlit(1); }
    bool is_allset() const { return is_primlit(-1); }
    bool is_bitop()       const { return thorin::is_bitop(kind()); }
    bool is_shift()       const { return thorin::is_shift(kind()); }
    bool is_not()         const { return kind() == Node_xor && op(0)->is_allset(); }
    bool is_minus()       const { return kind() == Node_sub && op(0)->is_minus_zero(); }
    bool is_div_or_rem()  const { return thorin::is_div_or_rem(kind()); }
    bool is_commutative() const { return thorin::is_commutative(kind()); }
    bool is_associative() const { return thorin::is_associative(kind()); }
    template<class T> inline T primlit_value() const; // implementation in literal.h
    virtual Def rebuild() const { return this; }

private:
    const NodeKind kind_;
    std::vector<Def> ops_;
    Type type_;
    mutable std::set<Use, UseLT> uses_;
    mutable const DefNode* representative_;
    mutable DefSet representatives_of_;
    const size_t gid_;
    mutable uint32_t candidate_ = 0;

public:
    mutable std::string name; ///< Just do what ever you want with this field.

    friend class Def;
    friend class PrimOp;
    friend class Scope;
    friend class World;
    friend class Cleaner;
};

//------------------------------------------------------------------------------

std::ostream& operator << (std::ostream& o, Def def);

bool UseLT::operator () (Use use1, Use use2) const { // <- note that we switch the order here on purpose
    auto gid1 = use1.def().node()->gid();
    auto gid2 = use2.def().node()->gid();
    return (gid1 < gid2 || (gid1 == gid2 && use1.index() < use2.index()));
}

//------------------------------------------------------------------------------

template<>
struct Hash<ArrayRef<Def>> {
    uint64_t operator () (ArrayRef<Def> defs) const {
        uint64_t seed = hash_begin(defs.size());
        for (auto def : defs)
            seed = hash_combine(seed, def.empty() ? uint64_t(-1) : def->gid());
        return seed;
    }
};

template<>
struct Hash<Array<Def>> {
    uint64_t operator () (const Array<Def> defs) const { return Hash<ArrayRef<Def>>()(defs); }
};

//------------------------------------------------------------------------------

}

#endif<|MERGE_RESOLUTION|>--- conflicted
+++ resolved
@@ -96,15 +96,6 @@
  * - \p Param%s and
  * - \p Lambda%s.
  */
-<<<<<<< HEAD
-class DefNode : public MagicCast<DefNode> {
-protected:
-    DefNode& operator = (const DefNode&); ///< Do not copy-assign a \p DefNode instance.
-    DefNode(const DefNode&);              ///< Do not copy-construct a \p DefNode.
-
-    DefNode(size_t gid, NodeKind kind, Type type, size_t size, const std::string& name)
-        : kind_(kind)
-=======
 class DefNode : public HasLocation, public MagicCast<DefNode> {
 private:
     DefNode& operator = (const DefNode&); ///< Do not copy-assign a \p DefNode instance.
@@ -114,7 +105,6 @@
     DefNode(size_t gid, NodeKind kind, Type type, size_t size, const Location& loc, const std::string& name)
         : HasLocation(loc)
         , kind_(kind)
->>>>>>> e926b4b1
         , ops_(size)
         , type_(type)
         , representative_(this)
