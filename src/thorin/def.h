--- conflicted
+++ resolved
@@ -272,11 +272,7 @@
 class Universe : public Def {
 private:
     Universe(World& world)
-<<<<<<< HEAD
-        : Def(Node_Universe, reinterpret_cast<const Def*>(&world), 0_s, {})
-=======
-        : Def(Node_Universe, stub, reinterpret_cast<const Def*>(&world), 0_s, {"□"})
->>>>>>> 6d15ae5e
+        : Def(Node_Universe, stub, reinterpret_cast<const Def*>(&world), 0_s, {})
     {}
 
 public:
