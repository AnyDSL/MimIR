--- conflicted
+++ resolved
@@ -909,13 +909,7 @@
     return world.raw_app(callee, {mem, ptr, val}, dbg);
 }
 
-<<<<<<< HEAD
-
-
-const Def* normalize_lift(const Def* type, const Def* c, const Def* arg, const Def* dbg) {
-=======
 const Def* normalize_zip(const Def* type, const Def* c, const Def* arg, const Def* dbg) {
->>>>>>> 2a9839c7
     auto& w = type->world();
     auto callee = c->as<App>();
     auto is_os = callee->arg();
@@ -929,45 +923,14 @@
     // TODO more than one Os
     // TODO select which Is/Os to zip
 
-    Stream s2;
-    s2.fmt("norm lift:\n");
-    s2.fmt("type {}\n",type);
-    s2.fmt("c {} : {}\n",c,c->type());
-    s2.fmt("arg {} : {}\n",arg, arg->type());
-    s2.fmt("r {}\n",r);
-    s2.fmt("s {}\n",s);
-    s2.fmt("ni {}\n",n_i);
-    s2.fmt("no {}\n",n_o);
-    s2.fmt("Is {}\n",Is);
-    s2.fmt("Os {}\n",Os);
-    s2.fmt("f {} : {}\n",f,f->type());
-
     if (lr && ls && *lr == 1 && *ls == 1) return w.app(f, arg, dbg);
-    s2.fmt("not all one\n");
 
     if (auto l_in = isa_lit(n_i)) {
-        s2.fmt("n_i is lit\n");
-
-<<<<<<< HEAD
-        s2.fmt("lr has value {}\n",lr.has_value());
-        auto args = arg->projs((size_t)*l_in);
-        s2.fmt("lin {}\n",*l_in);
-        s2.fmt("args {}\n",args);
-
-        if (lr) {//} && std::all_of(args.begin(), args.end(), [&](const Def* arg) { return is_tuple_or_pack(arg); })) {
-            s2.fmt("all tuple or pack\n");
-            auto shapes = s->projs((size_t)*lr);
-=======
+        auto args = arg->projs(*l_in);
+
         if (lr && std::ranges::all_of(args, [](auto arg) { return is_tuple_or_pack(arg); })) {
             auto shapes = s->projs(*lr);
->>>>>>> 2a9839c7
             auto s_n = isa_lit(shapes.front());
-            s2.fmt("shapes front {}\n",shapes.front());
-            s2.fmt("shapes back {}\n",shapes.back());
-
-//            if(!s_n) {
-//                s_n=isa_lit(w.lit_nat(256));
-//            }
 
             if (s_n) {
                 DefArray elems(*s_n, [&, f = f](size_t s_i) {
@@ -978,11 +941,9 @@
                         return w.app(w.app(w.app(w.ax_zip(), {w.lit_nat(*lr - 1), w.tuple(shapes.skip_front())}), is_os), inner_args);
                 });
                 return w.tuple(elems);
-            }else {
-            }
-        }
-    }
-    s2.fmt("use raw_app\n");
+            }
+        }
+    }
 
     return w.raw_app(callee, arg, dbg);
 }
