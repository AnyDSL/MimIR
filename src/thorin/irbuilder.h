#ifndef THORIN_IRBUILDER_H
#define THORIN_IRBUILDER_H

#include <memory>

#include "thorin/def.h"
#include "thorin/lambda.h"
#include "thorin/util/array.h"

namespace thorin {

class IRBuilder;
class Lambda;
class Slot;
class World;

//------------------------------------------------------------------------------

class Var {
public:
    enum Kind {
        Empty,
        ImmutableValRef,
        MutableValRef,
        PtrRef,
        AggRef,
    };

    Var()
        : kind_(Empty)
        , builder_(nullptr)
        , handle_(-1)
        , type_(nullptr)
        , name_(nullptr)
        , def_(nullptr)
    {}
    Var(const Var& var)
        : kind_   (var.kind())
        , builder_(var.builder_)
        , handle_ (var.handle_)
        , type_   (var.type_)
        , name_   (var.name_)
        , def_    (var.def_)
        , var_    (var.var_ == nullptr ? nullptr : new Var(*var.var_))
    {}
    Var(Var&& var)
        : Var()
    {
        swap(*this, var);
    }

    Var static create_val(IRBuilder&, const Def* val);
    Var static create_mut(IRBuilder&, size_t handle, const Type* type, const char* name);
    Var static create_ptr(IRBuilder&, const Def* ptr);
    Var static create_agg(Var var, const Def* offset);

    Kind kind() const { return kind_; }
    IRBuilder* builder() const { return builder_; }
    World& world() const;
    const Def* load(const Location& loc) const;
    void store(const Def* val, const Location& loc) const;
    const Def* def() const { return def_; }
    operator bool() { return kind() != Empty; }
    bool use_lea() const;

    Var& operator= (Var other) { swap(*this, other); return *this; }
    friend void swap(Var& v1, Var& v2) {
        using std::swap;
        swap(v1.kind_,    v2.kind_);
        swap(v1.builder_, v2.builder_);
        swap(v1.handle_,  v2.handle_);
        swap(v1.type_,    v2.type_);
        swap(v1.name_,    v2.name_);
        swap(v1.def_,     v2.def_);
        swap(v1.var_,     v2.var_);
    }

private:
    Kind kind_;
    IRBuilder* builder_;
    size_t handle_;
    const Type* type_;
    const char* name_;
    const Def* def_;
    std::unique_ptr<Var> var_;
};

//------------------------------------------------------------------------------

class JumpTarget : public HasLocation {
public:
    JumpTarget(const Location& loc, const char* name = "")
        : HasLocation(loc)
        , lambda_(nullptr)
        , first_(false)
        , name_(name)
    {}
#ifndef NDEBUG
#else
    ~JumpTarget();
#endif

    World& world() const { assert(lambda_); return lambda_->world(); }
    void seal() { assert(lambda_); lambda_->seal(); }

private:
    void jump_from(Lambda* bb);
    Lambda* branch_to(World& world, const Location& loc);
    Lambda* untangle();
    Lambda* enter();
    Lambda* enter_unsealed(World& world);

    Lambda* lambda_;
    bool first_;
    const char* name_;

    friend void Lambda::jump(JumpTarget&, const Location&);
    friend class IRBuilder;
};

//------------------------------------------------------------------------------

class IRBuilder {
public:
    IRBuilder(World& world)
        : cur_bb(nullptr)
        , world_(world)
    {}

    World& world() const { return world_; }
    bool is_reachable() const { return cur_bb != nullptr; }
    void set_unreachable() { cur_bb = nullptr; }
    const Def* create_frame(const Location& loc);
    const Def* alloc(const Type* type, const Def* extra, const Location& loc, const std::string& name = "");
    const Def* load(const Def* ptr, const Location& loc, const std::string& name = "");
    const Def* extract(const Def* agg, const Def* index, const Location& loc, const std::string& name = "");
    const Def* extract(const Def* agg, u32 index, const Location& loc, const std::string& name = "");
    void store(const Def* ptr, const Def* val, const Location& loc, const std::string& name = "");
    Lambda* enter(JumpTarget& jt) { return cur_bb = jt.enter(); }
<<<<<<< HEAD
    void enter(Lambda* lambda) { cur_bb = lambda; lambda->seal(); }
    Lambda* enter_unsealed(JumpTarget& jt, const Location& loc) { return cur_bb = jt.enter_unsealed(world_, loc); }
    void jump(JumpTarget& jt);
    void branch(Def cond, JumpTarget& t, JumpTarget& f);
    Def call(Def to, ArrayRef<Type> type_args, ArrayRef<Def> args, Type ret_type);
    Def get_mem();
    void set_mem(Def def);
=======
    Lambda* enter_unsealed(JumpTarget& jt) { return cur_bb = jt.enter_unsealed(world_); }
    void jump(JumpTarget& jt, const Location& loc);
    void branch(const Def* cond, JumpTarget& t, JumpTarget& f, const Location& loc);
    const Def* call(const Def* to, Types type_args, Defs args, const Type* ret_type, const Location& loc);
    const Def* get_mem();
    void set_mem(const Def* def);
    Lambda* lambda(const FnType* fn, const Location& loc, CC cc = CC::C, Intrinsic intrinsic = Intrinsic::None, const std::string& name = "");
    Lambda* lambda(const FnType* fn, const Location& loc, const std::string& name) { return lambda(fn, loc, CC::C, Intrinsic::None, name); }
    Lambda* lambda(const Location& loc, const std::string& name);
>>>>>>> 5d428a29

    Lambda* cur_bb;

protected:
    World& world_;
};

//------------------------------------------------------------------------------

}

#endif<|MERGE_RESOLUTION|>--- conflicted
+++ resolved
@@ -137,15 +137,6 @@
     const Def* extract(const Def* agg, u32 index, const Location& loc, const std::string& name = "");
     void store(const Def* ptr, const Def* val, const Location& loc, const std::string& name = "");
     Lambda* enter(JumpTarget& jt) { return cur_bb = jt.enter(); }
-<<<<<<< HEAD
-    void enter(Lambda* lambda) { cur_bb = lambda; lambda->seal(); }
-    Lambda* enter_unsealed(JumpTarget& jt, const Location& loc) { return cur_bb = jt.enter_unsealed(world_, loc); }
-    void jump(JumpTarget& jt);
-    void branch(Def cond, JumpTarget& t, JumpTarget& f);
-    Def call(Def to, ArrayRef<Type> type_args, ArrayRef<Def> args, Type ret_type);
-    Def get_mem();
-    void set_mem(Def def);
-=======
     Lambda* enter_unsealed(JumpTarget& jt) { return cur_bb = jt.enter_unsealed(world_); }
     void jump(JumpTarget& jt, const Location& loc);
     void branch(const Def* cond, JumpTarget& t, JumpTarget& f, const Location& loc);
@@ -155,7 +146,6 @@
     Lambda* lambda(const FnType* fn, const Location& loc, CC cc = CC::C, Intrinsic intrinsic = Intrinsic::None, const std::string& name = "");
     Lambda* lambda(const FnType* fn, const Location& loc, const std::string& name) { return lambda(fn, loc, CC::C, Intrinsic::None, name); }
     Lambda* lambda(const Location& loc, const std::string& name);
->>>>>>> 5d428a29
 
     Lambda* cur_bb;
 
