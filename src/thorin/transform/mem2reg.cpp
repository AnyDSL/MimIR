#include "thorin/primop.h"
#include "thorin/world.h"
#include "thorin/analyses/cfg.h"
#include "thorin/analyses/scope.h"
#include "thorin/analyses/schedule.h"
#include "thorin/analyses/verify.h"
#include "thorin/transform/critical_edge_elimination.h"

namespace thorin {

void mem2reg(const Scope& scope) {
<<<<<<< HEAD
    const auto& cfg = scope.f_cfg();
    DefMap<size_t> slot2handle;
    LambdaMap<size_t> lambda2num;
=======
    auto schedule = schedule_late(scope);
    DefMap<size_t> addresses;
    LambdaSet set;
    DefSet done;
>>>>>>> 7aa53a75
    size_t cur_handle = 0;

    auto take_address = [&] (const Slot* slot) { slot2handle[slot] = size_t(-1); };
    auto is_address_taken = [&] (const Slot* slot) { return slot2handle[slot] == size_t(-1); };

    for (auto lambda : scope)
        lambda->clear_value_numbering_table();

    // unseal all lambdas ...
    for (auto lambda : scope) {
        lambda->set_parent(lambda);
        lambda->unseal();
        assert(lambda->is_cleared());
    }

    // ... except top-level lambdas
    scope.entry()->set_parent(nullptr);
    scope.entry()->seal();

<<<<<<< HEAD
    auto schedule = schedule_late(scope);
    for (auto n : cfg.rpo()) {
        if (auto in = n->isa<InNode>()) {
            auto& block = schedule[in];
            auto lambda = block.lambda();
            // search for slots/loads/stores from top to bottom and use set_value/get_value to install parameters.
            for (auto primop : block) {
                auto def = Def(primop);
                if (auto slot = def->isa<Slot>()) {
                    // are all users loads and stores *from* this slot (use.index() == 1)?
                    for (auto use : slot->uses()) {
                        if (use.index() != 1 || (!use->isa<Load>() && !use->isa<Store>())) {
                            take_address(slot);
                            goto next_primop;
                        }
=======
    for (Lambda* lambda : scope) {
        // search for slots/loads/stores from top to bottom and use set_value/get_value to install parameters.
        for (auto primop : schedule[lambda]) {
            auto def = Def(primop);
            auto p = done.insert(def);
            if (!p.second)
                continue; // already dealt with - we just see this guy again due to replaces
            if (auto slot = def->isa<Slot>()) {
                // evil HACK
                if (slot->name == "sum_xxx") {
                    take_address(slot);
                    goto next_primop;
                }

                // are all users loads and stores *from* this slot (use.index() == 1)?
                for (auto use : slot->uses()) {
                    if (use.index() != 1 || (!use->isa<Load>() && !use->isa<Store>())) {
                        take_address(slot);
                        goto next_primop;
>>>>>>> 7aa53a75
                    }
                    slot2handle[slot] = cur_handle++;
                } else if (auto store = def->isa<Store>()) {
                    if (auto slot = store->ptr()->isa<Slot>()) {
                        if (!is_address_taken(slot)) {
                            lambda->set_value(slot2handle[slot], store->val());
                            store->replace(store->mem());
                        }
                    }
                } else if (auto load = def->isa<Load>()) {
                    if (auto slot = load->ptr()->isa<Slot>()) {
                        if (!is_address_taken(slot)) {
                            auto type = slot->type().as<PtrType>()->referenced_type();
                            load->out_val()->replace(lambda->get_value(slot2handle[slot], type, slot->name.c_str()));
                            load->out_mem()->replace(load->mem());
                        }
                    }
                }
next_primop:;
            }
        }

        // seal successors of last lambda if applicable
        for (auto succ : cfg.succs(n)) {
            if (auto in = succ->isa<InNode>()) {
                auto lsucc = in->lambda();
                if (lsucc->parent() != nullptr) {
                    auto i = lambda2num.find(lsucc);
                    if (i == lambda2num.end())
                        i = lambda2num.emplace(lsucc, cfg.num_preds(succ)).first;
                    if (--i->second == 0)
                        lsucc->seal();
                }
            }
        }
    }
}

void mem2reg(World& world) {
    critical_edge_elimination(world);
    Scope::for_each(world, [] (const Scope& scope) { mem2reg(scope); });
    world.cleanup();
    debug_verify(world);
}

}<|MERGE_RESOLUTION|>--- conflicted
+++ resolved
@@ -9,16 +9,10 @@
 namespace thorin {
 
 void mem2reg(const Scope& scope) {
-<<<<<<< HEAD
     const auto& cfg = scope.f_cfg();
     DefMap<size_t> slot2handle;
     LambdaMap<size_t> lambda2num;
-=======
-    auto schedule = schedule_late(scope);
-    DefMap<size_t> addresses;
-    LambdaSet set;
     DefSet done;
->>>>>>> 7aa53a75
     size_t cur_handle = 0;
 
     auto take_address = [&] (const Slot* slot) { slot2handle[slot] = size_t(-1); };
@@ -38,58 +32,39 @@
     scope.entry()->set_parent(nullptr);
     scope.entry()->seal();
 
-<<<<<<< HEAD
     auto schedule = schedule_late(scope);
     for (auto n : cfg.rpo()) {
         if (auto in = n->isa<InNode>()) {
             auto& block = schedule[in];
             auto lambda = block.lambda();
-            // search for slots/loads/stores from top to bottom and use set_value/get_value to install parameters.
+            // search for slots/loads/stores from top to bottom and use set_value/get_value to install parameters
             for (auto primop : block) {
                 auto def = Def(primop);
-                if (auto slot = def->isa<Slot>()) {
-                    // are all users loads and stores *from* this slot (use.index() == 1)?
-                    for (auto use : slot->uses()) {
-                        if (use.index() != 1 || (!use->isa<Load>() && !use->isa<Store>())) {
-                            take_address(slot);
-                            goto next_primop;
+                // already dealt with? we might see this guy again due to replaces
+                if (done.insert(def).second) {
+                    if (auto slot = def->isa<Slot>()) {
+                        // are all users loads and stores *from* this slot (use.index() == 1)?
+                        for (auto use : slot->uses()) {
+                            if (use.index() != 1 || (!use->isa<Load>() && !use->isa<Store>())) {
+                                take_address(slot);
+                                goto next_primop;
+                            }
                         }
-=======
-    for (Lambda* lambda : scope) {
-        // search for slots/loads/stores from top to bottom and use set_value/get_value to install parameters.
-        for (auto primop : schedule[lambda]) {
-            auto def = Def(primop);
-            auto p = done.insert(def);
-            if (!p.second)
-                continue; // already dealt with - we just see this guy again due to replaces
-            if (auto slot = def->isa<Slot>()) {
-                // evil HACK
-                if (slot->name == "sum_xxx") {
-                    take_address(slot);
-                    goto next_primop;
-                }
-
-                // are all users loads and stores *from* this slot (use.index() == 1)?
-                for (auto use : slot->uses()) {
-                    if (use.index() != 1 || (!use->isa<Load>() && !use->isa<Store>())) {
-                        take_address(slot);
-                        goto next_primop;
->>>>>>> 7aa53a75
-                    }
-                    slot2handle[slot] = cur_handle++;
-                } else if (auto store = def->isa<Store>()) {
-                    if (auto slot = store->ptr()->isa<Slot>()) {
-                        if (!is_address_taken(slot)) {
-                            lambda->set_value(slot2handle[slot], store->val());
-                            store->replace(store->mem());
+                        slot2handle[slot] = cur_handle++;
+                    } else if (auto store = def->isa<Store>()) {
+                        if (auto slot = store->ptr()->isa<Slot>()) {
+                            if (!is_address_taken(slot)) {
+                                lambda->set_value(slot2handle[slot], store->val());
+                                store->replace(store->mem());
+                            }
                         }
-                    }
-                } else if (auto load = def->isa<Load>()) {
-                    if (auto slot = load->ptr()->isa<Slot>()) {
-                        if (!is_address_taken(slot)) {
-                            auto type = slot->type().as<PtrType>()->referenced_type();
-                            load->out_val()->replace(lambda->get_value(slot2handle[slot], type, slot->name.c_str()));
-                            load->out_mem()->replace(load->mem());
+                    } else if (auto load = def->isa<Load>()) {
+                        if (auto slot = load->ptr()->isa<Slot>()) {
+                            if (!is_address_taken(slot)) {
+                                auto type = slot->type().as<PtrType>()->referenced_type();
+                                load->out_val()->replace(lambda->get_value(slot2handle[slot], type, slot->name.c_str()));
+                                load->out_mem()->replace(load->mem());
+                            }
                         }
                     }
                 }
