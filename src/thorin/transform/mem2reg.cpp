--- conflicted
+++ resolved
@@ -33,17 +33,6 @@
     scope.entry()->seal();
 
     // set parent pointers for functions passed to accelerator
-<<<<<<< HEAD
-    for (auto continuation : scope) {
-        if (auto callee = continuation->callee()->isa_continuation()) {
-            if (callee->is_accelerator()) {
-                for (size_t i = 0, e = continuation->num_args(); i != e; ++i) {
-                    auto arg = continuation->arg(i);
-                    if (auto acontinuation = arg->isa_continuation()) {
-                        if (!acontinuation->is_basicblock()) {
-                            DLOG("{} calls accelerator with {}", continuation, acontinuation);
-                            acontinuation->set_parent(continuation);
-=======
     for (auto def : scope.defs()) {
         if (auto continuation = def->isa_continuation()) {
             if (auto callee = continuation->callee()->isa_continuation()) {
@@ -54,7 +43,6 @@
                                 DLOG("{} calls accelerator with {}", continuation, acontinuation);
                                 acontinuation->set_parent(continuation);
                             }
->>>>>>> e4f75780
                         }
                     }
                 }
