--- conflicted
+++ resolved
@@ -95,15 +95,9 @@
                     param_idx.push_back(i);
             }
 
-<<<<<<< HEAD
             if (!proxy_idx.empty()) {
                 auto ncontinuation = world().continuation(world().fn_type(ocontinuation->type()->ops().cut(proxy_idx)),
                                             ocontinuation->loc(), ocontinuation->cc(), ocontinuation->intrinsic(), ocontinuation->name);
-=======
-            if (!proxy_idx.empty() && ocontinuation->num_type_params() == 0) { // TODO do this for polymorphic functions, too
-                auto new_fn_type = world().fn_type(ocontinuation->type()->args().cut(proxy_idx));
-                auto ncontinuation = world().continuation(new_fn_type, ocontinuation->loc(), ocontinuation->cc(), ocontinuation->intrinsic(), ocontinuation->name);
->>>>>>> babdc8a3
                 size_t j = 0;
                 for (auto i : param_idx) {
                     ocontinuation->param(i)->replace(ncontinuation->param(j));
