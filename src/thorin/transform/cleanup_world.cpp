--- conflicted
+++ resolved
@@ -49,12 +49,8 @@
     for (bool todo = true; todo;) {
         todo = false;
         for (auto continuation : world().continuations()) {
-<<<<<<< HEAD
-            if (!continuation->empty() && !continuation->is_external() && continuation->args() == continuation->params_as_defs()) {
-=======
             if (!continuation->empty() && continuation->callee()->isa<Param>() && !continuation->is_external()
                     && continuation->args() == continuation->params_as_defs()) {
->>>>>>> 8339222f
                 continuation->replace(continuation->callee());
                 continuation->destroy_body();
                 todo = true;
