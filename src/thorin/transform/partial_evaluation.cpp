--- conflicted
+++ resolved
@@ -206,13 +206,8 @@
     ILOG_SCOPE(eval(world));
 
     for (auto primop : world.primops()) {
-<<<<<<< HEAD
-        if (auto evalop = Def(primop)->isa<EvalOp>())
+        if (auto evalop = primop->isa<EvalOp>())
             evalop->replace(evalop->begin());
-=======
-        if (auto evalop = primop->isa<EvalOp>())
-            evalop->replace(evalop->def());
->>>>>>> 5d428a29
     }
 }
 
