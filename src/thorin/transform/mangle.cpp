--- conflicted
+++ resolved
@@ -104,15 +104,10 @@
             }
         }
 
-<<<<<<< HEAD
-        if (substitute)
-            return new_continuation->jump(new_entry(), nargs.cut(cut), old_continuation->jump_loc());
-=======
         if (substitute) {
             const auto& args = concat(nargs.cut(cut), new_entry()->params().get_back(lift_.size()));
-            return new_continuation->jump(new_entry(), ntype_args, args, old_continuation->jump_loc());
+            return new_continuation->jump(new_entry(), args, old_continuation->jump_loc());
         }
->>>>>>> 861ae0cb
     }
 
     new_continuation->jump(ntarget, nargs, old_continuation->jump_loc());
