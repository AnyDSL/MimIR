--- conflicted
+++ resolved
@@ -39,28 +39,15 @@
                         DLOG("bad: %", callee);
                         todo = dirty = true;
 
-<<<<<<< HEAD
                         Call call(lambda);
                         call.to() = to;
-=======
-                        Call call(continuation);
-                        for (size_t i = 0, e = call.num_type_args(); i != e; ++i)
-                            call.type_arg(i) = continuation->type_arg(i);
-
-                        call.callee() = callee;
->>>>>>> d5666565
                         for (size_t i = 0, e = call.num_args(); i != e; ++i)
                             call.arg(i) = callee->param(i)->order() > 0 ? continuation->arg(i) : nullptr;
 
 
                         const auto& p = cache.emplace(call, nullptr);
-<<<<<<< HEAD
                         Lambda*& target = p.first->second;
                         if (p.second)
-=======
-                        Continuation*& target = p.first->second;
-                        if (p.second) {
->>>>>>> d5666565
                             target = drop(call); // use already dropped version as target
 
                         jump_to_cached_call(continuation, target, call);
