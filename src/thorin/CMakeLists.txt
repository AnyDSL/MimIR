set(THORIN_SOURCES
    axiom.cpp
    axiom.h
    check.cpp
    check.h
    debug.cpp
    debug.h
    def.cpp
    def.h
    error.cpp
    error.h
    lam.cpp
    lam.h
    lattice.cpp
    lattice.h
    normalize.cpp
    normalize.h
    rewrite.cpp
    rewrite.h
    stream.cpp
    tuple.cpp
    tuple.h
    tables.h
    world.cpp
    world.h
    analyses/cfg.cpp
    analyses/cfg.h
    analyses/deptree.cpp
    analyses/deptree.h
    analyses/domfrontier.cpp
    analyses/domfrontier.h
    analyses/domtree.cpp
    analyses/domtree.h
    analyses/looptree.cpp
    analyses/looptree.h
    analyses/schedule.cpp
    analyses/schedule.h
    analyses/scope.cpp
    analyses/scope.h
    be/emitter.h
    be/ll/ll.cpp
    be/ll/ll.h
    fe/lexer.cpp
    fe/lexer.h
    fe/parser.cpp
    fe/parser.h
    fe/tok.cpp
    fe/tok.h
    pass/optimize.cpp
    pass/pass.cpp
    pass/fp/eta_exp.cpp
    pass/fp/eta_exp.h
    pass/fp/eta_red.cpp
    pass/fp/eta_red.h
    pass/fp/beta_red.cpp
    pass/fp/beta_red.h
    pass/fp/copy_prop.cpp
    pass/fp/copy_prop.h
    pass/fp/dce.cpp
    pass/fp/dce.h
    pass/fp/ssa_constr.cpp
    pass/fp/ssa_constr.h
<<<<<<< HEAD
    pass/rw/auto_diff.cpp
    pass/rw/auto_diff.h
        pass/fp/zip_eval.cpp
        pass/fp/zip_eval.h
=======
    pass/fp/tail_rec_elim.cpp
    pass/fp/tail_rec_elim.h
>>>>>>> f39394a5
    pass/rw/alloc2malloc.cpp
    pass/rw/alloc2malloc.h
    pass/rw/partial_eval.cpp
    pass/rw/partial_eval.h
    pass/rw/remem_elim.cpp
    pass/rw/remem_elim.h
    pass/rw/ret_wrap.cpp
    pass/rw/ret_wrap.h
    pass/rw/bound_elim.cpp
    pass/rw/bound_elim.h
    pass/rw/scalarize.cpp
    pass/rw/scalarize.h
    transform/cleanup_world.cpp
    transform/cleanup_world.h
    transform/mangle.cpp
    transform/mangle.h
    transform/partial_evaluation.cpp
    transform/partial_evaluation.h
    transform/closure_conv.h
    transform/closure_conv.cpp
    util/array.h
    util/assert.h
    util/bitset.cpp
    util/bitset.h
    util/cast.h
    util/container.h
    util/hash.cpp
    util/hash.h
    util/indexmap.h
    util/indexset.h
    util/ptr.h
    util/stream.cpp
    util/stream.h
    util/types.h
    util/utf8.cpp
    util/utf8.h
)

add_library(libthorin ${THORIN_SOURCES})
set_target_properties(libthorin PROPERTIES PREFIX "")
configure_file(config.h.in ${CMAKE_BINARY_DIR}/include/thorin/config.h @ONLY)
target_include_directories(libthorin PUBLIC ${CMAKE_BINARY_DIR}/include)
target_include_directories(libthorin PUBLIC ${CMAKE_CURRENT_SOURCE_DIR}/..)
target_include_directories(libthorin PUBLIC ${PROJECT_SOURCE_DIR}/half/include)

# check for colored terminal
set(COLOR_TTY_AVAILABLE TRUE)
if(WIN32)
    # Windows console does not support ANSI escape codes
    set(COLOR_TTY_AVAILABLE FALSE)
endif()
set(COLORIZE_OUTPUT ${COLOR_TTY_AVAILABLE} CACHE BOOL "Set to true to enable colored error messages")
if(COLORIZE_OUTPUT)
    target_compile_definitions(libthorin PUBLIC COLORIZE_LOG)
endif()<|MERGE_RESOLUTION|>--- conflicted
+++ resolved
@@ -60,15 +60,12 @@
     pass/fp/dce.h
     pass/fp/ssa_constr.cpp
     pass/fp/ssa_constr.h
-<<<<<<< HEAD
     pass/rw/auto_diff.cpp
     pass/rw/auto_diff.h
         pass/fp/zip_eval.cpp
         pass/fp/zip_eval.h
-=======
     pass/fp/tail_rec_elim.cpp
     pass/fp/tail_rec_elim.h
->>>>>>> f39394a5
     pass/rw/alloc2malloc.cpp
     pass/rw/alloc2malloc.h
     pass/rw/partial_eval.cpp
