#ifndef THORIN_LAM_H
#define THORIN_LAM_H

#include <variant>

#include "thorin/def.h"

namespace thorin {

/// A function type AKA Pi type.
class Pi : public Def {
protected:
    /// Constructor for a *structural* Pi.
    Pi(const Def* type, const Def* dom, const Def* codom, const Def* dbg)
        : Def(Node, type, {dom, codom}, 0, dbg) {}
    /// Constructor for a *nom*inal Pi.
    Pi(const Def* type, const Def* dbg)
        : Def(Node, type, 2, 0, dbg) {}

public:
    /// @name ops
    ///@{
    const Def* dom() const { return op(0); }
    const Def* codom() const { return op(1); }
    THORIN_PROJ(dom, const)
    THORIN_PROJ(codom, const)
    bool is_cn() const;
<<<<<<< HEAD
    bool is_basicblock() const;
    bool is_returning() const;
=======
    bool is_basicblock() const { return is_cn() && !ret_pi(); }
    bool is_returning() const { return is_cn() && ret_pi(); }
>>>>>>> 9b06f259
    const Pi* ret_pi(const Def* dbg = {}) const;
    ///@}

    /// @name setters for *nom*inal Pi.
    ///@{
    Pi* set_dom(const Def* dom) { return Def::set(0, dom)->as<Pi>(); }
    Pi* set_dom(Defs doms);
    Pi* set_codom(const Def* codom) { return Def::set(1, codom)->as<Pi>(); }
    ///@}

    /// @name virtual methods
    ///@{
    const Def* rebuild(World&, const Def*, Defs, const Def*) const override;
    Pi* stub(World&, const Def*, const Def*) override;
    const Pi* restructure() override;
    ///@}

    static constexpr auto Node = Node::Pi;
    friend class World;
};

class Lam : public Def {
public:
    /// calling convention
    enum class CC : u8 {
        C,      ///< C calling convention.
        Device, ///< Device calling convention. These are special functions only available on a particular device.
    };

private:
    Lam(const Pi* pi, const Def* filter, const Def* body, const Def* dbg)
        : Def(Node, pi, {filter, body}, 0, dbg) {}
    Lam(const Pi* pi, CC cc, const Def* dbg)
        : Def(Node, pi, 2, u64(cc), dbg) {}

public:
    /// @name type
    ///@{
    const Pi* type() const { return Def::type()->as<Pi>(); }
    bool is_basicblock() const { return type()->is_basicblock(); }
    bool is_returning() const { return type()->is_returning(); }
    const Def* dom() const { return type()->dom(); }
    const Def* codom() const { return type()->codom(); }
    const Pi* ret_pi() const { return type()->ret_pi(); }
    THORIN_PROJ(dom, const)
    THORIN_PROJ(codom, const)
    ///@}

    /// @name ops
    ///@{
    const Def* filter() const { return op(0); }
    const Def* body() const { return op(1); }
    ///@}

    /// @name vars
    ///@{
    const Def* mem_var(const Def* dbg = {});
    const Def* ret_var(const Def* dbg = {});
    ///@}

    /// @name Setters for nominal Lam.
    ///@{
    /// Lam::Filter is a `std::variant<bool, const Def*>` that lets you set the Lam::filter() like this:
    /// ```cpp
    /// lam1->app(true, f, arg);
    /// lam2->app(my_filter_def, f, arg);
    /// ```
    using Filter = std::variant<bool, const Def*>;
    Lam* set(size_t i, const Def* def) { return Def::set(i, def)->as<Lam>(); }
    Lam* set(Defs ops) { return Def::set(ops)->as<Lam>(); }
    Lam* set(Filter filter, const Def* body) {
        set_filter(filter);
        return set_body(body);
    }
    Lam* set_filter(Filter);
    Lam* set_body(const Def* body) { return set(1, body); }
    /// Set body to an App of @p callee and @p arg.
    Lam* app(Filter filter, const Def* callee, const Def* arg, const Def* dbg = {});
    /// Set body to an App of @p callee and @p args.
    Lam* app(Filter filter, const Def* callee, Defs args, const Def* dbg = {});
    /// Set body to an App of `(f, t)#cond mem`.
    Lam* branch(Filter filter, const Def* cond, const Def* t, const Def* f, const Def* mem, const Def* dbg = {});
    Lam* test(Filter filter,
              const Def* val,
              const Def* idx,
              const Def* match,
              const Def* clash,
              const Def* mem,
              const Def* dbg = {});
    ///@}

    /// @name virtual methods
    ///@{
    const Def* rebuild(World&, const Def*, Defs, const Def*) const override;
    Lam* stub(World&, const Def*, const Def*) override;
    ///@}

    /// @name get/set fields - CC
    ///@{
    CC cc() const { return CC(fields()); }
    void set_cc(CC cc) { fields_ = u64(cc); }
    ///@}

<<<<<<< HEAD
    bool is_basicblock() const;
    bool is_returning() const;

=======
>>>>>>> 9b06f259
    static constexpr auto Node = Node::Lam;
    friend class World;
};

template<class To>
using LamMap  = GIDMap<Lam*, To>;
using LamSet  = GIDSet<Lam*>;
using Lam2Lam = LamMap<Lam*>;

class App : public Def {
private:
    App(const Axiom* axiom, u16 currying_depth, const Def* type, const Def* callee, const Def* arg, const Def* dbg)
        : Def(Node, type, {callee, arg}, 0, dbg) {
        axiom_depth_.set(axiom, currying_depth);
    }

public:
    /// @name ops
    ///@{
    const Def* callee() const { return op(0); }
    const App* decurry() const { return callee()->as<App>(); } ///< Returns App::callee again as App.
    const Pi* callee_type() const { return callee()->type()->as<Pi>(); }
    const Def* arg() const { return op(1); }
    THORIN_PROJ(arg, const)
    ///@}

    /// @name get axiom and current currying depth
    ///@{
    const Axiom* axiom() const { return axiom_depth_.ptr(); }
    u16 currying_depth() const { return axiom_depth_.index(); }
    ///@}

    /// @name virtual methods
    ///@{
    const Def* rebuild(World&, const Def*, Defs, const Def*) const override;
    ///@}

    static constexpr auto Node = Node::App;
    friend class World;
};

inline Stream& operator<<(Stream& s, std::pair<Lam*, Lam*> p) {
    return operator<<(s, std::pair<const Def*, const Def*>(p));
}

/// These are Lam%s that are neither `nullptr`, nor Lam::is_external, nor Lam::is_unset.
inline Lam* isa_workable(Lam* lam) {
    if (!lam || lam->is_external() || lam->is_unset()) return nullptr;
    return lam;
}

inline const App* isa_callee(const Def* def, size_t i) { return i == 0 ? def->isa<App>() : nullptr; }
inline std::pair<const App*, Lam*> isa_apped_nom_lam(const Def* def) {
    if (auto app = def->isa<App>()) return {app, app->callee()->isa_nom<Lam>()};
    return {nullptr, nullptr};
}

} // namespace thorin

#endif<|MERGE_RESOLUTION|>--- conflicted
+++ resolved
@@ -25,13 +25,8 @@
     THORIN_PROJ(dom, const)
     THORIN_PROJ(codom, const)
     bool is_cn() const;
-<<<<<<< HEAD
-    bool is_basicblock() const;
-    bool is_returning() const;
-=======
     bool is_basicblock() const { return is_cn() && !ret_pi(); }
     bool is_returning() const { return is_cn() && ret_pi(); }
->>>>>>> 9b06f259
     const Pi* ret_pi(const Def* dbg = {}) const;
     ///@}
 
@@ -135,12 +130,6 @@
     void set_cc(CC cc) { fields_ = u64(cc); }
     ///@}
 
-<<<<<<< HEAD
-    bool is_basicblock() const;
-    bool is_returning() const;
-
-=======
->>>>>>> 9b06f259
     static constexpr auto Node = Node::Lam;
     friend class World;
 };
