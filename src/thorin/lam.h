#ifndef THORIN_LAM_H
#define THORIN_LAM_H

#include "thorin/def.h"

namespace thorin {

/// A function type AKA Pi type.
class Pi : public Def {
protected:
    /// Constructor for a *structural* Pi.
    Pi(const Def* type, const Def* dom, const Def* codom, const Def* dbg)
        : Def(Node, type, {dom, codom}, 0, dbg) {}
    /// Constructor for a *nom*inal Pi.
    Pi(const Def* type, const Def* dbg)
        : Def(Node, type, 2, 0, dbg) {}

public:
    /// @name ops
    ///@{
    const Def* dom() const { return op(0); }
    const Def* codom() const { return op(1); }
    THORIN_PROJ(dom, const)
    THORIN_PROJ(codom, const)
    bool is_cn() const;
<<<<<<< HEAD
    bool is_basicblock() const;
    bool is_returning() const;
=======
    bool is_basicblock() const { return order() == 1; }
>>>>>>> ed5fd264
    const Pi* ret_pi(const Def* dbg = {}) const;
    ///@}

    /// @name setters for *nom*inal Pi.
    ///@{
    Pi* set_dom(const Def* dom) { return Def::set(0, dom)->as<Pi>(); }
    Pi* set_dom(Defs doms);
    Pi* set_codom(const Def* codom) { return Def::set(1, codom)->as<Pi>(); }
    ///@}

    /// @name virtual methods
    ///@{
    const Def* rebuild(World&, const Def*, Defs, const Def*) const override;
    Pi* stub(World&, const Def*, const Def*) override;
    const Pi* restructure() override;
    ///@}

    static constexpr auto Node = Node::Pi;
    friend class World;
};

class Lam : public Def {
public:
    /// calling convention
    enum class CC : u8 {
        C,      ///< C calling convention.
        Device, ///< Device calling convention. These are special functions only available on a particular device.
    };

private:
    Lam(const Pi* pi, const Def* filter, const Def* body, const Def* dbg)
        : Def(Node, pi, {filter, body}, 0, dbg) {}
    Lam(const Pi* pi, CC cc, const Def* dbg)
        : Def(Node, pi, 2, u64(cc), dbg) {}

public:
    /// @name type
    ///@{
    const Pi* type() const { return Def::type()->as<Pi>(); }
    const Def* dom() const { return type()->dom(); }
    const Def* codom() const { return type()->codom(); }
    THORIN_PROJ(dom, const)
    THORIN_PROJ(codom, const)
    ///@}

    /// @name ops
    ///@{
    const Def* filter() const { return op(0); }
    const Def* body() const { return op(1); }
    ///@}

    /// @name vars
    ///@{
    const Def* mem_var(const Def* dbg = {});
    const Def* ret_var(const Def* dbg = {});
    ///@}

    /// @name setters
    ///@{
    Lam* set(size_t i, const Def* def) { return Def::set(i, def)->as<Lam>(); }
    Lam* set(Defs ops) { return Def::set(ops)->as<Lam>(); }
    Lam* set(const Def* filter, const Def* body) { return set({filter, body}); }
    Lam* set_filter(const Def* filter) { return set(0_s, filter); }
    Lam* set_filter(bool filter);
    Lam* set_body(const Def* body) { return set(1, body); }
    ///@}

    /// @name CPS setters
    ///@{
    /// Sets filter to `false` and the body by App%ing.

    void app(const Def* callee, const Def* arg, const Def* dbg = {});
    void app(const Def* callee, Defs args, const Def* dbg = {});
    void branch(const Def* cond, const Def* t, const Def* f, const Def* mem, const Def* dbg = {});
    void test(const Def* val, const Def* idx, const Def* match, const Def* clash, const Def* mem, const Def* dbg = {});
    ///@}

    /// @name virtual methods
    ///@{
    const Def* rebuild(World&, const Def*, Defs, const Def*) const override;
    Lam* stub(World&, const Def*, const Def*) override;
    ///@}

    /// @name get/set fields - CC
    ///@{
    CC cc() const { return CC(fields()); }
    void set_cc(CC cc) { fields_ = u64(cc); }
    ///@}

    bool is_basicblock() const;

    static constexpr auto Node = Node::Lam;
    friend class World;
};

template<class To>
using LamMap  = GIDMap<Lam*, To>;
using LamSet  = GIDSet<Lam*>;
using Lam2Lam = LamMap<Lam*>;

class App : public Def {
private:
    App(const Axiom* axiom, u16 currying_depth, const Def* type, const Def* callee, const Def* arg, const Def* dbg)
        : Def(Node, type, {callee, arg}, 0, dbg) {
        axiom_depth_.set(axiom, currying_depth);
    }

public:
    /// @name ops
    ///@{
    const Def* callee() const { return op(0); }
    const App* decurry() const { return callee()->as<App>(); } ///< Returns App::callee again as App.
    const Pi* callee_type() const { return callee()->type()->as<Pi>(); }
    const Def* arg() const { return op(1); }
    THORIN_PROJ(arg, const)
    ///@}

    /// @name get axiom and current currying depth
    ///@{
    const Axiom* axiom() const { return axiom_depth_.ptr(); }
    u16 currying_depth() const { return axiom_depth_.index(); }
    ///@}

    /// @name virtual methods
    ///@{
    const Def* rebuild(World&, const Def*, Defs, const Def*) const override;
    ///@}

    static constexpr auto Node = Node::App;
    friend class World;
};

inline Stream& operator<<(Stream& s, std::pair<Lam*, Lam*> p) {
    return operator<<(s, std::pair<const Def*, const Def*>(p));
}

/// These are Lam%s that are neither `nullptr`, nor Lam::is_external, nor Lam::is_unset.
inline Lam* isa_workable(Lam* lam) {
    if (!lam || lam->is_external() || lam->is_unset()) return nullptr;
    return lam;
}

inline const App* isa_callee(const Def* def, size_t i) { return i == 0 ? def->isa<App>() : nullptr; }
inline std::pair<const App*, Lam*> isa_apped_nom_lam(const Def* def) {
    if (auto app = def->isa<App>()) return {app, app->callee()->isa_nom<Lam>()};
    return {nullptr, nullptr};
}

// TODO remove - deprecated
Lam* get_var_lam(const Def* def);

} // namespace thorin

#endif<|MERGE_RESOLUTION|>--- conflicted
+++ resolved
@@ -23,12 +23,8 @@
     THORIN_PROJ(dom, const)
     THORIN_PROJ(codom, const)
     bool is_cn() const;
-<<<<<<< HEAD
     bool is_basicblock() const;
     bool is_returning() const;
-=======
-    bool is_basicblock() const { return order() == 1; }
->>>>>>> ed5fd264
     const Pi* ret_pi(const Def* dbg = {}) const;
     ///@}
 
