#ifndef THORIN_LAM_H
#define THORIN_LAM_H

#include "thorin/def.h"

namespace thorin {

/// A function type AKA Pi type.
class Pi : public Def {
protected:
    /// Constructor for a @em structural Pi.
    Pi(const Def* type, const Def* dom, const Def* codom, const Def* dbg)
        : Def(Node, type, {dom, codom}, 0, dbg) {}
    /// Constructor for a @em nom Pi.
    Pi(const Def* type, const Def* dbg)
        : Def(Node, type, 2, 0, dbg) {}

public:
    /// @name ops
    ///@{
    const Def* dom() const { return op(0); }
    const Def* codom() const { return op(1); }
    THORIN_PROJ(dom, const)
    THORIN_PROJ(codom, const)
    bool is_cn() const;
    bool is_basicblock() const { return order() == 1; }
    const Pi* ret_pi(const Def* dbg = {}) const;
    ///@}

    /// @name setters for @em nom @p Pi.
    ///@{
    Pi* set_dom(const Def* dom) { return Def::set(0, dom)->as<Pi>(); }
    Pi* set_dom(Defs doms);
    Pi* set_codom(const Def* codom) { return Def::set(1, codom)->as<Pi>(); }
    ///@}

    /// @name virtual methods
    ///@{
    const Def* rebuild(World&, const Def*, Defs, const Def*) const override;
    Pi* stub(World&, const Def*, const Def*) override;
    const Pi* restructure() override;
    ///@}

    static constexpr auto Node = Node::Pi;
    friend class World;
};

class Lam : public Def {
public:
    /// calling convention
    enum class CC : u8 {
        C,      ///< C calling convention.
        Device, ///< Device calling convention. These are special functions only available on a particular device.
    };

private:
    Lam(const Pi* pi, const Def* filter, const Def* body, const Def* dbg)
        : Def(Node, pi, {filter, body}, 0, dbg) {}
    Lam(const Pi* pi, CC cc, const Def* dbg)
        : Def(Node, pi, 2, u64(cc), dbg) {}

public:
    /// @name type
    ///@{
    const Pi* type() const { return Def::type()->as<Pi>(); }
    const Def* dom() const { return type()->dom(); }
    const Def* codom() const { return type()->codom(); }
    THORIN_PROJ(dom, const)
    THORIN_PROJ(codom, const)
    ///@}

    /// @name ops
    ///@{
    const Def* filter() const { return op(0); }
    const Def* body() const { return op(1); }
    ///@}

    /// @name vars
    ///@{
    const Def* mem_var(const Def* dbg = {});
    const Def* ret_var(const Def* dbg = {});
    ///@}

    /// @name setters
    ///@{
    Lam* set(size_t i, const Def* def) { return Def::set(i, def)->as<Lam>(); }
    Lam* set(Defs ops) { return Def::set(ops)->as<Lam>(); }
    Lam* set(const Def* filter, const Def* body) { return set({filter, body}); }
    Lam* set_filter(const Def* filter) { return set(0_s, filter); }
    Lam* set_filter(bool filter);
    Lam* set_body(const Def* body) { return set(1, body); }
    ///@}

    /// @name setters: sets filter to @c false and sets the body by @p App -ing
    ///@{
    void app(const Def* callee, const Def* arg, const Def* dbg = {});
    void app(const Def* callee, Defs args, const Def* dbg = {});
    void branch(const Def* cond, const Def* t, const Def* f, const Def* mem, const Def* dbg = {});
    void test(const Def* val, const Def* idx, const Def* match, const Def* clash, const Def* mem, const Def* dbg = {});
    ///@}

    /// @name virtual methods
    ///@{
    const Def* rebuild(World&, const Def*, Defs, const Def*) const override;
    Lam* stub(World&, const Def*, const Def*) override;
    ///@}

    /// @name get/set fields - CC
    ///@{
    CC cc() const { return CC(fields()); }
    void set_cc(CC cc) { fields_ = u64(cc); }
    ///@}

    bool is_basicblock() const;

    static constexpr auto Node = Node::Lam;
    friend class World;
};

template<class To>
using LamMap  = GIDMap<Lam*, To>;
using LamSet  = GIDSet<Lam*>;
using Lam2Lam = LamMap<Lam*>;

class App : public Def {
private:
    App(const Axiom* axiom, u16 currying_depth, const Def* type, const Def* callee, const Def* arg, const Def* dbg)
        : Def(Node, type, {callee, arg}, 0, dbg) {
        axiom_depth_.set(axiom, currying_depth);
    }

public:
    /// @name ops
    ///@{
    const Def* callee() const { return op(0); }
    const App* decurry() const { return callee()->as<App>(); } ///< Returns the @p callee again as @p App.
    const Pi* callee_type() const { return callee()->type()->as<Pi>(); }
    const Def* arg() const { return op(1); }
    THORIN_PROJ(arg, const)
    ///@}

    /// @name get axiom and current currying depth
    ///@{
    const Axiom* axiom() const { return axiom_depth_.ptr(); }
    u16 currying_depth() const { return axiom_depth_.index(); }
    ///@}

    /// @name virtual methods
    ///@{
    const Def* rebuild(World&, const Def*, Defs, const Def*) const override;
    ///@}

    static constexpr auto Node = Node::App;
    friend class World;
};

inline Stream& operator<<(Stream& s, std::pair<Lam*, Lam*> p) {
    return operator<<(s, std::pair<const Def*, const Def*>(p));
}

/// These are @p Lam%s that are neither `nullptr`, nor @p Lam::is_external, nor @p Lam::is_unset.
inline Lam* isa_workable(Lam* lam) {
    if (!lam || lam->is_external() || lam->is_unset()) return nullptr;
    return lam;
}

inline const App* isa_callee(const Def* def, size_t i) { return i == 0 ? def->isa<App>() : nullptr; }
inline std::pair<const App*, Lam*> isa_apped_nom_lam(const Def* def) {
    if (auto app = def->isa<App>()) return {app, app->callee()->isa_nom<Lam>()};
    return {nullptr, nullptr};
}

<<<<<<< HEAD
// TODO remove - deprecated: This one is more confusing than helping.
inline bool ignore(Lam* lam) { return lam == nullptr || lam->is_external() || !lam->is_set(); }
=======
// TODO remove - deprecated
Lam* get_var_lam(const Def* def);
>>>>>>> e8d52734

} // namespace thorin

#endif<|MERGE_RESOLUTION|>--- conflicted
+++ resolved
@@ -170,14 +170,6 @@
     return {nullptr, nullptr};
 }
 
-<<<<<<< HEAD
-// TODO remove - deprecated: This one is more confusing than helping.
-inline bool ignore(Lam* lam) { return lam == nullptr || lam->is_external() || !lam->is_set(); }
-=======
-// TODO remove - deprecated
-Lam* get_var_lam(const Def* def);
->>>>>>> e8d52734
-
 } // namespace thorin
 
 #endif