#include "thorin/analyses/scope.h"

#include <algorithm>
#include <fstream>

#include "thorin/continuation.h"
#include "thorin/world.h"
#include "thorin/analyses/cfg.h"
#include "thorin/analyses/domtree.h"
#include "thorin/analyses/looptree.h"
#include "thorin/analyses/schedule.h"

namespace thorin {

Scope::Scope(Continuation* entry)
    : world_(entry->world())
    , entry_(entry)
    , exit_(world().end_scope())
{
    run();
}

Scope::~Scope() {}

Scope& Scope::update() {
    defs_.clear();
    free_        = nullptr;
    free_params_ = nullptr;
    cfa_         = nullptr;
    run();
    return *this;
}

<<<<<<< HEAD
void Scope::run(Continuation* entry) {
    // TODO use unique_queue
=======
void Scope::run() {
>>>>>>> e4f75780
    std::queue<const Def*> queue;

    auto enqueue = [&] (const Def* def) {
        if (defs_.insert(def).second) {
            queue.push(def);

            if (auto continuation = def->isa_continuation()) {
<<<<<<< HEAD
                continuations_.push_back(continuation);

                auto p = defs_.insert(continuation->param());
                assert_unused(p.second);
                queue.push(continuation->param());
=======
                for (auto param : continuation->params()) {
                    auto p = defs_.insert(param);
                    assert_unused(p.second);
                    queue.push(param);
                }
>>>>>>> e4f75780
            }
        }
    };

    enqueue(entry_);

    while (!queue.empty()) {
        auto def = pop(queue);
        if (def != entry_) {
            for (auto use : def->uses())
                enqueue(use);
        }
    }

    enqueue(exit_);
}

const DefSet& Scope::free() const {
    if (!free_) {
        free_ = std::make_unique<DefSet>();

        for (auto def : defs_) {
            for (auto op : def->ops()) {
                if (!contains(op))
                    free_->emplace(op);
            }
        }
    }

    return *free_;
}

const ParamSet& Scope::free_params() const {
    if (!free_) {
        free_params_ = std::make_unique<ParamSet>();
        unique_queue<DefSet> queue;

        auto enqueue = [&](const Def* def) {
            if (auto param = def->isa<Param>())
                free_params_->emplace(param);
            else if (def->isa<Continuation>())
                return;
            else
                queue.push(def);
        };

        for (auto def : free())
            enqueue(def);

        while (!queue.empty()) {
            for (auto op : queue.pop()->ops())
                enqueue(op);
        }
    }

    return *free_params_;
}

const CFA& Scope::cfa() const { return lazy_init(this, cfa_); }
const F_CFG& Scope::f_cfg() const { return cfa().f_cfg(); }
const B_CFG& Scope::b_cfg() const { return cfa().b_cfg(); }

template<bool elide_empty>
void Scope::for_each(const World& world, std::function<void(Scope&)> f) {
    unique_queue<ContinuationSet> continuation_queue;

    for (auto continuation : world.externals()) {
        assert(!continuation->empty() && "external must not be empty");
        continuation_queue.push(continuation);
    }

    while (!continuation_queue.empty()) {
        auto continuation = continuation_queue.pop();
        if (elide_empty && continuation->empty())
            continue;
        Scope scope(continuation);
        f(scope);

        unique_queue<DefSet> def_queue;
        for (auto def : scope.free())
            def_queue.push(def);

        while (!def_queue.empty()) {
            auto def = def_queue.pop();
            if (auto continuation = def->isa_continuation())
                continuation_queue.push(continuation);
            else {
                for (auto op : def->ops())
                    def_queue.push(op);
            }
        }
    }
}

template void Scope::for_each<true> (const World&, std::function<void(Scope&)>);
template void Scope::for_each<false>(const World&, std::function<void(Scope&)>);

std::ostream& Scope::stream(std::ostream& os) const { return schedule(*this).stream(os); }
void Scope::write_thorin(const char* filename) const { return schedule(*this).write_thorin(filename); }
void Scope::thorin() const { schedule(*this).thorin(); }

}<|MERGE_RESOLUTION|>--- conflicted
+++ resolved
@@ -31,12 +31,8 @@
     return *this;
 }
 
-<<<<<<< HEAD
-void Scope::run(Continuation* entry) {
+void Scope::run() {
     // TODO use unique_queue
-=======
-void Scope::run() {
->>>>>>> e4f75780
     std::queue<const Def*> queue;
 
     auto enqueue = [&] (const Def* def) {
@@ -44,19 +40,10 @@
             queue.push(def);
 
             if (auto continuation = def->isa_continuation()) {
-<<<<<<< HEAD
-                continuations_.push_back(continuation);
-
-                auto p = defs_.insert(continuation->param());
+                auto param = continuation->param();
+                auto p = defs_.insert(param);
                 assert_unused(p.second);
-                queue.push(continuation->param());
-=======
-                for (auto param : continuation->params()) {
-                    auto p = defs_.insert(param);
-                    assert_unused(p.second);
-                    queue.push(param);
-                }
->>>>>>> e4f75780
+                queue.push(param);
             }
         }
     };
