#include "anydsl2/type.h"

#include <sstream>

#include "anydsl2/lambda.h"
#include "anydsl2/literal.h"
#include "anydsl2/printer.h"
#include "anydsl2/world.h"
#include "anydsl2/util/for_all.h"

namespace anydsl2 {

//------------------------------------------------------------------------------

const Type*& GenericMap::operator [] (const Generic* generic) const {
    size_t i = generic->index();
    if (i >= types_.size())
        types_.resize(i+1, 0);
    return types_[i];
}

bool GenericMap::is_empty() const {
    for (size_t i = 0, e = types_.size(); i != e; ++i)
        if (!types_[i])
            return false;

    return true;
}

const char* GenericMap::to_string() const {
    std::ostringstream o;
    bool first = true;
    for (size_t i = 0, e = types_.size(); i != e; ++i)
        if (const Type* type = types_[i]) {
            if (first)
                first = false;
            else
                o << ", ";
            o << '_' << i << " = " << type;
        }

    return o.str().c_str();
}

//------------------------------------------------------------------------------

int Type::order() const {
    if (kind() == Node_Ptr)
        return 0;

    int sub = 0;
    for (auto elem : elems())
        sub = std::max(sub, elem->order());

    if (kind() == Node_Pi)
        return sub + 1;

    return sub;
}

size_t Type::length() const { return as<VectorType>()->length(); }
const Type* Type::elem_via_lit(const Def* def) const { return elem(def->primlit_value<size_t>()); }

bool Type::check_with(const Type* other) const {
    if (this == other || this->isa<Generic>())
        return true;

    if (this->kind() != other->kind() || this->size() != other->size())
        return false;

    for (size_t i = 0, e = size(); i != e; ++i)
        if (!this->elem(i)->check_with(other->elem(i)))
            return false;

    return true;
}

bool Type::infer_with(GenericMap& map, const Type* other) const {
    size_t num_elems = this->size();
    assert(num_elems == other->size());
    assert(this->isa<Generic>() || this->kind() == other->kind());

    if (this == other)
        return true;

    if (const Generic* generic = this->isa<Generic>()) {
        const Type*& mapped = map[generic];
        if (!mapped) {
            mapped = other;
            return true;
        } else
            return mapped == other;
    }

    for (size_t i = 0; i < num_elems; ++i) {
        if (!this->elem(i)->infer_with(map, other->elem(i)))
            return false;
    }

    return true;
}

const Type* Type::specialize(const GenericMap& generic_map) const {
    if (const Generic* generic = this->isa<Generic>()) {
        if (const Type* substitute = generic_map[generic])
            return substitute;
        else
            return this;
    } else if (empty())
        return this;

    Array<const Type*> new_elems(size());
    for_all2 (&new_elem, new_elems, elem, elems())
        new_elem = elem->specialize(generic_map);

    return world().rebuild(this, new_elems);
}

//------------------------------------------------------------------------------

CompoundType::CompoundType(World& world, int kind, size_t size)
    : Type(world, kind, size, false /*TODO named sigma*/)
{}

CompoundType::CompoundType(World& world, int kind, ArrayRef<const Type*> elems)
    : Type(world, kind, elems.size(), false)
{
    size_t x = 0;
    for (auto elem : elems) {
        if (elem->is_generic())
            is_generic_ = true;
        set(x++, elem);
    }
}

//------------------------------------------------------------------------------

bool Pi::is_returning() const {
    bool ret = false;
    for (auto elem : elems()) {
        switch (elem->order()) {
            case 0: continue;
            case 1:
                if (!ret) {
                    ret = true;
                    continue;
                } // else fall-through
            default:
                return false;
        }
    }
    return true;
}

//------------------------------------------------------------------------------

<<<<<<< HEAD
size_t Opaque::hash() const { 
    size_t seed = Type::hash(); 
    for (auto flag : flags_)
        seed = hash_combine(seed, flag); 
    return seed; 
=======
GenericRef::GenericRef(World& world, const Generic* generic, Lambda* lambda)
    : Type(world, Node_GenericRef, 1, true)
    , lambda_(lambda)
{
    lambda_->generic_refs_.push_back(this);
    set(0, generic);
}

GenericRef::~GenericRef() {
    std::vector<const GenericRef*>& generic_refs = lambda()->generic_refs_;
    std::vector<const GenericRef*>::iterator i = std::find(generic_refs.begin(), generic_refs.end(), this);
    assert(i != generic_refs.end() && "must be in use set");
    *i = generic_refs.back();
    generic_refs.pop_back();
>>>>>>> 51d3fc92
}

//------------------------------------------------------------------------------

size_t GenericBuilder::new_def() {
    size_t handle = index2generic_.size();
    index2generic_.push_back(0);
    return handle;
}

const Generic* GenericBuilder::use(size_t handle) {
    assert(handle < index2generic_.size());
    const Generic*& ref = index2generic_[handle];
    if (const Generic* generic = ref)
        return generic;

    return ref = world_.generic(index_++);
}

void GenericBuilder::pop() { 
    if (const Generic* generic = index2generic_.back()) {
        --index_;
        assert(generic->index() == index_);
    }
    index2generic_.pop_back(); 
}

//------------------------------------------------------------------------------

} // namespace anydsl2<|MERGE_RESOLUTION|>--- conflicted
+++ resolved
@@ -1,5 +1,6 @@
 #include "anydsl2/type.h"
 
+#include <algorithm>
 #include <sstream>
 
 #include "anydsl2/lambda.h"
@@ -154,13 +155,6 @@
 
 //------------------------------------------------------------------------------
 
-<<<<<<< HEAD
-size_t Opaque::hash() const { 
-    size_t seed = Type::hash(); 
-    for (auto flag : flags_)
-        seed = hash_combine(seed, flag); 
-    return seed; 
-=======
 GenericRef::GenericRef(World& world, const Generic* generic, Lambda* lambda)
     : Type(world, Node_GenericRef, 1, true)
     , lambda_(lambda)
@@ -170,12 +164,11 @@
 }
 
 GenericRef::~GenericRef() {
-    std::vector<const GenericRef*>& generic_refs = lambda()->generic_refs_;
-    std::vector<const GenericRef*>::iterator i = std::find(generic_refs.begin(), generic_refs.end(), this);
+    auto& generic_refs = lambda()->generic_refs_;
+    auto i = std::find(generic_refs.begin(), generic_refs.end(), this);
     assert(i != generic_refs.end() && "must be in use set");
     *i = generic_refs.back();
     generic_refs.pop_back();
->>>>>>> 51d3fc92
 }
 
 //------------------------------------------------------------------------------
