--- conflicted
+++ resolved
@@ -57,36 +57,11 @@
     for_all (lambda, lambdas_) delete lambda;
 }
 
-template<class S, class T, class U, class A, class B> 
-inline const U* World::consume(S& set, const T& tuple, A a, B b) {
-    typename S::iterator i = set.find(tuple, 
-            std::ptr_fun<const T&, size_t>(hash_tuple),
-            std::ptr_fun<const T&, const Node*, bool>(smart_eq<T, U>));
-
-    if (i != set.end())
-        return (*i)->template as<U>();
-
-    std::pair<typename S::iterator, bool> p = set.insert(new U(a, b));
-    assert(p.second && "hash/equal broken");
-    return (*p.first)->template as<U>();
-}
-
-<<<<<<< HEAD
-template<class T, class U> 
-const U* World::unify(const T& tuple) {
-    return consume<TypeSet, T, U, World&, T>(types_, tuple, *this, tuple);
-}
-
-template<class T, class U> 
-const U* World::cse(const T& tuple, const std::string& name) {
-    return consume<PrimOpSet, T, U, T, const std::string&>(primops_, tuple, tuple, name);
-=======
 const Type* World::keep_nocast(const Type* type) {
     std::pair<TypeSet::iterator, bool> tp = types_.insert(type);
     assert(tp.second);
     typekeeper(type);
     return type;
->>>>>>> 43ba36d1
 }
 
 /*
