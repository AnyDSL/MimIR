#ifndef ANYDSL_DEF_H
#define ANYDSL_DEF_H

#include <cstring>
#include <string>

#include <boost/cstdint.hpp>
#include <boost/unordered_set.hpp>
#include <boost/functional/hash.hpp>

#include "anydsl/airnode.h"

namespace anydsl {

//------------------------------------------------------------------------------

class Def;
class Lambda;
class Type;
class Sigma;
class World;
class Def;
class Jump;
class World;

//------------------------------------------------------------------------------

class Use {
public:

    Use(size_t index, const Def* def)
        : index_(index)
        , def_(def)
    {}

    size_t index() const { return index_; }
    const Def* def() const { return def_; }

    bool operator == (const Use& use) const {
        return def() == use.def() && index() == use.index();
    }

    bool operator != (const Use& use) const {
        return def() != use.def() || index() != use.index();
    }

private:

    size_t index_;
    const Def* def_;
};

inline size_t hash_value(const Use& use) { 
    size_t seed = 0;
    boost::hash_combine(seed, use.def());
    boost::hash_combine(seed, use.index());

    return seed;
}

typedef boost::unordered_set<Use> UseSet;

//------------------------------------------------------------------------------

class Def : public AIRNode {
private:

    /// Do not copy-create a \p Def instance.
    Def(const Def&);
    /// Do not copy-assign a \p Def instance.
    Def& operator = (const Def&);

    void registerUse(size_t i, const Def* def) const;
    void unregisterUse(size_t i, const Def* use) const;

protected:

    Def(IndexKind index, const Type* type, size_t numOps)
        : AIRNode(index) 
        , type_(type)
        , numOps_(numOps)
        , ops_(new const Def*[numOps])
    {
        std::memset(ops_, 0, sizeof(const Def*) * numOps);
    }

    virtual ~Def();

    void setOp(size_t i, const Def* def) { def->registerUse(i, this); ops_[i] = def; }
    void delOp(size_t i) const { ops_[i] = 0; }

public:

    struct Ops {
        typedef const Def** const_iterator;
        typedef std::reverse_iterator<const Def**> const_reverse_iterator;

        Ops(const Def& def) : def(def) {}

        const_iterator begin() const { return def.ops_; }
        const_iterator end() const { return def.ops_ + size(); }
        const_reverse_iterator rbegin() const { return const_reverse_iterator(def.ops_ + size()); }
        const_reverse_iterator rend() const { return const_reverse_iterator(def.ops_); }

        size_t size() const { return def.numOps(); }
        bool empty() const { return def.numOps() == 0; }

        const Def* const& operator [] (size_t i) const {
            anydsl_assert(i < size(), "index out of bounds");
            return def.ops_[i];
        }

        const Def* const& front() { return def.ops_[0]; }
        const Def* const& back() { return def.ops_[size()-1]; }

    private:

        const Def& def;
    };

    virtual bool equal(const Def* other) const;
    virtual size_t hash() const;

    const UseSet& uses() const { return uses_; }
    const Type* type() const { return type_; }
    size_t numOps() const { return numOps_; }
    World& world() const;
    Ops ops() const { return Ops(*this); }

protected:

    void setType(const Type* type) { type_ = type; }

private:

    const Type* type_;
    mutable UseSet uses_;
    size_t numOps_;
    mutable bool live_;

protected:

    const Def** ops_;
<<<<<<< HEAD
=======

    friend class World;
};

//------------------------------------------------------------------------------

struct DefHash : std::unary_function<const Def*, size_t> {
    size_t operator () (const Def* v) const { return v->hash(); }
};

struct DefEqual : std::binary_function<const Def*, const Def*, bool> {
    bool operator () (const Def* v1, const Def* v2) const { return v1->equal(v2); }
>>>>>>> 9a11d5c8
};

//------------------------------------------------------------------------------

class Param : public Def {
private:

    Param(Lambda* parent, size_t index, const Type* type);

    size_t index() const { return index_; }

public:

    const Lambda* parent() const { return parent_; }

    virtual void dump(Printer& printer, LambdaPrinterMode mode) const;

private:

    Lambda* parent_;
    size_t index_;

    friend class Lambda;
};

} // namespace anydsl

#endif<|MERGE_RESOLUTION|>--- conflicted
+++ resolved
@@ -141,8 +141,6 @@
 protected:
 
     const Def** ops_;
-<<<<<<< HEAD
-=======
 
     friend class World;
 };
@@ -155,7 +153,6 @@
 
 struct DefEqual : std::binary_function<const Def*, const Def*, bool> {
     bool operator () (const Def* v1, const Def* v2) const { return v1->equal(v2); }
->>>>>>> 9a11d5c8
 };
 
 //------------------------------------------------------------------------------
@@ -163,19 +160,18 @@
 class Param : public Def {
 private:
 
-    Param(Lambda* parent, size_t index, const Type* type);
+    Param(const Type* type, const Lambda* parent, size_t index);
 
     size_t index() const { return index_; }
 
 public:
 
-    const Lambda* parent() const { return parent_; }
+    const Lambda* lambda() const;
 
     virtual void dump(Printer& printer, LambdaPrinterMode mode) const;
 
 private:
 
-    Lambda* parent_;
     size_t index_;
 
     friend class Lambda;
