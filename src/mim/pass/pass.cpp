--- conflicted
+++ resolved
@@ -7,11 +7,7 @@
 
 namespace mim {
 
-<<<<<<< HEAD
-Pass::Pass(PassMan& man, std::string_view name)
-=======
 Pass::Pass(PassMan& man, std::string name)
->>>>>>> c16af83d
     : man_(man)
     , name_(std::move(name))
     , index_(man.passes().size()) {}
