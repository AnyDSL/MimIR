--- conflicted
+++ resolved
@@ -58,19 +58,6 @@
 
 const Def* Def::zonk() const { return needs_zonk(this) ? Zonker(world(), nullptr).rewrite(this) : this; }
 
-<<<<<<< HEAD
-const Def* Def::zonk_mut() {
-    if (auto hole = isa<Hole>()) {
-        auto [last, op] = hole->find();
-        return op ? op->zonk() : last;
-    }
-
-    bool zonk = false;
-    for (auto def : deps())
-        if (needs_zonk(def)) {
-            zonk = true;
-            break;
-=======
 const Def* Def::zonk_mut() const {
     if (!is_set()) return this;
 
@@ -78,7 +65,6 @@
         if (auto hole = mut->isa<Hole>()) {
             auto [last, op] = hole->find();
             return op ? op->zonk() : last;
->>>>>>> 3b40524c
         }
 
         bool zonk = false;
@@ -94,12 +80,7 @@
         return this;
     }
 
-<<<<<<< HEAD
-    if (auto imm = immutabilize()) return imm;
-    return this;
-=======
     return zonk();
->>>>>>> 3b40524c
 }
 
 DefVec Def::zonk(Defs defs) {
@@ -173,53 +154,6 @@
 }
 #endif
 
-<<<<<<< HEAD
-template<Checker::Mode mode> bool Checker::check(const Prod* prod, const Def* def) {
-    size_t a = prod->num_ops();
-    for (size_t i = 0; i != a; ++i)
-        if (!alpha_<mode>(prod->op(i), def->proj(a, i))) return fail<mode>();
-    return true;
-}
-
-template<Checker::Mode mode> bool Checker::check(const Seq* seq1, const Def* def) {
-    if constexpr (mode == Mode::Check) {
-        // alpha(«1; body», def) -> alpha(body, def);
-        if (seq1->shape() == world().lit_nat_1() && !def->isa<Seq>()) {
-            auto body = seq1->reduce(world().lit_idx(1, 0))->zonk(); // try to get rid of var inside of body
-            if (!alpha_<mode>(body, def)) return fail<mode>();
-            if (auto mut_seq = seq1->isa_mut<Seq>()) mut_seq->unset()->set(world().lit_nat_1(), body->zonk());
-            return true;
-        }
-    }
-
-    if (auto mut_seq = seq1->isa_mut<Seq>()) {
-        if (auto imm_seq = def->isa_imm<Seq>()) {
-            // Try to get rid of mut_seq's var: it may fly around in its body and vanish after reduction
-            // as holes might have been filled in the meantime.
-            auto mut_body = mut_seq->reduce(world().top(world().type_idx(mut_seq->shape())));
-            if (!alpha_<Check>(mut_body, imm_seq->body())) return fail<Check>();
-
-            auto mut_shape = mut_seq->shape();
-            mut_seq->unset()->set(mut_shape, mut_body->zonk());
-            return true;
-        }
-    }
-
-    if (auto seq2 = def->isa<Seq>()) return alpha_<mode>(seq1->body(), seq2->body());
-
-    return fail<mode>();
-}
-
-bool Checker::check(const UMax* umax, const Def* def) {
-    for (auto op : umax->ops())
-        if (!alpha<Check>(op, def)) return fail<Check>();
-    return true;
-}
-
-template<Checker::Mode mode> bool Checker::alpha_(const Def* d1, const Def* d2) {
-    d1 = d1->zonk_mut();
-    d2 = d2->zonk_mut();
-=======
 template<Checker::Mode mode> bool Checker::alpha_(const Def* d1, const Def* d2) {
     for (bool todo = true; todo;) {
         // below we check type and arity which may in turn open up more opportunities for zonking
@@ -231,7 +165,6 @@
         // Otherwise, we have to look more thoroughly.
         // Example: λx.x - λz.x
         if (!d1->has_dep(Dep::Var) && !d2->has_dep(Dep::Var) && d1 == d2) return true;
->>>>>>> 3b40524c
 
         auto h1 = d1->isa_mut<Hole>();
         auto h2 = d2->isa_mut<Hole>();
@@ -242,25 +175,12 @@
         } else if (h1 || h2) // mode == Test and h1 or h2 is an unresolved Hole
             return fail<Test>();
 
-<<<<<<< HEAD
-    if constexpr (mode == Check) {
-        if (h1) return h1->set(d2), true;
-        if (h2) return h2->set(d1), true;
-    } else if (h1 || h2) // mode == Test and h1 or h2 is an unresolved Hole
-        return fail<Test>();
-
-    if (!d1->is_set() || !d2->is_set()) return fail<mode>();
-
-    auto mut1 = d1->isa_mut();
-    auto mut2 = d2->isa_mut();
-=======
         if (!d1->is_set() || !d2->is_set()) return fail<mode>();
 
         auto mut1 = d1->isa_mut();
         auto mut2 = d2->isa_mut();
 
         if (mut1 && mut2 && mut1 == mut2) return true;
->>>>>>> 3b40524c
 
         // Globals are HACKs and require additionaly HACKs:
         // Unless they are pointer equal (above) always consider them unequal.
@@ -269,25 +189,24 @@
         if (auto [i, ins] = bind(mut1, d2); !ins) return i->second == d2;
         if (auto [i, ins] = bind(mut2, d1); !ins) return i->second == d1;
 
-<<<<<<< HEAD
-    if (mut1) {
-        if (auto [i, ins] = binders_.emplace(mut1, d2); !ins) return i->second == d2;
-    }
-
-    if (mut2) {
-        if (auto [i, ins] = binders_.emplace(mut2, d1); !ins) return i->second == d1;
-    }
-
-    return alpha_internal<mode>(d1, d2);
-}
-
-template<Checker::Mode mode> bool Checker::alpha_internal(const Def* d1, const Def* d2) {
-    if (d1->type() && d2->type() && !alpha_<mode>(d1->type(), d2->type())) return fail<mode>();
-    if (d1->isa<Top>() || d2->isa<Top>()) return mode == Check;
-    if (!alpha_<mode>(d1->arity(), d2->arity())) return fail<mode>();
-
-    d1 = d1->zonk();
-    d2 = d2->zonk();
+        if (d1->isa<Top>() || d2->isa<Top>()) return mode == Check;
+
+        if (auto t1 = d1->type()) {
+            if (auto t2 = d2->type()) {
+                if (!alpha_<mode>(t1, t2)) return fail<mode>();
+            }
+        }
+
+        if (!alpha_<mode>(d1->arity(), d2->arity())) return fail<mode>();
+
+        auto new_d1 = d1->zonk_mut();
+        auto new_d2 = d2->zonk_mut();
+        if (new_d1 != d1 || new_d2 != d2) {
+            todo = true;
+            d1   = new_d1;
+            d2   = new_d2;
+        }
+    }
 
     // clang-format off
     if (auto prod = d1->isa<Prod>()) return check<mode>(prod, d2);
@@ -296,34 +215,6 @@
     if (auto seq  = d2->isa<Seq >()) return check<mode>(seq , d1);
     // clang-format on
 
-=======
-        if (d1->isa<Top>() || d2->isa<Top>()) return mode == Check;
-
-        if (auto t1 = d1->type()) {
-            if (auto t2 = d2->type()) {
-                if (!alpha_<mode>(t1, t2)) return fail<mode>();
-            }
-        }
-
-        if (!alpha_<mode>(d1->arity(), d2->arity())) return fail<mode>();
-
-        auto new_d1 = d1->zonk_mut();
-        auto new_d2 = d2->zonk_mut();
-        if (new_d1 != d1 || new_d2 != d2) {
-            todo = true;
-            d1   = new_d1;
-            d2   = new_d2;
-        }
-    }
-
-    // clang-format off
-    if (auto prod = d1->isa<Prod>()) return check<mode>(prod, d2);
-    if (auto prod = d2->isa<Prod>()) return check<mode>(prod, d1);
-    if (auto seq  = d1->isa<Seq >()) return check<mode>(seq , d2);
-    if (auto seq  = d2->isa<Seq >()) return check<mode>(seq , d1);
-    // clang-format on
-
->>>>>>> 3b40524c
     if constexpr (mode == Check) {
         if (auto umax = d1->isa<UMax>(); umax && !d2->isa<UMax>()) return check(umax, d2);
         if (auto umax = d2->isa<UMax>(); umax && !d1->isa<UMax>()) return check(umax, d1);
@@ -405,34 +296,6 @@
                 return fail();
         }
         return w.tuple(new_ops);
-<<<<<<< HEAD
-    } else if (auto arr = type->isa<Arr>()) {
-        if (!alpha_<Check>(type->arity(), val_ty->arity())) return fail();
-
-        if (auto val_a = val_ty->isa<Arr>()) {
-            if (alpha_<Check>(arr->body(), val_a->body())) return val;
-            // TODO optimize this case here to not run into the expensive loop below
-        }
-
-        // TODO ack sclarize threshold
-        if (auto a = arr->isa_lit_arity()) {
-            auto new_ops = absl::FixedArray<const Def*>(*a);
-            for (size_t i = 0; i != *a; ++i) {
-                auto new_val = assignable_(arr->proj(*a, i), val->proj(*a, i));
-                if (new_val)
-                    new_ops[i] = new_val;
-                else
-                    return fail();
-
-                if (type->zonk() == val_ty->zonk()) return val; // HACK
-            }
-            return w.tuple(new_ops);
-        }
-    } else if (auto inj = val->isa<Inj>()) {
-        if (auto new_val = assignable_(type, inj->value())) return w.inj(type, new_val);
-        return fail();
-=======
->>>>>>> 3b40524c
     } else if (auto uniq = val->type()->isa<Uniq>()) {
         if (auto new_val = assignable(type, uniq->inhabitant())) return new_val;
         return fail();
