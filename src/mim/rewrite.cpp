--- conflicted
+++ resolved
@@ -105,12 +105,7 @@
 
 const Def* Rewriter::rewrite_hole(Hole* hole) {
     auto [last, op] = hole->find();
-<<<<<<< HEAD
-    if (op) return rewrite(op);
-    return rewrite_mut(last, true);
-=======
     return op ? rewrite(op) : rewrite_mut(last);
->>>>>>> e8764fa5
 }
 
 } // namespace mim