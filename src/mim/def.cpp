--- conflicted
+++ resolved
@@ -302,6 +302,7 @@
     if (auto sig  = isa<Sigma>()) return w.var(sig,         sig);
     if (auto arr  = isa<Arr  >()) return w.var(w.type_idx(arr ->shape()), arr ); // TODO shapes like (2, 3)
     if (auto pack = isa<Pack >()) return w.var(w.type_idx(pack->shape()), pack); // TODO shapes like (2, 3)
+    if (auto rule = isa<Rule >()) return w.var(rule->type()->meta_type(), rule);
     if (isa<Bound >()) return w.var(this, this);
     if (isa<Hole  >()) return nullptr;
     if (isa<Global>()) return nullptr;
@@ -483,19 +484,6 @@
 Def::Cmp Def::cmp(const Def* a, const Def* b) {
     if (a == b) return Cmp::E;
 
-<<<<<<< HEAD
-    if (w.is_frozen()) return nullptr;
-    if (auto lam  = isa<Lam  >()) return w.var(lam ->dom(), lam);
-    if (auto pi   = isa<Pi   >()) return w.var(pi  ->dom(),  pi);
-    if (auto sig  = isa<Sigma>()) return w.var(sig,         sig);
-    if (auto arr  = isa<Arr  >()) return w.var(w.type_idx(arr ->shape()), arr ); // TODO shapes like (2, 3)
-    if (auto pack = isa<Pack >()) return w.var(w.type_idx(pack->shape()), pack); // TODO shapes like (2, 3)
-    if (auto rule = isa<Rule >()) return w.var(rule->type()->meta_type(), rule);
-    if (isa<Bound >()) return w.var(this, this);
-    if (isa<Hole  >()) return nullptr;
-    if (isa<Global>()) return nullptr;
-    fe::unreachable();
-=======
     if (a->isa_imm() && b->isa_mut()) return Cmp::L;
     if (a->isa_mut() && b->isa_imm()) return Cmp::G;
 
@@ -532,7 +520,6 @@
         return c == Cmp::L ? a->gid() < b->gid() : a->gid() > b->gid();
     }
     return res == c;
->>>>>>> c2ae6c98
 }
 
 // clang-format off
