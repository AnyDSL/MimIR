--- conflicted
+++ resolved
@@ -122,13 +122,9 @@
 const Def* Merge  ::rebuild_(World& w, const Def* t, Defs o) const { return w.merge(t, o); }
 const Def* Pack   ::rebuild_(World& w, const Def* t, Defs o) const { return w.pack(t->arity(), o[0]); }
 const Def* Pi     ::rebuild_(World& w, const Def*  , Defs o) const { return w.pi(o[0], o[1], is_implicit()); }
-<<<<<<< HEAD
-const Def* Proxy  ::rebuild_(World& w, const Def* t, Defs o) const { return w.proxy(t, o, pass(), tag()); }
+const Def* Proxy  ::rebuild_(World& w, const Def* t, Defs o) const { return w.proxy(t, pass(), tag(), o); }
 const Def* Rule   ::rebuild_(World& w, const Def* t, Defs o) const { return w.rule(t->as<Reform>(), o[0], o[1],o[2]); }
-const Def* Reform::rebuild_(World& w, const Def* , Defs o) const { return w.rule_type(o[0]); }
-=======
-const Def* Proxy  ::rebuild_(World& w, const Def* t, Defs o) const { return w.proxy(t, pass(), tag(), o); }
->>>>>>> 3d14caef
+const Def* Reform ::rebuild_(World& w, const Def* , Defs o) const { return w.rule_type(o[0]); }
 const Def* Sigma  ::rebuild_(World& w, const Def*  , Defs o) const { return w.sigma(o); }
 const Def* Split  ::rebuild_(World& w, const Def* t, Defs o) const { return w.split(t, o[0]); }
 const Def* Match  ::rebuild_(World& w, const Def*  , Defs o) const { return w.match(o); }
@@ -304,14 +300,9 @@
     if (auto lam  = isa<Lam  >()) return w.var(lam ->dom(), lam);
     if (auto pi   = isa<Pi   >()) return w.var(pi  ->dom(),  pi);
     if (auto sig  = isa<Sigma>()) return w.var(sig,         sig);
-<<<<<<< HEAD
-    if (auto arr  = isa<Arr  >()) return w.var(w.type_idx(arr ->shape()), arr ); // TODO shapes like (2, 3)
-    if (auto pack = isa<Pack >()) return w.var(w.type_idx(pack->shape()), pack); // TODO shapes like (2, 3)
-    if (auto rule = isa<Rule >()) return w.var(rule->type()->meta_type(), rule);
-=======
     if (auto arr  = isa<Arr  >()) return w.var(w.type_idx(arr ->arity()), arr ); // TODO shapes like (2, 3)
     if (auto pack = isa<Pack >()) return w.var(w.type_idx(pack->arity()), pack); // TODO shapes like (2, 3)
->>>>>>> 3d14caef
+    if (auto rule = isa<Rule >()) return w.var(rule->type()->meta_type(), rule);
     if (isa<Bound >()) return w.var(this, this);
     if (isa<Hole  >()) return nullptr;
     if (isa<Global>()) return nullptr;
