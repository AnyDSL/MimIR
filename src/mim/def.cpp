#include "mim/def.h"

#include <algorithm>

#include <absl/container/fixed_array.h>
#include <fe/assert.h>

#include "mim/world.h"

#include "mim/util/hash.h"

using namespace std::literals;

namespace mim {

template void Sets<const Var>::dot();
template void Sets<Def>::dot();

/*
 * constructors
 */

Def::Def(World* world, Node node, const Def* type, Defs ops, flags_t flags)
    : world_(world)
    , flags_(flags)
    , node_(node)
    , mut_(false)
    , external_(false)
    , dep_(node == Node::Hole    ? unsigned(Dep::Hole)
           : node == Node::Proxy ? unsigned(Dep::Proxy)
           : node == Node::Var   ? (Dep::Var | Dep::Mut)
                                 : 0)
    , num_ops_(ops.size())
    , type_(type) {
    if (node == Node::Univ) {
        gid_  = world->next_gid();
        hash_ = mim::hash_begin(node_t(Node::Univ));
    } else if (auto var = isa<Var>()) {
        assert(flags_ == 0); // if we ever need flags here, we need to hash that
        gid_  = type->world().next_gid();
        vars_ = Vars(var);
        dep_ |= type->dep_;
        auto op      = ops[0];
        ops_ptr()[0] = op;
        hash_        = hash_begin(node_t(Node::Var));
        hash_        = hash_combine(hash_, type->gid());
        hash_        = hash_combine(hash_, op->gid());
    } else {
        Sets<const Var>* vars;
        Sets<Def>* muts;
        hash_ = hash_begin(u8(node));
        hash_ = hash_combine(hash_, flags_);

        if (type) {
            world = &type->world();
            vars  = &world->vars();
            muts  = &world->muts();
            dep_ |= type->dep_;
            vars_ = vars->merge(vars_, type->local_vars());
            muts_ = muts->merge(muts_, type->local_muts());
            hash_ = hash_combine(hash_, type->gid());
        } else {
            world = &ops[0]->world();
            vars  = &world->vars();
            muts  = &world->muts();
        }

        gid_     = world->next_gid();
        auto ptr = ops_ptr();
        for (size_t i = 0, e = ops.size(); i != e; ++i) {
            auto op = ops[i];
            ptr[i]  = op;
            dep_ |= op->dep_;
            vars_ = vars->merge(vars_, op->local_vars());
            muts_ = muts->merge(muts_, op->local_muts());
            hash_ = hash_combine(hash_, op->gid());
        }
    }
}

Def::Def(Node n, const Def* type, Defs ops, flags_t flags)
    : Def(nullptr, n, type, ops, flags) {}

Def::Def(Node node, const Def* type, size_t num_ops, flags_t flags)
    : flags_(flags)
    , node_(node)
    , mut_(true)
    , external_(false)
    , dep_(Dep::Mut | (node == Node::Hole ? Dep::Hole : Dep::None))
    , num_ops_(num_ops)
    , type_(type) {
    gid_  = world().next_gid();
    hash_ = mim::hash(gid());
    var_  = nullptr;
    std::fill_n(ops_ptr(), num_ops, nullptr);
}

Nat::Nat(World& world)
    : Def(Node, world.type(), Defs{}, 0) {}

UMax::UMax(World& world, Defs ops)
    : Def(Node, world.univ(), ops, 0) {}

// clang-format off

/*
 * rebuild
 */

const Def* Hole   ::rebuild_(World&,   const Def*,   Defs  ) const { fe::unreachable(); }
const Def* Global ::rebuild_(World&,   const Def*,   Defs  ) const { fe::unreachable(); }
const Def* Idx    ::rebuild_(World& w, const Def*  , Defs  ) const { return w.type_idx(); }
const Def* Nat    ::rebuild_(World& w, const Def*  , Defs  ) const { return w.type_nat(); }
const Def* Univ   ::rebuild_(World& w, const Def*  , Defs  ) const { return w.univ(); }
const Def* App    ::rebuild_(World& w, const Def*  , Defs o) const { return w.app(o[0], o[1]); }
const Def* Arr    ::rebuild_(World& w, const Def*  , Defs o) const { return w.arr(o[0], o[1]); }
const Def* Extract::rebuild_(World& w, const Def*  , Defs o) const { return w.extract(o[0], o[1]); }
const Def* Inj    ::rebuild_(World& w, const Def* t, Defs o) const { return w.inj(t, o[0])->set(dbg()); }
const Def* Insert ::rebuild_(World& w, const Def*  , Defs o) const { return w.insert(o[0], o[1], o[2]); }
const Def* Lam    ::rebuild_(World& w, const Def* t, Defs o) const { return w.lam(t->as<Pi>(), o[0], o[1]); }
const Def* Lit    ::rebuild_(World& w, const Def* t, Defs  ) const { return w.lit(t, get()); }
const Def* Merge  ::rebuild_(World& w, const Def* t, Defs o) const { return w.merge(t, o); }
const Def* Pack   ::rebuild_(World& w, const Def* t, Defs o) const { return w.pack(t->arity(), o[0]); }
const Def* Pi     ::rebuild_(World& w, const Def*  , Defs o) const { return w.pi(o[0], o[1], is_implicit()); }
const Def* Proxy  ::rebuild_(World& w, const Def* t, Defs o) const { return w.proxy(t, o, pass(), tag()); }
const Def* Sigma  ::rebuild_(World& w, const Def*  , Defs o) const { return w.sigma(o); }
const Def* Split  ::rebuild_(World& w, const Def* t, Defs o) const { return w.split(t, o[0]); }
const Def* Match  ::rebuild_(World& w, const Def*  , Defs o) const { return w.match(o); }
const Def* Tuple  ::rebuild_(World& w, const Def* t, Defs o) const { return w.tuple(t, o); }
const Def* Type   ::rebuild_(World& w, const Def*  , Defs o) const { return w.type(o[0]); }
const Def* UInc   ::rebuild_(World& w, const Def*  , Defs o) const { return w.uinc(o[0], offset()); }
const Def* UMax   ::rebuild_(World& w, const Def*  , Defs o) const { return w.umax(o); }
const Def* Uniq   ::rebuild_(World& w, const Def*  , Defs o) const { return w.uniq(o[0]); }
const Def* Var    ::rebuild_(World& w, const Def* t, Defs o) const { return w.var(t, o[0]->as_mut()); }

const Def* Axm    ::rebuild_(World& w, const Def* t, Defs ) const {
    if (&w != &world()) return w.axm(normalizer(), curry(), trip(), t, plugin(), tag(), sub())->set(dbg());
    assert(Checker::alpha<Checker::Check>(t, type()));
    return this;
}

template<bool up> const Def* TExt  <up>::rebuild_(World& w, const Def* t, Defs  ) const { return w.ext  <up>(t)->set(dbg()); }
template<bool up> const Def* TBound<up>::rebuild_(World& w, const Def*  , Defs o) const { return w.bound<up>(o)->set(dbg()); }

/*
 * stub
 */

Arr*    Arr   ::stub_(World& w, const Def* t) { return w.mut_arr  (t); }
Global* Global::stub_(World& w, const Def* t) { return w.global   (t, is_mutable()); }
Hole*   Hole  ::stub_(World& w, const Def* t) { return w.mut_hole(t); }
Lam*    Lam   ::stub_(World& w, const Def* t) { return w.mut_lam  (t->as<Pi>()); }
Pack*   Pack  ::stub_(World& w, const Def* t) { return w.mut_pack (t); }
Pi*     Pi    ::stub_(World& w, const Def* t) { return w.mut_pi   (t, is_implicit()); }
Sigma*  Sigma ::stub_(World& w, const Def* t) { return w.mut_sigma(t, num_ops()); }

/*
 * instantiate templates
 */

#ifndef DOXYGEN
template const Def* TExt<false>  ::rebuild_(World&, const Def*, Defs) const;
template const Def* TExt<true >  ::rebuild_(World&, const Def*, Defs) const;
template const Def* TBound<false>::rebuild_(World&, const Def*, Defs) const;
template const Def* TBound<true >::rebuild_(World&, const Def*, Defs) const;
#endif

// clang-format on

/*
 * immutabilize
 */

bool Def::is_immutabilizable() {
    if (auto v = has_var()) {
        for (auto op : deps())
            if (op->free_vars().contains(v)) return false;
    }
    for (auto op : deps()) {
        for (auto mut : op->local_muts())
            if (mut == this) return false; // recursion
    }
    return true;
}

const Pi* Pi::immutabilize() {
    if (is_immutabilizable()) return world().pi(dom(), codom());
    return nullptr;
}

const Def* Sigma::immutabilize() {
    if (is_immutabilizable()) return static_cast<const Sigma*>(world().sigma(ops()));
    return nullptr;
}

const Def* Arr::immutabilize() {
    auto& w = world();
    if (is_immutabilizable()) return w.arr(shape(), body());

    if (auto n = Lit::isa(shape()); n && *n < w.flags().scalarize_threshold)
        return w.sigma(DefVec(*n, [&](size_t i) { return reduce(w.lit_idx(*n, i)); }));

    return nullptr;
}

const Def* Pack::immutabilize() {
    auto& w = world();
    if (is_immutabilizable()) return w.pack(shape(), body());

    if (auto n = Lit::isa(shape()); n && *n < w.flags().scalarize_threshold)
        return w.tuple(DefVec(*n, [&](size_t i) { return reduce(w.lit_idx(*n, i)); }));

    return nullptr;
}

/*
 * reduce
 */

Defs Def::reduce_(const Def* arg) const {
    if (auto var = has_var()) return world().reduce(var, arg);
    return {ops().begin() + reduction_offset(), num_ops() - reduction_offset()};
}

const Def* Def::refine(size_t i, const Def* new_op) const {
    auto new_ops = absl::FixedArray<const Def*>(num_ops());
    for (size_t j = 0, e = num_ops(); j != e; ++j) new_ops[j] = i == j ? new_op : op(j);
    return rebuild(type(), new_ops);
}

/*
 * Def - set
 */

Def* Def::set(Defs ops) {
    assert(ops.size() == num_ops());
    for (size_t i = 0, e = num_ops(); i != e; ++i) set(i, ops[i]);
    return this;
}

Def* Def::set(size_t i, const Def* def) {
    def = check(i, def);
    assert(def && !op(i) && curr_op_++ == i);
    ops_ptr()[i] = def;

<<<<<<< HEAD
    if (i == num_ops() - 1) {                         // set last op, so check kind
        if (auto t = check(); t != type()) type_ = t; // TODO zonk?
=======
    if (i + 1 == num_ops()) { // set last op, so check kind
        if (auto t = check()->zonk(); t != type()) type_ = t;
>>>>>>> a2ce2aee
    }

    return this;
}

Def* Def::unset() {
    invalidate();
#ifndef NDEBUG
    curr_op_ = 0;
#endif
    std::ranges::fill(ops_ptr(), ops_ptr() + num_ops(), nullptr);
    return this;
}

bool Def::is_set() const {
    if (num_ops() == 0) return true;
    bool result = ops().back();
    assert((!result || std::ranges::all_of(ops().rsubspan(1), [](auto op) { return op; }))
           && "the last operand is set but others in front of it aren't");
    return result;
}

/*
 * free_vars
 */

Muts Def::local_muts() const {
    if (auto mut = isa_mut()) return Muts(mut);
    return muts_;
}

Vars Def::free_vars() const {
    if (auto mut = isa_mut()) return mut->free_vars();

    auto& vars = world().vars();
    auto fvs   = local_vars();
    for (auto mut : local_muts()) fvs = vars.merge(fvs, mut->free_vars());

    return fvs;
}

Vars Def::local_vars() const { return mut_ ? Vars() : vars_; }

Vars Def::free_vars() {
    if (!is_set()) return {};

    if (mark_ == 0) {
        // fixed-point iteration to recompute free vars:
        // (run - 1) identifies the previous iteration; so make sure to offset run by 2 for the first iteration
        auto& w = world();
        w.next_run();
        for (bool todo = true, cyclic = false; todo;) {
            todo = false;
            free_vars(todo, cyclic, w.next_run());
            if (!cyclic) break; // triggers either immediately or never
        }
    }

    return vars_;
}

Vars Def::free_vars(bool& todo, bool& cyclic, uint32_t run) {
    // Recursively recompute free vars. If
    // * mark_ == 0: invalid - need to recompute
    // * mark_ == run - 1: Previous iteration - need to recompute
    // * mark_ == run: We are running in cycles within the *current* iteration of our fixed-point loop
    // * all other values for mark_: valid!
    if (mark_ != 0 && mark_ != run - 1) return cyclic |= mark_ == run, vars_;
    mark_ = run;

    auto fvs0  = vars_;
    auto fvs   = fvs0;
    auto& w    = world();
    auto& muts = w.muts();
    auto& vars = w.vars();

    for (auto op : deps()) {
        fvs = vars.merge(fvs, op->local_vars());

        for (auto mut : op->local_muts()) {
            mut->muts_ = muts.insert(mut->muts_, this); // register "this" as user of local_mut
            fvs        = vars.merge(fvs, mut->free_vars(todo, cyclic, run));
        }
    }

    if (auto var = has_var()) fvs = vars.erase(fvs, var); // FV(λx.e) = FV(e) \ {x}

    todo |= fvs0 != fvs;
    return vars_ = fvs;
}

void Def::invalidate() {
    if (mark_ != 0) {
        mark_ = 0;
        if (vars_) { // only necessary, if the cached free vars are non-empty
            for (auto mut : users()) mut->invalidate();
            vars_ = Vars();
        }
        muts_ = Muts();
    }
}

bool Def::is_closed() const {
    if (local_vars().empty() && local_muts().empty()) return true;
#ifdef MIM_ENABLE_CHECKS
    assert(!is_external() || free_vars().empty());
#endif
    return free_vars().empty();
}

bool Def::is_open() const {
    if (!local_vars().empty()) return true;
    return !free_vars().empty();
}

/*
 * Def - misc
 */

Sym Def::sym(const char* s) const { return world().sym(s); }
Sym Def::sym(std::string_view s) const { return world().sym(s); }
Sym Def::sym(std::string s) const { return world().sym(std::move(s)); }

World& Def::world() const noexcept {
    for (auto def = this;; def = def->type()) {
        if (def->isa<Univ>()) return *def->world_;
        if (auto type = def->isa<Type>()) return *type->level()->type()->as<Univ>()->world_;
    }
}

const Def* Def::unfold_type() const {
    if (!type_) {
        auto& w = world();
        if (auto t = isa<Type>()) return w.type(w.uinc(t->level()));
        assert(isa<Univ>());
        return nullptr;
    }

    return type_;
}

std::string_view Def::node_name() const {
    switch (node()) {
#define CODE(name, _, __) \
    case Node::name: return #name;
        MIM_NODE(CODE)
#undef CODE
        default: fe::unreachable();
    }
}

Defs Def::deps() const noexcept {
    if (isa<Type>() || isa<Univ>()) return Defs();
    assert(type());
    return Defs(ops_ptr() - 1, (is_set() ? num_ops_ : 0) + 1);
}

u32 Def::judge() const noexcept {
    switch (node()) {
#define CODE(n, _, j) \
    case Node::n: return u32(j);
        MIM_NODE(CODE)
#undef CODE
        default: fe::unreachable();
    }
}

bool Def::is_term() const {
    if (auto t = type()) {
        if (auto u = t->type()) {
            if (auto type = u->isa<Type>()) {
                if (auto level = Lit::isa(type->level())) return *level == 0;
            }
        }
    }
    return false;
}

#ifndef NDEBUG
const Def* Def::debug_prefix(std::string prefix) const { return dbg_.set(world().sym(prefix + sym().str())), this; }
const Def* Def::debug_suffix(std::string suffix) const { return dbg_.set(world().sym(sym().str() + suffix)), this; }
#endif

// clang-format off

const Def* Def::var() {
    if (var_) return var_;
    auto& w = world();

    if (w.is_frozen()) return nullptr;
    if (auto lam  = isa<Lam  >()) return w.var(lam ->dom(), lam);
    if (auto pi   = isa<Pi   >()) return w.var(pi  ->dom(),  pi);
    if (auto sig  = isa<Sigma>()) return w.var(sig,         sig);
    if (auto arr  = isa<Arr  >()) return w.var(w.type_idx(arr ->shape()), arr ); // TODO shapes like (2, 3)
    if (auto pack = isa<Pack >()) return w.var(w.type_idx(pack->shape()), pack); // TODO shapes like (2, 3)
    if (isa<Bound >()) return w.var(this, this);
    if (isa<Hole  >()) return nullptr;
    if (isa<Global>()) return nullptr;
    fe::unreachable();
}

const Def* Def::arity() const {
    if (auto sigma  = isa<Sigma>()) return world().lit_nat(sigma->num_ops());
    if (auto arr    = isa<Arr  >()) return arr->shape();
    if (auto t = type())            return t->arity();
    return world().lit_nat_1();
}

std::optional<nat_t> Def::isa_lit_arity() const {
    if (auto sigma  = isa<Sigma>()) return sigma->num_ops();
    if (auto arr    = isa<Arr  >()) return Lit::isa(arr->shape());
    if (auto t = type())            return t->isa_lit_arity();
    return 1;
}

// clang-format on

bool Def::equal(const Def* other) const {
    if (isa<Univ>() || this->isa_mut() || other->isa_mut()) return this == other;

    bool result = this->node() == other->node() && this->flags() == other->flags()
               && this->num_ops() == other->num_ops() && this->type() == other->type();

    for (size_t i = 0, e = num_ops(); result && i != e; ++i) result &= this->op(i) == other->op(i);

    return result;
}

void Def::make_external() { return world().make_external(this); }
void Def::make_internal() { return world().make_internal(this); }

std::string Def::unique_name() const { return sym().str() + "_"s + std::to_string(gid()); }

nat_t Def::num_tprojs() const {
    if (auto a = isa_lit_arity(); a && *a < world().flags().scalarize_threshold) return *a;
    return 1;
}

const Def* Def::proj(nat_t a, nat_t i) const {
    World& w = world();

    if (auto arr = isa<Arr>()) {
        if (arr->arity()->isa<Top>()) return arr->body();
        return arr->reduce(w.lit_idx(a, i));
    } else if (auto pack = isa<Pack>()) {
        if (pack->arity()->isa<Top>()) return pack->body();
        assert(!w.is_frozen() && "TODO");
        return pack->reduce(w.lit_idx(a, i));
    }

    if (a == 1) {
        if (!type()) return this;
        if (!isa_mut<Sigma>() && !type()->isa_mut<Sigma>()) return this;
    }

    if (isa<Tuple>() || isa<Sigma>()) return op(i);
    if (w.is_frozen()) return nullptr;

    return w.extract(this, a, i);
}

/*
 * Idx
 */

const Def* Idx::isa(const Def* def) {
    if (auto app = def->isa<App>()) {
        if (app->callee()->isa<Idx>()) return app->arg();
    }

    return nullptr;
}

std::optional<nat_t> Idx::isa_lit(const Def* def) {
    if (auto size = Idx::isa(def))
        if (auto l = Lit::isa(size)) return l;
    return {};
}

std::optional<nat_t> Idx::size2bitwidth(const Def* size) {
    if (size->isa<Top>()) return 64;
    if (auto s = Lit::isa(size)) return size2bitwidth(*s);
    return {};
}

/*
 * Global
 */

const App* Global::type() const { return Def::type()->as<App>(); }
const Def* Global::alloced_type() const { return type()->arg(0); }

} // namespace mim<|MERGE_RESOLUTION|>--- conflicted
+++ resolved
@@ -243,13 +243,8 @@
     assert(def && !op(i) && curr_op_++ == i);
     ops_ptr()[i] = def;
 
-<<<<<<< HEAD
-    if (i == num_ops() - 1) {                         // set last op, so check kind
-        if (auto t = check(); t != type()) type_ = t; // TODO zonk?
-=======
     if (i + 1 == num_ops()) { // set last op, so check kind
         if (auto t = check()->zonk(); t != type()) type_ = t;
->>>>>>> a2ce2aee
     }
 
     return this;
