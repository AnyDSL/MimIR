--- conflicted
+++ resolved
@@ -12,11 +12,8 @@
     opt
     refly
     regex
-<<<<<<< HEAD
     tensor
-=======
     tuple
->>>>>>> 2b5b3bab
 )
 
 list(TRANSFORM MIM_PLUGINS PREPEND "mim_internal_" OUTPUT_VARIABLE MIM_INTERNAL_PLUGINS)
