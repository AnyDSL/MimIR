/// # The vec Plugin {#vec}
///
/// @see mim::plug::vec
///
/// Utilitly functions for arrays to behave them like vectors in other languages.
///
/// [TOC]
///
/// ## Dependencies
///
plugin core;
///
/// ## Iterators
///
/// ### %%vec.fold
///
/// [Fold aka Reduction](https://en.wikipedia.org/wiki/Fold_(higher-order_function)) of the vector with `f`:
/// * `%%vec.fold.l f (init, (e1, ..., en))` is `f (... (f (f (init, e1), e2)) ..., en)`.
/// * `%%vec.fold.r f ((e1, ..., en), init)` is `f (e1, f (e2, ... (f (en, init) ...)))`.
///
<<<<<<< HEAD
axm %vec.fold(l): {A E: *} → {n: Nat} → [f: [A, E] → A] → [init: A, «n; E»] → A, normalize_fold;
axm %vec.fold(r): {A E: *} → {n: Nat} → [f: [E, A] → A] → [«n; E», init: A] → A, normalize_fold;
///
/// ### %%vec.map
///
/// `%%vec.map f (a1, ..., an)` applies function `f` to `a1`, ..., `an`, and builds the vector `(f a1, ..., f an)` with the results returned by `f`.
///
axm %vec.map: {T U: *} → {n: Nat} → [f: T → U] → «n; T» → «n; U», normalize_map;
///
/// ### %%vec.map2
///
/// `%%vec.map2 f (a1, ..., an) (b1, ..., bn)` is `(f (a1, b1), ..., f (an, bn))`.
///
axm %vec.map2: {T U V: *} → {n: Nat} → [f: [T, U] → V] → [«n; T», «n; U»] → «n; V», normalize_map2;
///
/// ### %%vec.map
///
axm %vec.mapn: {ni nv: Nat} → {Ts: «ni; *», U: *} → [f: «i: ni; Ts#i» → U] → «i: ni; «nv; Ts#i»» → «nv; U», normalize_mapn;
=======
/// | `%%vec.fold.l`                                                                                 | `%%vec.fold.r`                                                                                   |
/// |------------------------------------------------------------------------------------------------|--------------------------------------------------------------------------------------------------|
/// | ![Left Fold](https://upload.wikimedia.org/wikipedia/commons/5/5a/Left-fold-transformation.png) | ![Right Fold](https://upload.wikimedia.org/wikipedia/commons/3/3e/Right-fold-transformation.png) |
///
axm %vec.fold(l): {A E: *} → {n: Nat} → [f: [A, E] → A] → [A, «n; E»] → A, normalize_fold;
axm %vec.fold(r): {A E: *} → {n: Nat} → [f: [E, A] → A] → [«n; E», A] → A, normalize_fold;
>>>>>>> 132465b7
///
/// ## Scanning
///
/// ### %%vec.scan
///
/// Does the given predicate hold for all elements/at least one element?
///
axm %vec.scan(for_all, exists): {E: *} → {n: Nat} → [p: E → Bool] → «n; E» → Bool, normalize_scan;
///
/// ### %%vec.unique
///
/// Checks whether all elements in the given vector are distinct from each other (using structural equivalence).
///
axm %vec.is_unique: {T: *} → {n: Nat} → «n; T» → Bool, normalize_is_unique;
///
/// ## Modifiers
///
/// ### %%vec.diff
///
/// Removes elements from vector.
///
axm %vec.diff: {T: *}
             → {n m: Nat}
             → [«n; T», is: «m; Idx n»]
             → «%core.select (%vec.is_unique is, %core.nat.sub (n, m), ⊥:Nat); T», normalize_diff;<|MERGE_RESOLUTION|>--- conflicted
+++ resolved
@@ -18,7 +18,10 @@
 /// * `%%vec.fold.l f (init, (e1, ..., en))` is `f (... (f (f (init, e1), e2)) ..., en)`.
 /// * `%%vec.fold.r f ((e1, ..., en), init)` is `f (e1, f (e2, ... (f (en, init) ...)))`.
 ///
-<<<<<<< HEAD
+/// | `%%vec.fold.l`                                                                                 | `%%vec.fold.r`                                                                                   |
+/// |------------------------------------------------------------------------------------------------|--------------------------------------------------------------------------------------------------|
+/// | ![Left Fold](https://upload.wikimedia.org/wikipedia/commons/5/5a/Left-fold-transformation.png) | ![Right Fold](https://upload.wikimedia.org/wikipedia/commons/3/3e/Right-fold-transformation.png) |
+///
 axm %vec.fold(l): {A E: *} → {n: Nat} → [f: [A, E] → A] → [init: A, «n; E»] → A, normalize_fold;
 axm %vec.fold(r): {A E: *} → {n: Nat} → [f: [E, A] → A] → [«n; E», init: A] → A, normalize_fold;
 ///
@@ -37,14 +40,6 @@
 /// ### %%vec.map
 ///
 axm %vec.mapn: {ni nv: Nat} → {Ts: «ni; *», U: *} → [f: «i: ni; Ts#i» → U] → «i: ni; «nv; Ts#i»» → «nv; U», normalize_mapn;
-=======
-/// | `%%vec.fold.l`                                                                                 | `%%vec.fold.r`                                                                                   |
-/// |------------------------------------------------------------------------------------------------|--------------------------------------------------------------------------------------------------|
-/// | ![Left Fold](https://upload.wikimedia.org/wikipedia/commons/5/5a/Left-fold-transformation.png) | ![Right Fold](https://upload.wikimedia.org/wikipedia/commons/3/3e/Right-fold-transformation.png) |
-///
-axm %vec.fold(l): {A E: *} → {n: Nat} → [f: [A, E] → A] → [A, «n; E»] → A, normalize_fold;
-axm %vec.fold(r): {A E: *} → {n: Nat} → [f: [E, A] → A] → [«n; E», A] → A, normalize_fold;
->>>>>>> 132465b7
 ///
 /// ## Scanning
 ///
