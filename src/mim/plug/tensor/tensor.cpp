#include "mim/plug/tensor/tensor.h"

#include <mim/pass.h>
#include <mim/plugin.h>

<<<<<<< HEAD
#include <mim/pass/pipelinebuilder.h>

#include "mim/plug/tensor/phase/lower.h"

=======
>>>>>>> 968c9cc0
using namespace mim;
using namespace mim::plug;

extern "C" MIM_EXPORT Plugin mim_get_plugin() {
<<<<<<< HEAD
    return {"tensor", [](Normalizers& normalizers) { plug::tensor::register_normalizers(normalizers); },
            [](Passes& passes) { register_phase<tensor::lower_tensor, tensor::Lower>(passes); }, nullptr};
=======
    return {"tensor", plug::tensor::register_normalizers, nullptr, nullptr};
>>>>>>> 968c9cc0
}<|MERGE_RESOLUTION|>--- conflicted
+++ resolved
@@ -3,21 +3,9 @@
 #include <mim/pass.h>
 #include <mim/plugin.h>
 
-<<<<<<< HEAD
-#include <mim/pass/pipelinebuilder.h>
-
-#include "mim/plug/tensor/phase/lower.h"
-
-=======
->>>>>>> 968c9cc0
 using namespace mim;
 using namespace mim::plug;
 
 extern "C" MIM_EXPORT Plugin mim_get_plugin() {
-<<<<<<< HEAD
-    return {"tensor", [](Normalizers& normalizers) { plug::tensor::register_normalizers(normalizers); },
-            [](Passes& passes) { register_phase<tensor::lower_tensor, tensor::Lower>(passes); }, nullptr};
-=======
     return {"tensor", plug::tensor::register_normalizers, nullptr, nullptr};
->>>>>>> 968c9cc0
 }