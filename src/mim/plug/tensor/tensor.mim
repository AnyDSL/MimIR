/// # The tensor Plugin {#tensor}
///
/// @see mim::plug::tensor
///
/// [TOC]
///
/// ## Dependencies
///
plugin tuple;
plugin refly;
plugin vec;
///
/// A tensor plugin
///
/// ## Types
///
/// Represents an [algebraic Ring](https://en.wikipedia.org/wiki/Ring_(mathematics)).
///
let Ring = [
    T: *,
    _0: T,
    add: [T, T] → T,
    mul: [T, T] → T,
];
///
/// ## Operations
///
/// ### %%tensor.prod_2d
///
/// let nat_ring = (Nat, 0, 1, %core.nat.add, %core.nat.mul);
///
///
/// ### %%tensor.slice
///
axm %tensor.slice:  {T: *}
                  → {r: Nat, s: «r; Nat»}
                  → [input: «s;T», output_shape: «r; Nat», start_indices: «i :r; Idx (s#i)», steps: «i: r; Nat»]
                  → «output_shape; T»;
///
<<<<<<< HEAD
/// ### %%tensor.reshape
///
axm %tensor.reshape:  {T: *}
                    → {r: Nat, s: «r; Nat»}
                    → [input: «s;T», output_shape: «r; Nat»]
                    → «output_shape; T»;
///
/// ### %%tensor.dot_general
///
/// [Generalized dot product](https://github.com/openxla/stablehlo/blob/main/docs/spec.md#dot_general):
/// * `out_r = nb + (r1 - nc - nb) + (r2 - nc - nb)`
///
/// axm %tensor.dot_general:  [R: Ring]
///                         → {r1 r2: Nat}
///                         → {nc nb: Nat}
///                         → {s1: «r1; Nat», s2: «r2; Nat»}
///                         → [c1: «nc; Idx r1», c2: «nc; Idx r2», b1: «nb; Idx r1», b2: «nb; Idx r2»]
///                         → [«s1; R#T», «s2; R#T»]
///                         → let bs       = ‹i: nb; %refly.check (%core.ncmp.e (s1#(b1#i), s2#(b2#i)), s1#(b1#i), "batching dims don't match")›;
///                           let cs       = ‹i: nc; %refly.check (%core.ncmp.e (s1#(c1#i), s2#(c2#i)), s1#(c1#i), "contracting dims don't match")›;
///                           let bc_1     = %tuple.cat (b1, c1);
///                           let bc_2     = %tuple.cat (b2, c2);
///                           let s12_res  = %tuple.cat (%vec.diff (s1, bc_1), %vec.diff (s2, bc_2));
///                           let s_out    = %tuple.cat (bs, s12_res);
///                           «s_out; R#T», normalize_dot;
///
/// ### %%tensor.prod_2d
///
//lam %tensor.prod_2d_lam {R: Ring} {m k l: Nat} [t1: «m, k; R#T», t2: «k, l; R#T»]
//         : «m, l; R#T»
//         = %tensor.dot_general R (0_2, 1_2, (), ()) (t1, t2);
///
/// axm %tensor.dot_2d_00: {R: Ring} → {m k l: Nat} → [t1: «m, k; R#T», t2: «k, l; R#T»] → «m, l; R#T»;
/// axm %tensor.dot_2d_01: {R: Ring} → {m k l: Nat} → [t1: «m, k; R#T», t2: «k, l; R#T»] → «m, l; R#T»;
/// axm %tensor.dot_2d_10: {R: Ring} → {m k l: Nat} → [t1: «m, k; R#T», t2: «k, l; R#T»] → «m, l; R#T»;
/// axm %tensor.dot_2d_11: {R: Ring} → {m k l: Nat} → [t1: «m, k; R#T», t2: «k, l; R#T»] → «m, l; R#T»;
///
/// ### %%tensor.broadcast_in_dim
///
axm %tensor.broadcast_in_dim: {T: *}
                            → {r_in r_out: Nat, s_in: «r_in; Nat», s_out: «r_out; Nat»}
                            → [«s_in; T», «r_in; Idx r_in»]
                            → «s_out; T»;

///
=======
>>>>>>> fa5b923b
/// ### %%tensor.reduce
///
/// `ni` tensors each of shape `s` and type `Is#i` in arg is
/// * i: ni is a notation for i : (Idx ni)
///
axm %tensor.reduce: {r: Nat, s: «r; Nat», ni: Nat, Is: «ni; *»}
                  → [f: «2; «i: ni; Is#i» » → «i: ni; Is#i», init: «i: ni; Is#i»]
                  → [is: «i: ni; «s; Is#i» », dims: «r; Bool»]
                  → «i: ni; « <j: r; (s#j, 1)#(dims#j)>; Is#i» »;
/// ### %%tensor.map_reduce
///
/// * `nis`: number of inputs
/// * `T/R/S``is/o` : respectively the type/rank/shape of the inputs/output
/// * `f` : function to reduce over (takes an element of type `To` and one of each type in `Tis`, and returns a `To`)
/// * `init` : accumulator to start `f` with
/// * `subs` : for each input, for each dimension, an index to compute the output in Einstein notation
/// * `is` : the inputs
///
/// Returns a tensor obtained by folding `f` following the indexes in `subs`
///
axm %tensor.get: {T: *, r: Nat, s: «r; Nat»} → [arr: «s; T», index: «i: r; Idx (s#i)»] → T, normalize_get;

axm %tensor.set: {T: *, r: Nat, s: «r; Nat»} → [arr: «s; T», index: «i: r; Idx (s#i)», x: T] → «s; T», normalize_set;

axm %tensor.map_reduce: {nis: Nat}
                      → {To: *, Ro: Nat}
                      → [So: «Ro; Nat»]
                      → {Tis: «nis; *», Ris: «i: nis; Nat», Sis: «i:nis; «Ris#i; Nat»»}
                      → [f: Fn [To, «i: nis; Tis#i»] → [To], init: To]
                      → [subs: «i: nis; « Ris#i; Nat»»]
                      → [is: «i: nis; «Sis#i; Tis#i» »]
                      → «So; To», normalize_map_reduce;

fun dot_general_fun [R: Ring] [x: R#T, [y: R#T, z: R#T]]: R#T = return (R#add (x, (R#mul (y, z))));

lam dot_general_pick {n: Nat} {na nb nc: Nat} (a: «na; Idx n», b: «nb; Idx n», c: «nc; Idx n») (off_1 off_2: Nat) (i: Idx n): Nat =
  let (ab, ai) = %vec.first (%core.icmp.e @n) (a, i);
  let (bb, bi) = %vec.first (%core.icmp.e @n) (b, i);
  let (cb, ci) = %vec.first (%core.icmp.e @n) (c, i);
  let ai_nat = %core.bitcast Nat ai;
  let ai_out = %core.nat.add (off_1, ai_nat);
  let bi_nat = %core.bitcast Nat bi;
  let ci_nat = %core.bitcast Nat ci;
  let ci_out = %core.nat.add (off_2, ci_nat);
  ((ai_out, ci_out)#cb, bi_nat)#bb;

<<<<<<< HEAD
lam %tensor.dot_general
  (R: Ring) {r1 r2: Nat} {nc nb: Nat}
  (c1: «nc; Idx r1», c2: «nc; Idx r2», b1: «nb; Idx r1», b2: «nb; Idx r2»)
  {s1: «r1; Nat», s2: «r2; Nat»} (a: «s1; R#T», b: «s2; R#T»)
    : let bs       = ‹i: nb; s1#(b1#i)›;
=======
lam type {T: *} [x: T]: * = T; 

lam %tensor.dot_shape {r1 r2: Nat} {nc nb: Nat}
  [c1: «nc; Idx r1», c2: «nc; Idx r2», b1: «nb; Idx r1», b2: «nb; Idx r2»]
  [s1: «r1; Nat», s2: «r2; Nat»]: 
      let bs       = ‹i: nb; s1#(b1#i)›;
>>>>>>> fa5b923b
      let bc_1     = %tuple.cat_uniform (b1, c1);
      let s1_res   = %vec.diff (s1, bc_1);
      let n_s1_res = %vec.len s1_res;
      let bc_2     = %tuple.cat_uniform (b2, c2);
      let s2_res   = %vec.diff (s2, bc_2);
      let n_s2_res = %vec.len s2_res;
      let s12_res  = %tuple.cat_uniform (s1_res, s2_res);
      let s_out    = %tuple.cat_uniform (bs, s12_res);
      type s_out =
      let bs       = ‹i: nb; s1#(b1#i)›;
      let bc_1     = %tuple.cat_uniform (b1, c1);
      let s1_res   = %vec.diff (s1, bc_1);
      let n_s1_res = %vec.len s1_res;
      let bc_2     = %tuple.cat_uniform (b2, c2);
      let s2_res   = %vec.diff (s2, bc_2);
      let n_s2_res = %vec.len s2_res;
      let s12_res  = %tuple.cat_uniform (s1_res, s2_res);
      let s_out    = %tuple.cat_uniform (bs, s12_res);
      s_out;
  

lam %tensor.dot_general
  [R: Ring] {r1 r2: Nat} {nc nb: Nat}
  [c1: «nc; Idx r1», c2: «nc; Idx r2», b1: «nb; Idx r1», b2: «nb; Idx r2»]
  {s1: «r1; Nat», s2: «r2; Nat»} [a: «s1; R#T», b: «s2; R#T»]
    : let s_out = %tensor.dot_shape (c1, c2, b1, b2) (s1, s2);
      «s_out; R#T»
    = let s_out    = %tensor.dot_shape (c1, c2, b1, b2) (s1, s2);
      let bc_1     = %tuple.cat_uniform (b1, c1);
      let s1_res   = %vec.diff (s1, bc_1);
      let n_s1_res = %vec.len s1_res;
      let bc_2     = %tuple.cat_uniform (b2, c2);
      let f        = dot_general_fun R;
      let r_out    = %vec.len s_out;
      let a1       = %vec.diff (‹i: r1; i›, bc_1);
      let a2       = %vec.diff (‹i: r2; i›, bc_2);
      let ein_1    = ‹i: r1; dot_general_pick (a1, b1, c1) (nb, r_out) i›;
      let off_ein2 = %core.nat.add (nb, n_s1_res);
      let ein_2    = ‹i: r2; dot_general_pick (a2, b2, c2) (off_ein2, r_out) i›;
      %tensor.map_reduce @2 s_out (f, R#_0) (ein_1, ein_2) (a, b);

<<<<<<< HEAD
lam %tensor.prod_2d_lam (R: Ring) {m k l: Nat} (t1: «m, k; R#T», t2: «k, l; R#T»): «m, l; R#T»
        = %tensor.dot_general R (1_2, 0_2, (), ()) @((m, k), (k, l)) (t1, t2);
=======
/// lam %tensor.prod_2d_lam [R: Ring] {m: Nat, k: Nat, l: Nat} [t1: «m, k; R#T», t2: «k, l; R#T»]
///     : let s_out = %tensor.dot_shape (1_2, 0_2, (), ()) ((m, k), (k, l));
///       «s_out; R#T»
///     = %tensor.dot_general R (1_2, 0_2, (), ()) @((m, k), (k, l)) (t1, t2);
///
/// ### %%tensor.transpose
///
fun transpose_fun {T:*} [x: T, y: T]: T = return y;
///
lam %tensor.transpose {T: *, r: Nat, s: «r; Nat»}
                      [input: «s;T», permutation: «r; Idx r»]
                    :
                      let shape_permutation = ‹i: r; (%vec.first (%core.icmp.e @r) (permutation, i))#tt›;
                      let out_s = ‹i: r; s#(shape_permutation#i)›;
                      «out_s; T» =
                    let permutation_nat = <i: r; %core.bitcast Nat permutation#i>;
                    let shape_permutation = ‹i: r; (%vec.first (%core.icmp.e @r) (permutation, i))#tt›;
                    let out_s = ‹i: r; s#(shape_permutation#i)›;
                    %tensor.map_reduce @1 @(T, r) out_s @(T, r, s) (transpose_fun @T, ⊥: T) permutation_nat input;
///
/// ### %%tensor.broadcast
///
axm %tensor.broadcast:  {T: *, r: Nat, s_in: «r; Nat»}
                      → [s_out: «r; Nat», input: «s_in; T»]
                      → «s_out; T», normalize_broadcast;
///
/// ### %%tensor.broadcast_in_dim
///
axm %tensor.broadcast_in_dim: {T: *, r_in r_out: Nat, s_in: «r_in; Nat»}
                            → [s_out: «r_out; Nat», «s_in; T», «r_in; Idx r_out»]
                            → «s_out; T», normalize_broadcast_in_dim;
///
/// ### %%tensor.map
///
lam %tensor.map {T: *, ni: Nat, Is: «ni; *»}
                [app: «i: ni; Is#i» → T]
                {r: Nat, s: «r; Nat»}
                [is: «i: ni; «s; Is#i» »]
                : «s; T» =
  fun app_mr [x: T, y: «i: ni; Is#i»] = return (app y);
  %tensor.map_reduce @ni @(T, r) s @(Is, ‹ni; r›, ‹ni; s›) (app_mr, ⊥: T) ‹ni; ‹i:r; %core.bitcast Nat i›› is;
/// 
/// 
/// 
/// ### %%tensor.unary
/// 
lam %tensor.unary {Ti To : *} [app: Ti → To] {r: Nat, s: «r; Nat»} [i: «s; Ti»]: «s; To» =
  %tensor.map @(To, 1, Ti) app @(r, s) i;
/// 
/// ### %%tensor.binary
/// 
lam %tensor.binary {Ti1 Ti2 To: *} [app: [Ti1, Ti2] → To] {r: Nat, s: «r; Nat»} [is: [«s; Ti1», «s; Ti2»]]: «s; To» =
  %tensor.map @(To, 2, (Ti1, Ti2)) app @(r, s) is;
>>>>>>> fa5b923b
<|MERGE_RESOLUTION|>--- conflicted
+++ resolved
@@ -37,54 +37,6 @@
                   → [input: «s;T», output_shape: «r; Nat», start_indices: «i :r; Idx (s#i)», steps: «i: r; Nat»]
                   → «output_shape; T»;
 ///
-<<<<<<< HEAD
-/// ### %%tensor.reshape
-///
-axm %tensor.reshape:  {T: *}
-                    → {r: Nat, s: «r; Nat»}
-                    → [input: «s;T», output_shape: «r; Nat»]
-                    → «output_shape; T»;
-///
-/// ### %%tensor.dot_general
-///
-/// [Generalized dot product](https://github.com/openxla/stablehlo/blob/main/docs/spec.md#dot_general):
-/// * `out_r = nb + (r1 - nc - nb) + (r2 - nc - nb)`
-///
-/// axm %tensor.dot_general:  [R: Ring]
-///                         → {r1 r2: Nat}
-///                         → {nc nb: Nat}
-///                         → {s1: «r1; Nat», s2: «r2; Nat»}
-///                         → [c1: «nc; Idx r1», c2: «nc; Idx r2», b1: «nb; Idx r1», b2: «nb; Idx r2»]
-///                         → [«s1; R#T», «s2; R#T»]
-///                         → let bs       = ‹i: nb; %refly.check (%core.ncmp.e (s1#(b1#i), s2#(b2#i)), s1#(b1#i), "batching dims don't match")›;
-///                           let cs       = ‹i: nc; %refly.check (%core.ncmp.e (s1#(c1#i), s2#(c2#i)), s1#(c1#i), "contracting dims don't match")›;
-///                           let bc_1     = %tuple.cat (b1, c1);
-///                           let bc_2     = %tuple.cat (b2, c2);
-///                           let s12_res  = %tuple.cat (%vec.diff (s1, bc_1), %vec.diff (s2, bc_2));
-///                           let s_out    = %tuple.cat (bs, s12_res);
-///                           «s_out; R#T», normalize_dot;
-///
-/// ### %%tensor.prod_2d
-///
-//lam %tensor.prod_2d_lam {R: Ring} {m k l: Nat} [t1: «m, k; R#T», t2: «k, l; R#T»]
-//         : «m, l; R#T»
-//         = %tensor.dot_general R (0_2, 1_2, (), ()) (t1, t2);
-///
-/// axm %tensor.dot_2d_00: {R: Ring} → {m k l: Nat} → [t1: «m, k; R#T», t2: «k, l; R#T»] → «m, l; R#T»;
-/// axm %tensor.dot_2d_01: {R: Ring} → {m k l: Nat} → [t1: «m, k; R#T», t2: «k, l; R#T»] → «m, l; R#T»;
-/// axm %tensor.dot_2d_10: {R: Ring} → {m k l: Nat} → [t1: «m, k; R#T», t2: «k, l; R#T»] → «m, l; R#T»;
-/// axm %tensor.dot_2d_11: {R: Ring} → {m k l: Nat} → [t1: «m, k; R#T», t2: «k, l; R#T»] → «m, l; R#T»;
-///
-/// ### %%tensor.broadcast_in_dim
-///
-axm %tensor.broadcast_in_dim: {T: *}
-                            → {r_in r_out: Nat, s_in: «r_in; Nat», s_out: «r_out; Nat»}
-                            → [«s_in; T», «r_in; Idx r_in»]
-                            → «s_out; T»;
-
-///
-=======
->>>>>>> fa5b923b
 /// ### %%tensor.reduce
 ///
 /// `ni` tensors each of shape `s` and type `Is#i` in arg is
@@ -131,20 +83,12 @@
   let ci_out = %core.nat.add (off_2, ci_nat);
   ((ai_out, ci_out)#cb, bi_nat)#bb;
 
-<<<<<<< HEAD
-lam %tensor.dot_general
-  (R: Ring) {r1 r2: Nat} {nc nb: Nat}
-  (c1: «nc; Idx r1», c2: «nc; Idx r2», b1: «nb; Idx r1», b2: «nb; Idx r2»)
-  {s1: «r1; Nat», s2: «r2; Nat»} (a: «s1; R#T», b: «s2; R#T»)
-    : let bs       = ‹i: nb; s1#(b1#i)›;
-=======
 lam type {T: *} [x: T]: * = T; 
 
 lam %tensor.dot_shape {r1 r2: Nat} {nc nb: Nat}
   [c1: «nc; Idx r1», c2: «nc; Idx r2», b1: «nb; Idx r1», b2: «nb; Idx r2»]
   [s1: «r1; Nat», s2: «r2; Nat»]: 
       let bs       = ‹i: nb; s1#(b1#i)›;
->>>>>>> fa5b923b
       let bc_1     = %tuple.cat_uniform (b1, c1);
       let s1_res   = %vec.diff (s1, bc_1);
       let n_s1_res = %vec.len s1_res;
@@ -186,14 +130,8 @@
       let ein_2    = ‹i: r2; dot_general_pick (a2, b2, c2) (off_ein2, r_out) i›;
       %tensor.map_reduce @2 s_out (f, R#_0) (ein_1, ein_2) (a, b);
 
-<<<<<<< HEAD
 lam %tensor.prod_2d_lam (R: Ring) {m k l: Nat} (t1: «m, k; R#T», t2: «k, l; R#T»): «m, l; R#T»
-        = %tensor.dot_general R (1_2, 0_2, (), ()) @((m, k), (k, l)) (t1, t2);
-=======
-/// lam %tensor.prod_2d_lam [R: Ring] {m: Nat, k: Nat, l: Nat} [t1: «m, k; R#T», t2: «k, l; R#T»]
-///     : let s_out = %tensor.dot_shape (1_2, 0_2, (), ()) ((m, k), (k, l));
-///       «s_out; R#T»
-///     = %tensor.dot_general R (1_2, 0_2, (), ()) @((m, k), (k, l)) (t1, t2);
+        = %tensor.dot_general R @(2, 2) (1_2, 0_2, (), ()) @((m, k), (k, l)) (t1, t2);
 ///
 /// ### %%tensor.transpose
 ///
@@ -242,5 +180,4 @@
 /// ### %%tensor.binary
 /// 
 lam %tensor.binary {Ti1 Ti2 To: *} [app: [Ti1, Ti2] → To] {r: Nat, s: «r; Nat»} [is: [«s; Ti1», «s; Ti2»]]: «s; To» =
-  %tensor.map @(To, 2, (Ti1, Ti2)) app @(r, s) is;
->>>>>>> fa5b923b
+  %tensor.map @(To, 2, (Ti1, Ti2)) app @(r, s) is;