/// # The tensor Plugin {#tensor}
///
/// @see mim::plug::tensor
///
/// [TOC]
///
/// ## Dependencies
///
plugin tuple;
plugin refly;
plugin vec;
///
/// A tensor plugin
///
/// ## Types
///
/// Represents an [algebraic Ring](https://en.wikipedia.org/wiki/Ring_(mathematics)).
///
let Ring = [
    T: *,
    _0: T,
    _1: T,
    add: [T, T] → T,
    mul: [T, T] → T,
];
///
/// ## Operations
///
/// ### %%tensor.prod_2d
///
/// let nat_ring = (Nat, 0, 1, %core.nat.add, %core.nat.mul);
///
/// ### %%tensor.element_wise
///
axm %tensor.element_wise: {T: *}
                        → {r: Nat, s: «r; Nat»}
                        → {ni: Nat, Is: «ni; *»}
                        → [app: «i: ni; Is#i» → T]
                        → [is: «i: ni; «s; Is#i» »]
                        → «s; T»;
///
/// ### %%tensor.transpose
///
axm %tensor.transpose:  {T: *}
                      → {r: Nat, s: «r; Nat»}
                      → [input: «s;T», permutation: «r;Idx r»]
                      → « <j: r; s#(permutation#j)>; T»;
///
/// ### %%tensor.slice
///
axm %tensor.slice:  {T: *}
                  → {r: Nat, s: «r; Nat»}
                  → [input: «s;T», output_shape: «r; Nat», start_indices: « i:r; Idx (s#i) », steps: « i:r; Nat »]
                  → « output_shape; T»;
///
/// ### %%tensor.reshape
///
axm %tensor.reshape:  {T: *}
                    → {r: Nat, s: «r; Nat»}
                    → [input: «s;T», output_shape: «r; Nat»]
                    → « output_shape; T»;
///
/// ### %%tensor.dot_general
///
/// [Generalized dot product](https://github.com/openxla/stablehlo/blob/main/docs/spec.md#dot_general):
/// * `out_r = nb + (r1 - nc - nb) + (r2 - nc - nb)`
///
axm %tensor.dot_general:  [R: Ring]
                        → {r1 r2: Nat}
                        → {nc nb: Nat}
                        → {s1: «r1; Nat», s2: «r2; Nat»}
                        → [c1: «nc; Idx r1», c2: «nc; Idx r2», b1: «nb; Idx r1», b2: «nb; Idx r2»]
                        → [«s1; R#T», «s2; R#T»]
                        → let bs       = ‹i: nb; %refly.check (%core.ncmp.e ((s1#(b1#i), s2#(b2#i))), s1#(b1#i), "batching dims don't match")›;
                          let n_bc     = %core.nat.add (nb, nc);
                          let bc_1     = %tuple.concat @(nb, nc) @(‹nb; Idx r1>, ‹nc; Idx r1›) (b1, c1);
                          let s1_res   = %vec.diff (s1, bc_1);
                          let n_s1_res = %vec.len s1_res;
                          let bc_2     = %tuple.concat @(nb, nc) @(‹nb; Idx r2›, ‹nc; Idx r2›) (b2, c2);
                          let s2_res   = %vec.diff (s2, bc_2);
                          let n_s2_res = %vec.len s2_res;
                          let s12_res  = %tuple.concat @(n_s1_res, n_s2_res) @(‹n_s1_res; Nat›, ‹n_s2_res; Nat›) (s1_res, s2_res);
                          let s_out    = %tuple.concat @(nb, %vec.len s12_res) @(‹nb; Nat›, ‹%vec.len s12_res; Nat›) (bs, s12_res);
                          «s_out; R#T», normalize_prod;
///
<<<<<<< HEAD
=======
//
>>>>>>> a2b60f46
/// ### %%tensor.prod_2d
///
/// lam %tensor.prod_2d_lam {R: Ring} {m: Nat, k: Nat, l: Nat} [t1: «m, k; R#T», t2: «k, l; R#T»]
///                 : «m, l; R#T»
///                 = %tensor.dot_general R @(2, 2) @(1, 0) ([0], [1], [], []) (t1, t2);
///
///
/// ### %%tensor.broadcast_in_dim
///
axm %tensor.broadcast_in_dim: {T: *}
                            → {r_in r_out: Nat, s_in: «r_in; Nat», s_out: «r_out; Nat»}
                            → [«s_in; T», «r_in; Idx r_in»]
                            → «s_out; T»;

///
/// ### %%tensor.reduce
///
/// `ni` tensors each of shape `s` and type `Is#i` in arg is
/// * i: ni is a notation for i : (Idx ni)
///
axm %tensor.reduce: {r: Nat, s: «r; Nat»}
                  → {ni: Nat, Is: «ni; *»}
                  → [f: «2; «i: ni; Is#i» » → «i: ni; Is#i»]
                  → [is: «i: ni; «s; Is#i» », init: «i: ni; Is#i», dims: «r; Bool»]
                  → «i: ni; « <j: r; (s#j, 1)#(dims#j)>; Is#i» »;<|MERGE_RESOLUTION|>--- conflicted
+++ resolved
@@ -83,10 +83,7 @@
                           let s_out    = %tuple.concat @(nb, %vec.len s12_res) @(‹nb; Nat›, ‹%vec.len s12_res; Nat›) (bs, s12_res);
                           «s_out; R#T», normalize_prod;
 ///
-<<<<<<< HEAD
-=======
 //
->>>>>>> a2b60f46
 /// ### %%tensor.prod_2d
 ///
 /// lam %tensor.prod_2d_lam {R: Ring} {m: Nat, k: Nat, l: Nat} [t1: «m, k; R#T», t2: «k, l; R#T»]
