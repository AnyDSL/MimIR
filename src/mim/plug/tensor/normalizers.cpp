#include <mim/plug/affine/affine.h>
#include <mim/plug/core/core.h>
#include <mim/plug/direct/direct.h>
#include <mim/plug/tensor/autogen.h>

#include "mim/def.h"
#include "mim/world.h"

#include "mim/plug/tensor/tensor.h"

namespace mim::plug::tensor {

const Def* op_get(const Def* T, const Def* r, const Def* s, const Def* arr, const Def* index) {
    auto& w = arr->world();
    auto f  = w.annex<tensor::get>();
    f       = w.app(f, {T, r, s});
    f       = w.app(f, {arr, index});
    return f;
}

const Def* op_set(const Def* T, const Def* r, const Def* s, const Def* arr, const Def* index, const Def* x) {
    auto& w = arr->world();
    auto f  = w.app(w.annex<tensor::set>(), {T, r, s});
    f       = w.app(f, {arr, index, x});
    return f;
}

const Def* normalize_get(const Def*, const Def* c, const Def* arg) {
    auto& w = c->world();

    auto [arr, index] = arg->projs<2>();
    auto callee       = c->as<App>();
    auto [T, r, s]    = callee->args<3>();

    w.DLOG("normalize_get");
    w.DLOG("    arr = {} : {}", arr, arr->type());
    w.DLOG("    index = {} : {}", index, index->type());
    w.DLOG("    T = {} : {}", T, T->type());
    w.DLOG("    r = {} : {}", r, r->type());
    w.DLOG("    s = {} : {}", s, s->type());

    auto size = index->num_projs();
    w.DLOG("size = {}", size);
    if (size == 1) {
        w.DLOG("index of size 1, extract");
        return w.extract(arr, index);
    }

    auto r_lit = r->isa<Lit>();
    if (!r_lit) return nullptr;
    auto r_nat     = r_lit->get<u64>();
    auto new_r_nat = r_nat - 1;

    auto idx = index->proj(r_nat, 0);
    w.DLOG("idx = {} : {}", idx, idx->type());

    auto new_r     = w.lit_nat(new_r_nat);
    auto new_s_vec = DefVec(new_r_nat, [&](size_t i) { return s->proj(r_nat, i + 1); });
    auto new_s     = w.tuple(new_s_vec);

    auto new_index_vec = DefVec(new_r_nat, [&](size_t i) { return index->proj(r_nat, i + 1); });
    auto new_index     = w.tuple(new_index_vec);

    auto idx_n   = idx->type()->op(1);
    auto idx_lit = idx_n->isa<Lit>();
    if (!idx_lit) return nullptr;
    if (idx_lit->get<u64>() == 1) return w.app(w.app(w.annex<tensor::get>(), {T, new_r, new_s}), {arr, new_index});

    auto new_arr = w.extract(arr, idx);

    return w.app(w.app(w.annex<tensor::get>(), {T, new_r, new_s}), {new_arr, new_index});
}

const Def* normalize_set(const Def*, const Def* c, const Def* arg) {
    auto& w = c->world();

    auto [arr, index, x] = arg->projs<3>();
    w.DLOG("normalize_set");
    w.DLOG("    arr = {} : {}", arr, arr->type());
    w.DLOG("    index = {} : {}", index, index->type());
    w.DLOG("    x = {} : {}", x, x->type());

    auto size = index->num_projs();
    w.DLOG("    size = {}", size);
    if (size == 1) {
        w.DLOG("index of size 1, insert");
        return w.insert(arr, index, x);
    }

    auto callee    = c->as<App>();
    auto [T, r, s] = callee->args<3>();
    w.DLOG("    T = {} : {}", T, T->type());
    w.DLOG("    r = {} : {}", r, r->type());
    w.DLOG("    s = {} : {}", s, s->type());

    auto r_lit = r->isa<Lit>();
    if (!r_lit) return nullptr;

    auto r_nat     = r_lit->get<u64>();
    auto new_r_nat = r_nat - 1;

    auto idx = index->proj(r_nat, 0);
    w.DLOG("    idx = {} : {}", idx, idx->type());
    auto new_r     = w.lit_nat(new_r_nat);
    auto new_s_vec = DefVec(new_r_nat, [&](size_t i) { return s->proj(r_nat, i + 1); });
    auto new_s     = w.tuple(new_s_vec);

    auto target_arr    = w.extract(arr, idx);
    auto new_index_vec = DefVec(new_r_nat, [&](size_t i) { return index->proj(r_nat, i + 1); });
    auto new_index     = w.tuple(new_index_vec);
    auto new_arr       = w.app(w.app(w.annex<tensor::set>(), {T, new_r, new_s}), {target_arr, new_index, x});

    auto idx_n   = idx->type()->op(1);
    auto idx_lit = idx_n->isa<Lit>();
    if (!idx_lit) return nullptr;
    if (idx_lit->get<u64>() == 1) return new_arr;

    return w.insert(arr, idx, new_arr);
}

const Def* normalize_broadcast(const Def*, const Def* c, const Def* arg) {
    auto& w = c->world();

    auto [s_out, input] = arg->projs<2>();
    auto callee         = c->as<App>();
    auto [T, r, s_in]   = callee->args<3>();
    w.DLOG("normalize_broadcast");
    w.DLOG("    s_out = {} : {}", s_out, s_out->type());
    w.DLOG("    input = {} : {}", input, input->type());
    w.DLOG("    T = {} : {}", T, T->type());
    w.DLOG("    r = {} : {}", r, r->type());
    w.DLOG("    s_in = {} : {}", s_in, s_in->type());

    auto r_lit = r->isa<Lit>();
    if (!r_lit) return nullptr;
    auto r_nat     = r_lit->get<u64>();
    auto new_r_nat = r_nat - 1;

    if (new_r_nat == 0) {
        if (s_in == s_out) return input;
        auto s_in_lit = s_in->isa<Lit>();
        if (!s_in_lit) return nullptr;
        auto s_in_nat = s_in_lit->get<u64>();
        assert(s_in_nat == 1 && "input dimensions must be 1 or equal to the output dimension");
        return w.pack(s_out, input);
    }

    auto s_in_0   = s_in->proj(r_nat, 0);
    auto s_in_lit = s_in_0->isa<Lit>();
    if (!s_in_lit) return nullptr;
    auto s_in_nat = s_in_lit->get<u64>();

    auto s_out_0   = s_out->proj(r_nat, 0);
    auto s_out_lit = s_out_0->isa<Lit>();
    if (!s_out_lit) return nullptr;
    auto s_out_nat = s_out_lit->get<u64>();

    auto new_r         = w.lit_nat(new_r_nat);
    auto new_s_in_vec  = DefVec(new_r_nat, [&](size_t i) { return s_in->proj(r_nat, i + 1); });
    auto new_s_in      = w.tuple(new_s_in_vec);
    auto new_s_out_vec = DefVec(new_r_nat, [&](size_t i) { return s_out->proj(r_nat, i + 1); });
    auto new_s_out     = w.tuple(new_s_out_vec);

    auto bc = w.annex<tensor::broadcast>();
    bc      = w.app(bc, {T, new_r, new_s_in});
    if (s_in_0 == s_out_0) {
        auto out_vec = DefVec(s_out_nat, [&](size_t i) { return w.app(bc, {new_s_out, input->proj(i)}); });
        return w.tuple(out_vec);
    }
    assert(s_in_nat == 1 && "input dimensions must be 1 or equal to the output dimension");
    if (s_in_nat == 1) {
        auto out = w.app(bc, {new_s_out, input});
        return w.pack(s_out_0, out);
    }
    return nullptr;
}

const Def* normalize_broadcast_in_dim(const Def*, const Def* c, const Def* arg) {
    auto& w = c->world();

    auto [s_out, input, index]  = arg->projs<3>();
    auto callee                 = c->as<App>();
    auto [T, r_in, r_out, s_in] = callee->args<4>();
    w.DLOG("normalize_broadcast_in_dim");
    w.DLOG("    s_out = {} : {}", s_out, s_out->type());
    w.DLOG("    input = {} : {}", input, input->type());
    w.DLOG("    index = {} : {}", index, index->type());
    w.DLOG("    T = {} : {}", T, T->type());
    w.DLOG("    r_in = {} : {}", r_in, r_in->type());
    w.DLOG("    r_out = {} : {}", r_out, r_out->type());
    w.DLOG("    s_in = {} : {}", s_in, s_in->type());

    auto r_in_lit = r_in->isa<Lit>();
    if (!r_in_lit) return nullptr;
    auto r_in_nat  = r_in_lit->get<u64>();
    auto r_out_lit = r_out->isa<Lit>();
    if (!r_out_lit) return nullptr;
    auto r_out_nat = r_out_lit->get<u64>();

    auto s_tr_vec = DefVec(r_out_nat, [&](size_t i) {
        if (i < r_in_nat) return s_in->proj(r_in_nat, i);
        return w.lit_nat_1()->as<Def>();
    });
    auto s_tr     = w.tuple(s_tr_vec);

    std::set<u64> set_perm;
    std::map<u64, u64> map_perm;
    for (u64 i = 0; i < r_out_nat; ++i) set_perm.insert(i);
    for (u64 i = 0; i < r_in_nat; ++i) {
        auto idx     = index->proj(r_in_nat, i);
        auto idx_lit = Lit::isa(idx);
        if (!idx_lit) return nullptr;
        u64 idx_nat = *idx_lit;

        map_perm[idx_nat] = i;

        set_perm.erase(idx_nat);
    }
    u64 j = r_in_nat;
    for (auto i = set_perm.begin(); i != set_perm.end(); i++) {
        map_perm[*i] = j;
        j++;
    }
    auto permutation_vec = DefVec(r_out_nat, [&](size_t i) { return w.lit_idx(r_out_nat, map_perm[i]); });
    auto permutation     = w.tuple(permutation_vec);

    auto tr = w.annex<tensor::transpose>();
    tr      = w.app(tr, {T, r_out, s_tr});
    tr      = w.app(tr, {input, permutation});

    auto s_bc_vec = DefVec(r_out_nat, [&](size_t i) { return s_tr->proj(r_out_nat, map_perm.at(i)); });
    auto s_bc     = w.tuple(s_bc_vec);

    auto bc = w.annex<tensor::broadcast>();
    bc      = w.app(bc, {T, r_out, s_bc});
    bc      = w.app(bc, {s_out, tr});

    return bc;
}

std::pair<Lam*, const Def*>
counting_for(const Def* bound, const Def* acc, const Def* exit, const char* name = "for_body") {
    auto& w       = bound->world();
    auto acc_ty   = acc->type();
    auto body     = w.mut_con({/* iter */ w.type_i32(), /* acc */ acc_ty, /* return */ w.cn(acc_ty)})->set(name);
<<<<<<< HEAD
    auto for_loop = w.call<affine::For>(Defs{w.lit_i32(0), bound, w.lit_i32(1), acc, body, exit});
=======
    auto for_loop = affine::op_for(w, w.lit_i32(0), bound, w.lit_i32(1), {acc}, body, exit);
>>>>>>> fa5b923b
    return {body, for_loop};
}

const Def* normalize_map_reduce(const Def* type, const Def* c, const Def* inputs) {
    // meta arguments:
    // * n = out-count, (nat)
    // * S = out-dim, (n*nat)
    // * T = out-type (*)
    // * m = in-count (nat)
    // * NI = in-dim-count (m*nat)
    // * TI = types (m**)
    // * SI = dimensions (m*NI#i)
    // arguments:
    // * mem
    // * zero = accumulator init (T)
    // * combination function (mem, acc, inputs) -> (mem, acc)
    // * input matrixes

    auto& w     = c->world();
    auto callee = c->as<App>();

    auto subs = callee->arg();

    auto [comb, zero] = callee->decurry()->args<2>();
    auto [TI, NI, SI] = callee->decurry()->decurry()->args<3>();
    auto S            = callee->decurry()->decurry()->decurry()->arg();
    auto [T, n]       = callee->decurry()->decurry()->decurry()->decurry()->args<2>();
    auto m            = callee->decurry()->decurry()->decurry()->decurry()->decurry()->arg();

    // auto [mem, zero, comb, inputs] = map_reduce_ax->args<4>();
    // auto [n, S, T, m, NI, TI, SI]  = map_reduce_ax->callee()->as<App>()->args<7>();
    w.DLOG("type : {}", type);
    w.DLOG("meta variables:");
    w.DLOG("  n = {}", n);
    w.DLOG("  S = {}", S);
    w.DLOG("  T = {}", T);
    w.DLOG("  m = {}", m);
    w.DLOG("  NI = {} : {}", NI, NI->type());
    w.DLOG("  TI = {} : {}", TI, TI->type());
    w.DLOG("  SI = {} : {}", SI, SI->type());
    w.DLOG("arguments:");
    w.DLOG("  zero = {}", zero);
    w.DLOG("  comb = {} : {}", comb, comb->type());
    w.DLOG("  subs = {} : {}", subs, subs->type());
    w.DLOG("  inputs = {} : {}", inputs, inputs->type());

    // Our goal is to generate a call to a function that performs:
    // ```
    // matrix = new matrix (n, S, T)
    // for out_idx { // n for loops
    //     acc = zero
    //     for in_idx { // remaining loops
    //         inps = read from matrices // m-tuple
    //         acc = comb(mem, acc, inps)
    //     }
    //     write acc to output matrix
    // }
    // return matrix
    // ```

    absl::flat_hash_map<u64, const Def*> dims;         // idx ↦ nat (size bound = dimension)
    absl::flat_hash_map<u64, const Def*> raw_iterator; // idx ↦ I32
    absl::flat_hash_map<u64, const Def*> iterator;     // idx ↦ %Idx (S/NI#i)
    Vector<u64> out_indices;                           // output indices 0..n-1
    Vector<u64> in_indices;                            // input indices ≥ n

    Vector<const Def*> output_dims; // i<n ↦ nat (dimension S#i)
    Vector<DefVec> input_dims;      // i<m ↦ j<NI#i ↦ nat (dimension SI#i#j)
    Vector<u64> n_input;            // i<m ↦ nat (number of dimensions of SI#i)

    auto n_lit = n->isa<Lit>();
    auto m_lit = m->isa<Lit>();
    if (!n_lit || !m_lit) {
        w.DLOG("n or m is not a literal");
        return nullptr;
    }

    auto n_nat = n_lit->get<u64>(); // number of output dimensions (in S)
    auto m_nat = m_lit->get<u64>(); // number of input matrices

    // collect output dimensions
    w.DLOG("out dims (n) = {}", n_nat);
    for (u64 i = 0; i < n_nat; ++i) {
        auto dim = S->proj(n_nat, i);
        w.DLOG("dim {} = {}", i, dim);
        dims[i] = dim;
        output_dims.push_back(dim);
    }

    // collect other (input) dimensions
    w.DLOG("matrix count (m) = {}", m_nat);

    for (u64 i = 0; i < m_nat; ++i) {
        auto ni     = NI->proj(m_nat, i);
        auto ni_lit = Lit::isa(ni);
        if (!ni_lit) {
            w.DLOG("matrix {} has non-constant dimension count", i);
            return nullptr;
        }
        u64 ni_nat = *ni_lit;
        w.DLOG("  dims({i}) = {}", i, ni_nat);
        auto SI_i = SI->proj(m_nat, i);
        DefVec input_dims_i;
        for (u64 j = 0; j < ni_nat; ++j) {
            auto dim = SI_i->proj(ni_nat, j);
            w.DLOG("    dim {} {} = {}", i, j, dim);
            // dims[i * n_nat + j] = dim;
            input_dims_i.push_back(dim);
        }
        input_dims.push_back(input_dims_i);
        n_input.push_back(ni_nat);
    }

    // extracts bounds for each index (in, out)
    for (u64 i = 0; i < m_nat; ++i) {
        w.DLOG("investigate {} / {}", i, m_nat);
        auto indices = subs->proj(m_nat, i);
        auto mat     = inputs->proj(m_nat, i);
        w.DLOG("  indices {} = {}", i, indices);
        w.DLOG("  matrix {} = {}", i, mat);
        for (u64 j = 0; j < n_input[i]; ++j) {
            // w.DLOG("    dimension {} / {}", j, n_input[i]);
            auto idx     = indices->proj(n_input[i], j);
            auto idx_lit = Lit::isa(idx);
            if (!idx_lit) {
                w.DLOG("    index {} {} is not a literal", i, j);
                return nullptr;
            }
            u64 idx_nat = *idx_lit;
            auto dim    = input_dims[i][j];
            w.DLOG("      index {} = {}", j, idx);
            w.DLOG("        dim {} = {}", idx, dim);
            if (!dims.contains(idx_nat)) {
                dims[idx_nat] = dim;
                w.DLOG("        {} ↦ {}", idx_nat, dim);
            } else {
                // assert(dims[idx_nat] == dim);
                auto prev_dim = dims[idx_nat];
                w.DLOG("        prev dim {} = {}", idx_nat, prev_dim);
                // override with more precise information
                if (auto dim_lit = dim->isa<Lit>()) {
                    if (auto prev_dim_lit = prev_dim->isa<Lit>()) {
                        if (dim != prev_dim) {
                            if (!dim_lit) return nullptr;
                            if (!prev_dim_lit) return nullptr;
                            assert(dim_lit->get<u64>() == prev_dim_lit->get<u64>() && "dimensions must be equal");
                        }
                    } else
                        dims[idx_nat] = dim;
                } else if (dim != prev_dim) {
                    w.DLOG("dimensions {} and {} must be equal", dim, prev_dim);
                    return nullptr;
                }
            }
        }
    }

    for (auto [idx, dim] : dims) {
        w.ILOG("dim {} = {}", idx, dim);
        if (idx < n_nat)
            out_indices.push_back(idx);
        else
            in_indices.push_back(idx);
    }
    // sort indices to make checks easier later.
    std::sort(out_indices.begin(), out_indices.end());
    std::sort(in_indices.begin(), in_indices.end());

    // create function `%mem.M -> [%mem.M, %matrix.Mat (n,S,T)]` to replace axm call

    // auto mem_type = w.annex<mem::M>();
    // auto fun      = w.mut_fun(mem_type, map_reduce_ax->type())->set("mapRed");
    auto fun = w.mut_fun(w.sigma(), type)->set("mapRed");
    w.DLOG("fun {} : {}", fun, fun->type());

    // assert(0);
    auto ds_fun = direct::op_cps2ds_dep(fun)->set("dsFun");
    w.DLOG("ds_fun {} : {}", ds_fun, ds_fun->type());
    auto call = w.app(ds_fun, w.tuple())->set("call");
    w.DLOG("call {} : {}", call, call->type());

    // flowchart:
    // ```
    // -> init
    // -> forOut1 with yieldOut1
    //    => exitOut1 = return_cont
    // -> forOut2 with yieldOut2
    //    => exitOut2 = yieldOut1
    // -> ...
    // -> accumulator init
    // -> forIn1 with yieldIn1
    //    => exitIn1 = writeCont
    // -> forIn2 with yieldIn2
    //    => exitIn2 = yieldIn1
    // -> ...
    // -> read matrices
    // -> fun
    //    => exitFun = yieldInM
    //
    // (return path)
    // -> ...
    // -> write
    // -> yieldOutN
    // -> ...
    // ```

    // First create the output matrix.
    // auto current_mem      = mem;
    // auto [mem2, init_mat] = w.app(w.annex<matrix::init>(), {n, S, T, current_mem})->projs<2>();
    // current_mem           = mem2;
    auto init_mat = w.bot(type);
    w.DLOG("init_mat {} : {}", init_mat, init_mat->type());

    // The function on where to continue -- return after all output loops.
    auto cont        = fun->var(1);
    auto current_mut = fun;

    // Each of the outer loops contains the memory and matrix as accumulator (in an inner monad).
    auto acc = init_mat;

    for (auto idx : out_indices) {
        auto for_name    = w.sym("forIn_" + std::to_string(idx));
        auto dim_nat_def = dims[idx];
        auto dim         = w.call<core::bitcast>(w.type_i32(), dim_nat_def);
        w.DLOG("out_cont {} : {}", cont, cont->type());

        auto [body, for_call]       = counting_for(dim, acc, cont, for_name);
        auto [iter, new_acc, yield] = body->vars<3>();
        cont                        = yield;
        raw_iterator[idx]           = iter;
        iterator[idx]               = w.call<core::bitcast>(w.type_idx(dim_nat_def), iter);
        acc                         = new_acc;
        current_mut->set(true, for_call);
        current_mut = body;
    }

    // Now the inner loops for the inputs:
    // Each of the inner loops contains the element accumulator and memory as accumulator (in an inner monad).
    w.DLOG("acc at inner: {;}", acc);

    // First create the accumulator.
    auto element_acc = zero;
    element_acc->set("acc");
    auto wb_matrix = acc;
    assert(wb_matrix);
    w.DLOG("wb_matrix {} : {}", wb_matrix, wb_matrix->type());

    // Write back element to matrix. Set this as return after all inner loops.
    // auto write_back = mem::mut_con(T)->set("matrixWriteBack");
    auto write_back = w.mut_con(T)->set("matrixWriteBack");
    w.DLOG("write_back {} : {}", write_back, write_back->type());
    auto element_final = write_back->var(0);

    auto output_iterators = DefVec((size_t)n_nat, [&](u64 i) {
        auto idx = out_indices[i];
        if (idx != i) w.ELOG("output indices must be consecutive 0..n-1 but {} != {}", idx, i);
        assert(idx == i && "output indices must be consecutive 0..n-1");
        auto iter_idx_def = iterator[idx];
        return iter_idx_def;
    });
    auto output_it_tuple  = w.tuple(output_iterators);
    w.DLOG("output tuple: {} : {}", output_it_tuple, output_it_tuple->type());

    // auto [wb_mem2, written_matrix]
    //     = w.app(w.app(w.annex<matrix::insert>(), {n, S, T}), {wb_mem, wb_matrix, output_it_tuple, element_final})
    //           ->projs<2>();
    auto written_matrix = op_set(T, n, S, wb_matrix, output_it_tuple, element_final);
    write_back->app(true, cont, {written_matrix});

    // From here on the continuations take the element and memory.
    acc  = element_acc;
    cont = write_back;

    // TODO this is copy&paste code from above
    for (auto idx : in_indices) {
        auto for_name    = w.sym("forIn_" + std::to_string(idx));
        auto dim_nat_def = dims[idx];
        auto dim         = w.call<core::bitcast>(w.type_i32(), dim_nat_def);
        w.DLOG("in_cont {} : {}", cont, cont->type());

        auto [body, for_call]       = counting_for(dim, acc, cont, for_name);
        auto [iter, new_acc, yield] = body->vars<3>();
        cont                        = yield;
        raw_iterator[idx]           = iter;
        iterator[idx]               = w.call<core::bitcast>(w.type_idx(dim_nat_def), iter);
        acc                         = new_acc;
        current_mut->set(true, for_call);
        current_mut = body;
    }

    // For testing: id in innermost loop instead of read, fun:
    // current_mut->app(true, cont, acc);

    element_acc = acc;

    // Read element from input matrix.
    DefVec input_elements((size_t)m_nat);
    for (u64 i = 0; i < m_nat; i++) {
        // TODO: case m_nat == 1
        auto input_idx_tup = subs->proj(m_nat, i);
        auto input_matrix  = inputs->proj(m_nat, i);
        // auto [input_idx_tup, input_matrix] = input_i->projs<2>();

        auto input_T = TI->proj(m_nat, i);
        auto input_N = NI->proj(m_nat, i);
        auto input_S = SI->proj(m_nat, i);

        if (m_nat == 1) input_S = SI;

        w.DLOG("input matrix {} is {} : {}", i, input_matrix, input_matrix->type());

        auto indices         = input_idx_tup->projs(n_input[i]);
        auto input_iterators = DefVec(n_input[i], [&](u64 j) {
            auto idx     = indices[j];
            auto idx_lit = idx->as<Lit>()->get<u64>();
            w.DLOG("  idx {} {} = {}", i, j, idx_lit);
            return iterator[idx_lit];
        });
        auto input_it_tuple  = w.tuple(input_iterators);

        auto read_entry = op_get(input_T, input_N, input_S, input_matrix, input_it_tuple);
        w.DLOG("read_entry {} : {}", read_entry, read_entry->type());
        auto element_i = read_entry->proj(0);
        // current_mem               = new_mem;
        input_elements[i] = element_i;
    }

    w.DLOG("  read elements {,}", input_elements);
    w.DLOG("  fun {} : {}", fun, fun->type());
    w.DLOG("  current_mut {} : {}", current_mut, current_mut->type());

    comb->set("comb");

    // TODO: make non-scalar or completely scalar?
    current_mut->app(true, comb, {w.tuple({element_acc, w.tuple(input_elements)}), cont});

    return call;
}

MIM_tensor_NORMALIZER_IMPL

} // namespace mim::plug::tensor<|MERGE_RESOLUTION|>--- conflicted
+++ resolved
@@ -243,11 +243,7 @@
     auto& w       = bound->world();
     auto acc_ty   = acc->type();
     auto body     = w.mut_con({/* iter */ w.type_i32(), /* acc */ acc_ty, /* return */ w.cn(acc_ty)})->set(name);
-<<<<<<< HEAD
     auto for_loop = w.call<affine::For>(Defs{w.lit_i32(0), bound, w.lit_i32(1), acc, body, exit});
-=======
-    auto for_loop = affine::op_for(w, w.lit_i32(0), bound, w.lit_i32(1), {acc}, body, exit);
->>>>>>> fa5b923b
     return {body, for_loop};
 }
 
