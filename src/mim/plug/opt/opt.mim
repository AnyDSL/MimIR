--- conflicted
+++ resolved
@@ -23,18 +23,6 @@
 ///
 /// ### Pipelines
 ///
-<<<<<<< HEAD
-lam extern _default_compile []: %compile.Pipeline =
-    let nullptr   = %compile.nullptr_pass;
-    let nullphase = %compile.single_pass_phase nullptr;
-    %compile.pipe
-        nullphase
-        (%compile.single_pass_phase (%compile.scalarize_pass nullptr))
-        (%compile.single_pass_phase %compile.eta_red_pass)
-        (%compile.single_pass_phase (%compile.tail_rec_elim_pass nullptr))
-        (%compile.single_pass_phase (plugin_cond_pass (%compile.regex_plugin, %regex.lower_regex)))
-        //(plugin_cond_phase (%compile.tensor_plugin, %tensor.lower_tensor))
-=======
 lam cond_phase {n: Nat} (name: «n; I8») (phase: %compile.Phase): %compile.Phase = %core.select (%compile.is_loaded name, phase, %compile.null_phase);
 lam cond_repl  {n: Nat} (name: «n; I8») (repl:  %compile.Repl ): %compile.Repl  = %core.select (%compile.is_loaded name, repl , %compile.null_repl );
 lam cond_pass  {n: Nat} (name: «n; I8») (pass:  %compile.Pass ): %compile.Pass  = %core.select (%compile.is_loaded name, pass , %compile.null_pass );
@@ -45,7 +33,6 @@
         %compile.pass2phase (%compile.eta_red_pass ff),
         %compile.pass2phase %compile.tail_rec_elim_pass,
         %compile.pass2phase (cond_pass "regex" %regex.lower_regex),
->>>>>>> 968c9cc0
         // optimize
         %compile.phases tt (
             %compile.beta_red_phase,
