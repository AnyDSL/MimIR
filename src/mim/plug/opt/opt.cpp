#include "mim/plug/opt/opt.h"

using namespace mim;
<<<<<<< HEAD
using namespace mim::plug;

extern "C" MIM_EXPORT Plugin mim_get_plugin() {
    auto passes = [](Passes& passes) {
        passes[flags_t(Annex::Base<compile::plugin_select>)]
            = [&](World& world, PipelineBuilder& builder, const Def* app) {
                  auto& driver      = builder.world().driver();
                  auto [ax, args]   = collect_args(app);
                  auto plugin_axm   = args[1]->as<Axm>();
                  auto then_phase   = args[2];
                  auto else_phase   = args[3];
                  auto name         = plugin_axm->sym();                          // name has the form %opt.tag
                  auto [_, tag, __] = Annex::split(driver, name);                 // where tag = [plugin]_plugin
                  auto plugin       = tag.view().substr(0, tag.view().find('_')); // we want to extract the plugin
                  bool is_loaded    = driver.is_loaded(driver.sym(plugin));

                  assert(tag.view().find('_') != std::string_view::npos && "mim/plugin_phase: invalid plugin name");
                  world.DLOG("mim/plugin_phase for: {}", plugin_axm->sym());
                  world.DLOG("mim/plugin: {}", plugin);
                  world.DLOG("contained: {}", is_loaded);

                  compile::handle_optimization_part(is_loaded ? then_phase : else_phase, world, passes, builder);
              };
    };

    return {"opt", nullptr, passes, nullptr};
}
=======

extern "C" MIM_EXPORT Plugin mim_get_plugin() { return {"opt", nullptr, nullptr, nullptr}; }
>>>>>>> 968c9cc0
<|MERGE_RESOLUTION|>--- conflicted
+++ resolved
@@ -1,35 +1,5 @@
 #include "mim/plug/opt/opt.h"
 
 using namespace mim;
-<<<<<<< HEAD
-using namespace mim::plug;
 
-extern "C" MIM_EXPORT Plugin mim_get_plugin() {
-    auto passes = [](Passes& passes) {
-        passes[flags_t(Annex::Base<compile::plugin_select>)]
-            = [&](World& world, PipelineBuilder& builder, const Def* app) {
-                  auto& driver      = builder.world().driver();
-                  auto [ax, args]   = collect_args(app);
-                  auto plugin_axm   = args[1]->as<Axm>();
-                  auto then_phase   = args[2];
-                  auto else_phase   = args[3];
-                  auto name         = plugin_axm->sym();                          // name has the form %opt.tag
-                  auto [_, tag, __] = Annex::split(driver, name);                 // where tag = [plugin]_plugin
-                  auto plugin       = tag.view().substr(0, tag.view().find('_')); // we want to extract the plugin
-                  bool is_loaded    = driver.is_loaded(driver.sym(plugin));
-
-                  assert(tag.view().find('_') != std::string_view::npos && "mim/plugin_phase: invalid plugin name");
-                  world.DLOG("mim/plugin_phase for: {}", plugin_axm->sym());
-                  world.DLOG("mim/plugin: {}", plugin);
-                  world.DLOG("contained: {}", is_loaded);
-
-                  compile::handle_optimization_part(is_loaded ? then_phase : else_phase, world, passes, builder);
-              };
-    };
-
-    return {"opt", nullptr, passes, nullptr};
-}
-=======
-
-extern "C" MIM_EXPORT Plugin mim_get_plugin() { return {"opt", nullptr, nullptr, nullptr}; }
->>>>>>> 968c9cc0
+extern "C" MIM_EXPORT Plugin mim_get_plugin() { return {"opt", nullptr, nullptr, nullptr}; }