--- conflicted
+++ resolved
@@ -61,17 +61,10 @@
 | `.ret`    | ret expression                                            |
 | `.cn`     | [continuation](@ref thorin::Lam) expression               |
 | `.fn`     | [function](@ref thorin::Lam) expression                   |
-<<<<<<< HEAD
-| `.cn`     | [lambda](@ref thorin::Lam) expression                     |
-| `.Sigma`  | thorin::Sigma declaration                                 |
-| `.Pi`     | thorin::Pi declaration                                    |
-| `.extern` | marks mutable as external                                 |
-=======
 | `.lm`     | [lambda](@ref thorin::Lam) expression                     |
 | `.Pi`     | [Pi](@ref thorin::Pi) declaration                         |
 | `.Sigma`  | [Sigma](@ref thorin::Sigma) declaration                   |
 | `.extern` | marks function as external                                |
->>>>>>> 7aaab0a1
 | `.ins`    | thorin::Insert expression                                 |
 | `.insert` | alias for `.ins`                                          |
 | `.Nat`    | thorin::Nat                                               |
@@ -187,62 +180,6 @@
 
 Patterns allow you to decompose a value into its components like in [Standard ML](https://en.wikibooks.org/wiki/Standard_ML_Programming/Types#Tuples) or other functional languages.
 
-| LHS             | RHS                                              | Comment                 |
-|-----------------|--------------------------------------------------|-------------------------|
-| p               | <tt>\`</tt>? Sym (`:` e<sub>type</sub> )?        | identifier `()`-pattern |
-| p               | (<tt>\`</tt>? Sym `::`)? `(` g `,` ... `,` g `)` | `()`-`()`-tuple pattern |
-| p               | (<tt>\`</tt>? Sym `::`)? b<sub>[ ]</sub>         | `[]`-`()`-tuple pattern |
-| g               | p                                                | group                   |
-| g               | Sym+ `:` e                                       | group                   |
-| b               | (<tt>\`</tt>? Sym `:`)? e<sub>type</sub>         | identifier `[]`-pattern |
-| b               | (<tt>\`</tt>? Sym `::`)? b<sub>[ ]</sub>         | `[]`-`[]`-tuple pattern |
-| b<sub>[ ]</sub> | `[` b `,` ... `,` b `]`                          | `[]`-tuple pattern      |
-
-#### ()-style vs []-style
-
-There are
-* p: *parenthesis-style* patterns (`()`-style), and
-* b: *bracket-style patterns* (`[]`-style) .
-
-The main difference is that
-* `(a, b, c)` means `(a: ?, b: ?, c: ?)` whereas
-* `[a, b, c]` means `[_: a, _: c, _: d]` while
-* `(a: A, b: B, c: C)` is the same as `[a: A, b: B, C: C]`.
-
-You **can** switch from a `()`-style pattern to a `[]`-pattern but not vice versa.
-For this reason there is no rule for a `()`-`[]`-pattern.
-
-#### Groups
-
-What is more, `()`-style patterns allow for *groups*:
-* `(a b c: .Nat, d e: .Bool)` means `(a: .Nat, b: .Nat, c: .Nat, d: .Bool, e: .Bool)`.
-
-You can introduce an optional name for the whole tuple pattern:
-```
-.let abc::(a, b, c) = (1, 2, 3);
-```
-This will bind
-* `a` to `1`,
-* `b` to `2`,
-* `c` to `3`, and
-* `abc` to `(1, 2, 3)`.
-
-Here is another example:
-```
-Π.Tas::[T: *, as: .Nat][%mem.M, %mem.Ptr Tas] → [%mem.M, T]
-```
-
-#### Rebind
-
-Finally, you can put a <tt>\`</tt> in front of an identifier of a `()`-style pattern to (potentially) rebind a name to a different value.
-This is particularly useful, when dealing with memory:
-```
-.let (`mem, ptr) = %mem.alloc (I32, 0) mem;
-.let `mem        = %mem.store (mem, ptr, 23:I32);
-.let (`mem, val) = %mem.load (mem, ptr);
-```
-
-<<<<<<< HEAD
 | LHS             | RHS                                                    | Comment                             |
 |-----------------|--------------------------------------------------------|-------------------------------------|
 | p               | <tt>\`</tt>? 𝖨 (`:` e<sub>type</sub> )?                | identifier `()`-pattern             |
@@ -254,8 +191,50 @@
 | b               | (<tt>\`</tt>? 𝖨 `::`)? b<sub>[ ]</sub>                 | `[]`-`[]`-tuple pattern             |
 | b<sub>[ ]</sub> | `[` d\* b `,` ... `,` d\* b `]`                        | `[]`-tuple pattern<sup>s</sup>      |
 
-=======
->>>>>>> 7aaab0a1
+#### ()-style vs []-style
+
+There are
+* p: *parenthesis-style* patterns (`()`-style), and
+* b: *bracket-style patterns* (`[]`-style) .
+
+The main difference is that
+* `(a, b, c)` means `(a: ?, b: ?, c: ?)` whereas
+* `[a, b, c]` means `[_: a, _: c, _: d]` while
+* `(a: A, b: B, c: C)` is the same as `[a: A, b: B, C: C]`.
+
+You **can** switch from a `()`-style pattern to a `[]`-pattern but not vice versa.
+For this reason there is no rule for a `()`-`[]`-pattern.
+
+#### Groups
+
+What is more, `()`-style patterns allow for *groups*:
+* `(a b c: .Nat, d e: .Bool)` means `(a: .Nat, b: .Nat, c: .Nat, d: .Bool, e: .Bool)`.
+
+You can introduce an optional name for the whole tuple pattern:
+```
+.let abc::(a, b, c) = (1, 2, 3);
+```
+This will bind
+* `a` to `1`,
+* `b` to `2`,
+* `c` to `3`, and
+* `abc` to `(1, 2, 3)`.
+
+Here is another example:
+```
+Π.Tas::[T: *, as: .Nat][%mem.M, %mem.Ptr Tas] → [%mem.M, T]
+```
+
+#### Rebind
+
+Finally, you can put a <tt>\`</tt> in front of an identifier of a `()`-style pattern to (potentially) rebind a name to a different value.
+This is particularly useful, when dealing with memory:
+```
+.let (`mem, ptr) = %mem.alloc (I32, 0) mem;
+.let `mem        = %mem.store (mem, ptr, 23:I32);
+.let (`mem, val) = %mem.load (mem, ptr);
+```
+
 ### Expressions {#expr}
 
 #### Kinds & Builtin Types
