--- conflicted
+++ resolved
@@ -120,21 +120,6 @@
 
 #### Declarations
 
-<<<<<<< HEAD
-| Nonterminal | Right-Hand Side                                                | New Scope? | Comment                        | Thorin Class  |
-|-------------|----------------------------------------------------------------|------------|--------------------------------|---------------|
-| d           | `.ax` Ax `:` e<sub>type</sub> `;`                              |            | axiom                          | thorin::Axiom |
-| d           | `.let` Sym `:` e<sub>type</sub> `=` e `;`                      |            | let                            | -             |
-| d           | `.Pi` Sym ( `:` e<sub>type</sub> )? `,` e<sub>dom</sub> n      |            | nominal Pi declaration         | thorin::Pi    |
-| d           | `.lam` Sym `:` e<sub>type</sub> n                              |            | nominal lambda declaration     | thorin::Lam   |
-| d           | `.Arr` Sym ( `:` e<sub>type</sub> )? `,` e<sub>shape</sub> n   |            | nominal array declaration      | thorin::Arr   |
-| d           | `.pack` Sym ( `:` e<sub>type</sub> )? `,` e<sub>shape</sub> n  |            | nominal pack declaration       | thorin::Pack  |
-| d           | `.Sigma` Sym ( `:` e<sub>type</sub> )? `,` L<sub>arity</sub> n |            | nominal sigma declaration      | thorin::Sigma |
-| d           | `.def` Sym n                                                   |            | nominal definition             | nominals      |
-| n           | `;` \| o                                                       |            | nominal definition             | -             |
-| o           | `=` e `;`                                                      |            | operand of nominal definition  | -             |
-| o           | `=` `{` e `,` ... `,` e  `}` `;`                               | ✓          | operands of nominal definition | -             |
-=======
 | Nonterminal | Right-Hand Side                                                   | New Scope? | Comment                        | Thorin Class  |
 |-------------|-------------------------------------------------------------------|------------|--------------------------------|---------------|
 | d           | `.ax` Ax `:` e<sub>type</sub> `;`                                 |            | axiom                          | thorin::Axiom |
@@ -149,7 +134,6 @@
 | n           | `;` \| o                                                          |            | nominal definition             | -             |
 | o           | `=` e `;`                                                         |            | operand of nominal definition  | -             |
 | o           | `=` `{` e `,` ... `,` e  `}` `;`                                  | ✓          | operands of nominal definition | -             |
->>>>>>> 8f2db80e
 
 #### Expressions
 
