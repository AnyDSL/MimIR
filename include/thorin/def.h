--- conflicted
+++ resolved
@@ -414,14 +414,9 @@
     Vars local_vars() const { return local_vars_; }
     Vars free_vars() const;
     Vars free_vars();
-<<<<<<< HEAD
+    Vars old_free_vars();
     Vars old_free_vars() const;
-    Vars old_free_vars();
-    Vars old_free_vars(MutMap<Vars>&);
     Muts dependencies() const { return dependencies_; }
-=======
-    // Vars free_vars(MutMap<Vars>&);
->>>>>>> 03e45f04
     ///@}
 
     /// @name external
@@ -561,10 +556,10 @@
 
 private:
     uint8_t node_;
-    bool mut_       : 1;
-    bool external_  : 1; // TODO unused
-    unsigned dep_   : 5;
-    unsigned valid_ : 2;
+    bool mut_      : 1;
+    bool external_ : 1; // TODO unused
+    unsigned dep_  : 5;
+    bool valid_    : 1;
     hash_t hash_;
     u32 gid_;
     u32 num_ops_;
