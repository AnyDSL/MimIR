--- conflicted
+++ resolved
@@ -219,25 +219,17 @@
     /// Yields @f$set \cup \{elem\}@f$.
     [[nodiscard]] PooledSet<T> insert(PooledSet<T> set, const T& elem) { return merge(set, create(elem)); }
 
-<<<<<<< HEAD
     /// Yields @f$set \setminus elem@f$.
     [[nodiscard]] PooledSet<T> erase(PooledSet<T> set, const T& elem) {
         if (!set) return set;
         auto i = binary_find(set.begin(), set.end(), elem, GIDLt<T>());
         if (i == set.end()) return set;
-=======
-    /// Yields @f$a \setminus elem@f$.
-    [[nodiscard]] PooledSet<T> erase(PooledSet<T> a, const T& elem) {
-        if (!a) return a;
-        auto i = binary_find(a.begin(), a.end(), elem, GIDLt<T>());
-        if (i == a.end()) return a;
->>>>>>> 2e9ebe77
-
-        auto size = a.size() - 1;
+
+        auto size = set.size() - 1;
         if (size == 0) return PooledSet<T>(); // empty Set is not hashed
 
         auto [data, state] = allocate(size);
-        std::copy(i + 1, a.end(), std::copy(a.begin(), i, data->elems)); // copy over, skip i
+        std::copy(i + 1, set.end(), std::copy(set.begin(), i, data->elems)); // copy over, skip i
         return unify(data, state);
     }
     ///@}
