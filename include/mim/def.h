--- conflicted
+++ resolved
@@ -531,18 +531,8 @@
     /// @see https://stackoverflow.com/questions/31889048/what-does-the-ghc-source-mean-by-zonk
     const Def* zonk() const;
 
-<<<<<<< HEAD
-    /// zonk%s all ops of this *mutable* and tries to immutabilize it; if it succeeds return it.
-    const Def* zonk_mut();
-
-    const Def* zonk_mut() const {
-        if (auto mut = isa_mut()) return mut->zonk_mut();
-        return zonk();
-    }
-=======
     /// If *mutable, zonk%s all ops and tries to immutabilize it; otherwise just zonk.
     const Def* zonk_mut() const;
->>>>>>> 3b40524c
     ///@}
 
     /// zonk%s all @p defs and retuns a new DefVec.
