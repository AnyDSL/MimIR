#pragma once

#include <optional>
#include <span>

#include <fe/assert.h>
#include <fe/cast.h>
#include <fe/enum.h>

#include "mim/config.h"

#include "mim/util/dbg.h"
#include "mim/util/sets.h"
#include "mim/util/util.h"
#include "mim/util/vector.h"

// clang-format off
<<<<<<< HEAD
#define MIM_NODE(m)                                                                                                \
    m(Lit,    Judge::Intro) /* keep this first - causes Lit to appear left in Def::less/Def::greater*/             \
    m(Axm,    Judge::Intro)                                                                                        \
    m(Var,    Judge::Intro)                                                                                        \
    m(Global, Judge::Intro)                                                                                        \
    m(Proxy,  Judge::Intro)                                                                                        \
    m(Hole,   Judge::Hole )                                                                                        \
    m(Type,   Judge::Meta ) m(Univ,  Judge::Meta ) m(UMax,    Judge::Meta) m(UInc,   (Judge::Meta               )) \
    m(Pi,     Judge::Form ) m(Lam,   Judge::Intro) m(App,     Judge::Elim)                                         \
    m(Sigma,  Judge::Form ) m(Tuple, Judge::Intro) m(Extract, Judge::Elim) m(Insert, (Judge::Intro | Judge::Elim)) \
    m(Arr,    Judge::Form ) m(Pack,  Judge::Intro)                                                                 \
    m(Join,   Judge::Form ) m(Inj,   Judge::Intro) m(Match,   Judge::Elim) m(Top,    (Judge::Intro              )) \
    m(Meet,   Judge::Form ) m(Merge, Judge::Intro) m(Split,   Judge::Elim) m(Bot,    (Judge::Intro              )) \
    m(Uniq,   Judge::Form )                                                                                        \
    m(Nat,    Judge::Form )                                                                                        \
    m(Idx,    Judge::Intro)

#define MIM_IMM_NODE(m)                                                                                            \
    m(Lit)                                                                                                         \
    m(Axm)                                                                                                         \
    m(Var)                                                                                                         \
    m(Proxy)                                                                                                       \
    m(Type)  m(Univ)  m(UMax)    m(UInc)                                                                           \
    m(Pi)    m(Lam)   m(App)                                                                                       \
    m(Sigma) m(Tuple) m(Extract) m(Insert)                                                                         \
    m(Arr)   m(Pack)                                                                                               \
    m(Join)  m(Inj)   m(Match)   m(Top)                                                                            \
    m(Meet)  m(Merge) m(Split)   m(Bot)                                                                            \
    m(Uniq)                                                                                                        \
    m(Nat)                                                                                                         \
    m(Idx)

#define MIM_MUT_NODE(m)                                                                                            \
    m(Global)                                                                                                      \
    m(Hole)                                                                                                        \
    m(Pi)    m(Lam)                                                                                                \
    m(Sigma)                                                                                                       \
    m(Arr)   m(Pack)
=======
#define MIM_NODE(m)                                                                                               \
    m(Lit,      Judge::Intro) /* keep this first - causes Lit to appear left in Def::less/Def::greater*/          \
    m(Axm,      Judge::Intro)                                                                                     \
    m(Var,      Judge::Intro)                                                                                     \
    m(Global,   Judge::Intro)                                                                                     \
    m(Proxy,    Judge::Intro)                                                                                     \
    m(Hole,     Judge::Hole)                                                                                      \
    m(Type,     Judge::Meta) m(Univ,  Judge::Meta)  m(UMax,    Judge::Meta) m(UInc,   Judge::Meta)                \
    m(Pi,       Judge::Form) m(Lam,   Judge::Intro) m(App,     Judge::Elim)                                       \
    m(Sigma,    Judge::Form) m(Tuple, Judge::Intro) m(Extract, Judge::Elim) m(Insert, Judge::Intro | Judge::Elim) \
    m(Arr,      Judge::Form) m(Pack,  Judge::Intro)                                                               \
    m(Join,     Judge::Form) m(Inj,   Judge::Intro) m(Match,   Judge::Elim) m(Top,    Judge::Intro)               \
    m(Meet,     Judge::Form) m(Merge, Judge::Intro) m(Split,   Judge::Elim) m(Bot,    Judge::Intro)               \
    m(Reform,   Judge::Form) m(Rule,  Judge::Intro)                                                               \
    m(Uniq,     Judge::Form)                                                                                      \
    m(Nat,      Judge::Form)                                                                                      \
    m(Idx,      Judge::Intro)
>>>>>>> 6c9469a7
// clang-format on

namespace mim {

class App;
class Axm;
class Var;
class Def;
class World;

/// @name Def
/// GIDSet / GIDMap keyed by Def::gid of `conset Def*`.
///@{
template<class To>
using DefMap  = GIDMap<const Def*, To>;
using DefSet  = GIDSet<const Def*>;
using Def2Def = DefMap<const Def*>;
using Defs    = View<const Def*>;
using DefVec  = Vector<const Def*>;
///@}

/// @name Def (Mutable)
/// GIDSet / GIDMap keyed by Def::gid of `Def*`.
///@{
template<class To>
using MutMap  = GIDMap<Def*, To>;
using MutSet  = GIDSet<Def*>;
using Mut2Mut = MutMap<Def*>;
using Muts    = Sets<Def>::Set;
///@}

/// @name Var
/// GIDSet / GIDMap keyed by Var::gid of `const Var*`.
///@{
template<class To>
using VarMap  = GIDMap<const Var*, To>;
using VarSet  = GIDSet<const Var*>;
using Var2Var = VarMap<const Var*>;
using Vars    = Sets<const Var>::Set;
///@}

using NormalizeFn = const Def* (*)(const Def*, const Def*, const Def*);

using fe::operator&;
using fe::operator|;
using fe::operator^;
using fe::operator<=>;
using fe::operator==;
using fe::operator!=;

/// @name Enums that classify certain aspects of Def%s.
///@{

enum class Node : node_t {
#define CODE(node, _) node,
    MIM_NODE(CODE)
#undef CODE
};

#define CODE(node, _) +size_t(1)
static constexpr size_t Num_Nodes = size_t(0) MIM_NODE(CODE);
#undef CODE

/// Tracks a dependency to certain Def%s transitively through the Def::deps() up to but excliding *mutables*.
enum class Dep : unsigned {
    None  = 0,
    Mut   = 1 << 0,
    Var   = 1 << 1,
    Hole  = 1 << 2,
    Proxy = 1 << 3,
};

/// [Judgement](https://ncatlab.org/nlab/show/judgment).
enum class Judge : u32 {
    // clang-format off
    Form  = 1 << 0, ///< [Type Formation](https://ncatlab.org/nlab/show/type+formation) like `T -> T`.
    Intro = 1 << 1, ///< [Term Introduction](https://ncatlab.org/nlab/show/natural+deduction) like `λ(x: Nat): Nat = x`.
    Elim  = 1 << 2, ///< [Term Elimination](https://ncatlab.org/nlab/show/term+elimination) like `f a`.
    Meta  = 1 << 3, ///< Meta rules for Univ%erse and Type levels.
    Hole  = 1 << 4, ///< Special rule for Hole.
    // clang-format on
};

/// [Judgement](https://ncatlab.org/nlab/show/judgment).
enum class Mut {
    // clang-format off
    Mut = 1 << 0, ///< Node may be mutable.
    Imm = 1 << 1, ///< Node may be immmutable.
    // clang-format on
};
///@}

} // namespace mim

#ifndef DOXYGEN
// clang-format off
template<> struct fe::is_bit_enum<mim::Dep>   : std::true_type {};
template<> struct fe::is_bit_enum<mim::Judge> : std::true_type {};
template<> struct fe::is_bit_enum<mim::Mut>   : std::true_type {};
// clang-format on
#endif

namespace mim {

/// Use as mixin to wrap all kind of Def::proj and Def::projs variants.
#define MIM_PROJ(NAME, CONST)                                                                     \
    nat_t num_##NAME##s() CONST noexcept { return ((const Def*)NAME())->num_projs(); }            \
    nat_t num_t##NAME##s() CONST noexcept { return ((const Def*)NAME())->num_tprojs(); }          \
    const Def* NAME(nat_t a, nat_t i) CONST noexcept { return ((const Def*)NAME())->proj(a, i); } \
    const Def* NAME(nat_t i) CONST noexcept { return ((const Def*)NAME())->proj(i); }             \
    const Def* t##NAME(nat_t i) CONST noexcept { return ((const Def*)NAME())->tproj(i); }         \
    template<nat_t A = std::dynamic_extent, class F>                                              \
    auto NAME##s(F f) CONST noexcept {                                                            \
        return ((const Def*)NAME())->projs<A, F>(f);                                              \
    }                                                                                             \
    template<class F>                                                                             \
    auto t##NAME##s(F f) CONST noexcept {                                                         \
        return ((const Def*)NAME())->tprojs<F>(f);                                                \
    }                                                                                             \
    template<nat_t A = std::dynamic_extent>                                                       \
    auto NAME##s() CONST noexcept {                                                               \
        return ((const Def*)NAME())->projs<A>();                                                  \
    }                                                                                             \
    auto t##NAME##s() CONST noexcept { return ((const Def*)NAME())->tprojs(); }                   \
    template<class F>                                                                             \
    auto NAME##s(nat_t a, F f) CONST noexcept {                                                   \
        return ((const Def*)NAME())->projs<F>(a, f);                                              \
    }                                                                                             \
    auto NAME##s(nat_t a) CONST noexcept { return ((const Def*)NAME())->projs(a); }

/// CRTP-based Mixin to declare setters for Def::loc \& Def::name using a *covariant* return type.
template<class P, class D = Def>
class // D is only needed to make the resolution `D::template set` lazy
#ifdef _MSC_VER
    __declspec(empty_bases)
#endif
        Setters {
private:
    P* super() { return static_cast<P*>(this); }
    const P* super() const { return static_cast<const P*>(this); }

public:
    // clang-format off
    template<bool Ow = false> const P* set(Loc l               ) const { super()->D::template set<Ow>(l); return super(); }
    template<bool Ow = false>       P* set(Loc l               )       { super()->D::template set<Ow>(l); return super(); }
    template<bool Ow = false> const P* set(       Sym s        ) const { super()->D::template set<Ow>(s); return super(); }
    template<bool Ow = false>       P* set(       Sym s        )       { super()->D::template set<Ow>(s); return super(); }
    template<bool Ow = false> const P* set(       std::string s) const { super()->D::template set<Ow>(std::move(s)); return super(); }
    template<bool Ow = false>       P* set(       std::string s)       { super()->D::template set<Ow>(std::move(s)); return super(); }
    template<bool Ow = false> const P* set(Loc l, Sym s        ) const { super()->D::template set<Ow>(l, s); return super(); }
    template<bool Ow = false>       P* set(Loc l, Sym s        )       { super()->D::template set<Ow>(l, s); return super(); }
    template<bool Ow = false> const P* set(Loc l, std::string s) const { super()->D::template set<Ow>(l, std::move(s)); return super(); }
    template<bool Ow = false>       P* set(Loc l, std::string s)       { super()->D::template set<Ow>(l, std::move(s)); return super(); }
    template<bool Ow = false> const P* set(Dbg d               ) const { super()->D::template set<Ow>(d); return super(); }
    template<bool Ow = false>       P* set(Dbg d               )       { super()->D::template set<Ow>(d); return super(); }
    // clang-format on
};

/// Base class for all Def%s.
///
/// These are the most important subclasses:
/// | Type Formation    | Term Introduction | Term Elimination  |
/// | ----------------- | ----------------- | ----------------- |
/// | Pi                | Lam               | App               |
/// | Sigma / Arr       | Tuple / Pack      | Extract           |
/// |                   | Insert            | Insert            |
/// | Uniq              | Wrap              | Unwrap            |
/// | Join              | Inj               | Match             |
/// | Meet              | Merge             | Split             |
/// | Reform            | Rule              |                   |
/// | Nat               | Lit               |                   |
/// | Idx               | Lit               |                   |
/// In addition there is:
/// * Var: A variable. Currently the following Def%s may be binders:
///     * Pi, Lam, Sigma, Arr, Pack
/// * Axm: To introduce new entities.
/// * Proxy: Used for intermediate values during optimizations.
/// * Hole: A metavariable filled in by the type inference (always mutable as holes are filled in later).
/// * Type, Univ, UMax, UInc: To keep track of type levels.
///
/// The data layout (see World::alloc and Def::deps) looks like this:
/// ```
/// Def| type | op(0) ... op(num_ops-1) |
///           |-----------ops-----------|
///                  deps
///    |--------------------------------| if type() != nullptr &&  is_set()
///           |-------------------------| if type() == nullptr &&  is_set()
///    |------|                           if type() != nullptr && !is_set()
///    ||                                 if type() == nullptr && !is_set()
/// ```
/// @attention This means that any subclass of Def **must not** introduce additional members.
/// @see @ref mut
class Def : public fe::RuntimeCast<Def> {
private:
    Def& operator=(const Def&) = delete;
    Def(const Def&)            = delete;

protected:
    /// @name C'tors and D'tors
    ///@{
    Def(World*, Node, const Def* type, Defs ops, flags_t flags); ///< Constructor for an *immutable* Def.
    Def(Node, const Def* type, Defs ops, flags_t flags);         ///< As above but World retrieved from @p type.
    Def(Node, const Def* type, size_t num_ops, flags_t flags);   ///< Constructor for a *mutable* Def.
    virtual ~Def() = default;
    ///@}

public:
    /// @name Getters
    ///@{
    World& world() const noexcept;
    constexpr flags_t flags() const noexcept { return flags_; }
    constexpr u32 gid() const noexcept { return gid_; }   ///< Global id - *unique* number for this Def.
    constexpr u32 tid() const noexcept { return tid_; }   ///< Trie id - only used in Trie.
    constexpr u32 mark() const noexcept { return mark_; } ///< Used internally by free_vars().
    constexpr size_t hash() const noexcept { return hash_; }
    constexpr Node node() const noexcept { return node_; }
    std::string_view node_name() const;
    ///@}

    /// @name Judgement
    /// What kind of Judge%ment represents this Def?
    ///@{
    u32 judge() const noexcept;
    // clang-format off
    bool is_form()  const noexcept { return judge() & Judge::Form;  }
    bool is_intro() const noexcept { return judge() & Judge::Intro; }
    bool is_elim()  const noexcept { return judge() & Judge::Elim;  }
    bool is_meta()  const noexcept { return judge() & Judge::Meta;  }
    // clang-format on
    ///@}

    /// @name type
    ///@{

    /// Yields the "raw" type of this Def (maybe `nullptr`).
    /// @see Def::unfold_type.
    const Def* type() const noexcept { return type_; }
    /// Yields the type of this Def and builds a new `Type (UInc n)` if necessary.
    const Def* unfold_type() const;
    bool is_term() const;
    virtual const Def* arity() const;
    ///@}

    /// @name ops
    ///@{
    template<size_t N = std::dynamic_extent>
    constexpr auto ops() const noexcept {
        return View<const Def*, N>(ops_ptr(), num_ops_);
    }
    const Def* op(size_t i) const noexcept { return ops()[i]; }
    constexpr size_t num_ops() const noexcept { return num_ops_; }
    ///@}

    /// @name Setting Ops (Mutables Only)
    /// @anchor set_ops
    /// You can set and change the Def::ops of a mutable after construction.
    /// However, you have to obey the following rules:
    /// If Def::is_set() is ...
    ///     * `false`, [set](@ref Def::set) the [operands](@ref Def::ops) from left to right.
    ///     * `true`, Def::unset() the operands first and then start over:
    ///       ```
    ///       mut->unset()->set({a, b, c});
    ///       ```
    ///
    /// MimIR assumes that a mutable is *final*, when its last operand is set.
    /// Then, Def::check() will be invoked.
    ///@{
    bool is_set() const;            ///< Yields `true` if empty or the last op is set.
    Def* set(size_t i, const Def*); ///< Successively set from left to right.
    Def* set(Defs ops);             ///< Set @p ops all at once (no Def::unset necessary beforehand).
    Def* unset();                   ///< Unsets all Def::ops; works even, if not set at all or only partially set.

    /// Update type.
    /// @warning Only make type-preserving updates such as removing Hole%s.
    /// Do this even before updating all other ops()!.
    Def* set_type(const Def*);
    ///@}

    /// @name deps
    /// All *dependencies* of a Def and includes:
    /// * Def::type() (if not `nullptr`) and
    /// * the other Def::ops() (only included, if Def::is_set()) in this order.
    ///@{
    Defs deps() const noexcept;
    const Def* dep(size_t i) const noexcept { return deps()[i]; }
    size_t num_deps() const noexcept { return deps().size(); }
    ///@}

    /// @name has_dep
    /// Checks whether one Def::deps() contains specific elements defined in Dep.
    /// This works up to the next *mutable*.
    /// For example, consider the Tuple `tup`: `(?, lam (x: Nat) = y)`:
    /// ```
    /// bool has_hole = tup->has_dep(Dep::Hole); // true
    /// bool has_mut  = tup->has_dep(Dep::Mut);  // true
    /// bool has_var  = tup->has_dep(Dep::Var);  // false - y is contained in another mutable
    /// ```
    ///@{
    bool has_dep() const { return dep_ != 0; }
    bool has_dep(Dep d) const { return has_dep(unsigned(d)); }
    bool has_dep(unsigned u) const { return dep_ & u; }
    ///@}

    /// @name proj
    /// @anchor proj
    /// Splits this Def via Extract%s or directly accessing the Def::ops in the case of Sigma%s or Arr%ays.
    /// ```
    /// std::array<const Def*, 2> ab = def->projs<2>();
    /// std::array<u64, 2>        xy = def->projs<2>([](auto def) { return Lit::as(def); });
    /// auto [a, b]                  = def->projs<2>();
    /// auto [x, y]                  = def->projs<2>([](auto def) { return Lit::as(def); });
    /// Vector<const Def*> projs1    = def->projs(); // "projs1" has def->num_projs() many elements
    /// Vector<const Def*> projs2    = def->projs(n);// "projs2" has n elements - asserts if incorrect
    /// // same as above but applies Lit::as<nat_t>(def) to each element
    /// Vector<const Lit*> lits1     = def->projs(   [](auto def) { return Lit::as(def); });
    /// Vector<const Lit*> lits2     = def->projs(n, [](auto def) { return Lit::as(def); });
    /// ```
    ///@{

    /// Yields Def::arity(), if it is a Lit, or `1` otherwise.
    nat_t num_projs() const;
    nat_t num_tprojs() const; ///< As above but yields 1, if Flags::scalarize_threshold is exceeded.

    /// Similar to World::extract while assuming an arity of @p a, but also works on Sigma%s and Arr%ays.
    const Def* proj(nat_t a, nat_t i) const;
    const Def* proj(nat_t i) const { return proj(num_projs(), i); }   ///< As above but takes Def::num_projs as arity.
    const Def* tproj(nat_t i) const { return proj(num_tprojs(), i); } ///< As above but takes Def::num_tprojs.

    /// Splits this Def via Def::proj%ections into an Array (if `A == std::dynamic_extent`) or `std::array` (otherwise).
    /// Applies @p f to each element.
    template<nat_t A = std::dynamic_extent, class F>
    auto projs(F f) const {
        using R = std::decay_t<decltype(f(this))>;
        if constexpr (A == std::dynamic_extent) {
            return projs(num_projs(), f);
        } else {
            std::array<R, A> array;
            for (nat_t i = 0; i != A; ++i)
                array[i] = f(proj(A, i));
            return array;
        }
    }

    template<class F>
    auto tprojs(F f) const {
        return projs(num_tprojs(), f);
    }

    template<class F>
    auto projs(nat_t a, F f) const {
        using R = std::decay_t<decltype(f(this))>;
        return Vector<R>(a, [&](nat_t i) { return f(proj(a, i)); });
    }
    template<nat_t A = std::dynamic_extent>
    auto projs() const {
        return projs<A>([](const Def* def) { return def; });
    }
    auto tprojs() const {
        return tprojs([](const Def* def) { return def; });
    }
    auto projs(nat_t a) const {
        return projs(a, [](const Def* def) { return def; });
    }
    ///@}

    /// @name var
    /// @anchor var
    /// Retrieve Var for *mutables*.
    /// @see @ref proj
    ///@{
    MIM_PROJ(var, )
    /// Not necessarily a Var: E.g., if the return type is `[]`, this will yield `()`.
    const Def* var();
    /// Only returns not `nullptr`, if Var of this mutable has ever been created.
    const Var* has_var() { return var_; }
    /// As above if `this` is a *mutable*.
    const Var* has_var() const {
        if (auto mut = isa_mut()) return mut->has_var();
        return nullptr;
    }
    ///@}

    /// @name Free Vars and Muts
    /// * local_muts() / local_vars() are cached and hash-consed.
    /// * free_vars() are computed on demand and cached in mutables.
    ///   They will be transitively invalidated by following users(), if a mutable is mutated.
    ///@{

    /// Mutables reachable by following *immutable* deps(); `mut->local_muts()` is by definition the set `{ mut }`.
    Muts local_muts() const;

    /// Var%s reachable by following *immutable* deps().
    /// @note `var->local_vars()` is by definition the set `{ var }`.
    Vars local_vars() const;

    /// Compute a global solution by transitively following *mutables* as well.
    Vars free_vars() const;
    Vars free_vars();
    Muts users() { return muts_; } ///< Set of mutables where this mutable is locally referenced.
    bool is_open() const;          ///< Has free_vars()?
    bool is_closed() const;        ///< Has no free_vars()?
    ///@}

    /// @name external
    ///@{
    bool is_external() const noexcept { return external_; }
    void make_external();
    void make_internal();
    void transfer_external(Def* to) { make_internal(), to->make_external(); }
    ///@}

    /// @name Casts
    /// @see @ref cast_builtin
    ///@{
    // clang-format off
    template<class T = Def> const T* isa_imm() const { return isa_mut<T, true>(); }
    template<class T = Def> const T*  as_imm() const { return  as_mut<T, true>(); }
    // clang-format on

    /// If `this` is *mutable*, it will cast `const`ness away and perform a `dynamic_cast` to @p T.
    template<class T = Def, bool invert = false>
    T* isa_mut() const {
        if constexpr (std::is_same<T, Def>::value)
            return mut_ ^ invert ? const_cast<Def*>(this) : nullptr;
        else
            return mut_ ^ invert ? const_cast<Def*>(this)->template isa<T>() : nullptr;
    }

    /// Asserts that `this` is a *mutable*, casts `const`ness away and performs a `static_cast` to @p T.
    template<class T = Def, bool invert = false>
    T* as_mut() const {
        assert(mut_ ^ invert);
        if constexpr (std::is_same<T, Def>::value)
            return const_cast<Def*>(this);
        else
            return const_cast<Def*>(this)->template as<T>();
    }
    ///@}

    /// @name Dbg Getters
    ///@{
    Dbg dbg() const { return dbg_; }
    Loc loc() const { return dbg_.loc(); }
    Sym sym() const { return dbg_.sym(); }
    std::string unique_name() const; ///< name + "_" + Def::gid
    ///@}

    /// @name Dbg Setters
    /// Every subclass `S` of Def has the same setters that return `S*`/`const S*` via the mixin Setters.
    ///@{
    // clang-format off
    template<bool Ow = false> const Def* set(Loc l) const { if (Ow || !dbg_.loc()) dbg_.set(l); return this; }
    template<bool Ow = false>       Def* set(Loc l)       { if (Ow || !dbg_.loc()) dbg_.set(l); return this; }
    template<bool Ow = false> const Def* set(Sym s) const { if (Ow || !dbg_.sym()) dbg_.set(s); return this; }
    template<bool Ow = false>       Def* set(Sym s)       { if (Ow || !dbg_.sym()) dbg_.set(s); return this; }
    template<bool Ow = false> const Def* set(       std::string s) const { set(sym(std::move(s))); return this; }
    template<bool Ow = false>       Def* set(       std::string s)       { set(sym(std::move(s))); return this; }
    template<bool Ow = false> const Def* set(Loc l, Sym s        ) const { set(l); set(s); return this; }
    template<bool Ow = false>       Def* set(Loc l, Sym s        )       { set(l); set(s); return this; }
    template<bool Ow = false> const Def* set(Loc l, std::string s) const { set(l); set(sym(std::move(s))); return this; }
    template<bool Ow = false>       Def* set(Loc l, std::string s)       { set(l); set(sym(std::move(s))); return this; }
    template<bool Ow = false> const Def* set(Dbg d) const { set(d.loc(), d.sym()); return this; }
    template<bool Ow = false>       Def* set(Dbg d)       { set(d.loc(), d.sym()); return this; }
    // clang-format on
    ///@}

    /// @name debug_prefix/suffix
    /// Prepends/Appends a prefix/suffix to Def::name - but only in `Debug` build.
    ///@{
#ifndef NDEBUG
    const Def* debug_prefix(std::string) const;
    const Def* debug_suffix(std::string) const;
#else
    const Def* debug_prefix(std::string) const { return this; }
    const Def* debug_suffix(std::string) const { return this; }
#endif
    ///@}

    /// @name Rebuild
    ///@{
    Def* stub(World& w, const Def* type) { return stub_(w, type)->set(dbg()); }
    Def* stub(const Def* type) { return stub(world(), type); }

    /// Def::rebuild%s this Def while using @p new_op as substitute for its @p i'th Def::op
    const Def* rebuild(World& w, const Def* type, Defs ops) const {
        assert(isa_imm());
        return rebuild_(w, type, ops)->set(dbg());
    }
    const Def* rebuild(const Def* type, Defs ops) const { return rebuild(world(), type, ops); }

    /// Tries to make an immutable from a mutable.
    /// This usually works if the mutable isn't recursive and its var isn't used.
    virtual const Def* immutabilize() { return nullptr; }
    bool is_immutabilizable();

    const Def* refine(size_t i, const Def* new_op) const;

    /// @see World::reduce
    template<size_t N = std::dynamic_extent>
    constexpr auto reduce(const Def* arg) const {
        return reduce_(arg).span<N>();
    }

    /// First Def::op that needs to be dealt with during reduction; e.g. for a Pi we don't reduce the Pi::dom.
    /// @see World::reduce
    virtual constexpr size_t reduction_offset() const noexcept { return size_t(-1); }
    ///@}

    /// @name Type Checking
    ///@{

    /// Checks whether the `i`th operand can be set to `def`.
    /// The method returns a possibly updated version of `def` (e.g. where Hole%s have been resolved).
    /// This is the actual `def` that will be set as the `i`th operand.
    virtual const Def* check([[maybe_unused]] size_t i, const Def* def) { return def; }

    /// After all Def::ops have ben Def::set, this method will be invoked to check the type of this mutable.
    /// The method returns a possibly updated version of its type (e.g. where Hole%s have been resolved).
    /// If different from Def::type, it will update its Def::type to a Def::zonk%ed version of that.
    virtual const Def* check() { return type(); }

    /// If Hole%s have been filled, reconstruct the program without them.
    /// Only gues up to but excluding other mutables.
    /// @see https://stackoverflow.com/questions/31889048/what-does-the-ghc-source-mean-by-zonk
    const Def* zonk() const;

    /// If *mutable, zonk%s all ops and tries to immutabilize it; otherwise just zonk.
    const Def* zonk_mut() const;
    ///@}

    /// zonk%s all @p defs and retuns a new DefVec.
    static DefVec zonk(Defs defs);

    /// @name dump
    ///@{
    void dump() const;
    void dump(int max) const;
    void write(int max) const;
    void write(int max, const char* file) const;
    std::ostream& stream(std::ostream&, int max) const;
    ///@}

    /// @name Syntactic Comparison
    ///
    enum class Cmp {
        L, ///< Less
        G, ///< Greater
        E, ///< Equal
        U, ///< Unknown
    };
    [[nodiscard]] static Cmp cmp(const Def* a, const Def* b);
    [[nodiscard]] static bool less(const Def* a, const Def* b);
    [[nodiscard]] static bool greater(const Def* a, const Def* b);

    /// @name dot
    /// Dumps DOT to @p os while obeying maximum recursion depth of @p max.
    /// If @p types is `true`, Def::type() dependencies will be followed as well.
    ///@{
    void dot(std::ostream& os, uint32_t max = 0xFFFFFF, bool types = false) const;
    /// Same as above but write to @p file or `std::cout` if @p file is `nullptr`.
    void dot(const char* file = nullptr, uint32_t max = 0xFFFFFF, bool types = false) const;
    void dot(const std::string& file, uint32_t max = 0xFFFFFF, bool types = false) const {
        return dot(file.c_str(), max, types);
    }
    ///@}

protected:
    /// @name Wrappers for World::sym
    /// These are here to have Def::set%ters inline without including `mim/world.h`.
    ///@{
    Sym sym(const char*) const;
    Sym sym(std::string_view) const;
    Sym sym(std::string) const;
    ///@}

private:
    Defs reduce_(const Def* arg) const;
    virtual Def* stub_(World&, const Def*) { fe::unreachable(); }
    virtual const Def* rebuild_(World& w, const Def* type, Defs ops) const = 0;

    template<bool init>
    Vars free_vars(bool&, uint32_t);
    void invalidate();
    const Def** ops_ptr() const {
        return reinterpret_cast<const Def**>(reinterpret_cast<char*>(const_cast<Def*>(this + 1)));
    }
    bool equal(const Def* other) const;

    template<Cmp>
    [[nodiscard]] static bool cmp_(const Def* a, const Def* b);

protected:
    mutable Dbg dbg_;
    union {
        NormalizeFn normalizer_; ///< Axm only: Axm%s use this member to store their normalizer.
        const Axm* axm_;         ///< App only: Curried App%s of Axm%s use this member to propagate the Axm.
        const Var* var_;         ///< Mutable only: Var of a mutable.
        mutable World* world_;
    };
    flags_t flags_;
    u8 curry_ = 0;
    u8 trip_  = 0;

private:
    Node node_;
    bool mut_      : 1;
    bool external_ : 1;
    unsigned dep_  : 6;
    u32 mark_ = 0;
#ifndef NDEBUG
    size_t curr_op_ = 0;
#endif
    u32 gid_;
    u32 num_ops_;
    size_t hash_;
    Vars vars_; // Mutable: local vars; Immutable: free vars.
    Muts muts_; // Immutable: local_muts; Mutable: users;
    mutable u32 tid_ = 0;
    const Def* type_;

    template<class D, size_t N>
    friend class Sets;
    friend class World;
    friend void swap(World&, World&) noexcept;
    friend std::ostream& operator<<(std::ostream&, const Def*);
};

class Var : public Def, public Setters<Var> {
private:
    Var(const Def* type, Def* mut)
        : Def(Node, type, Defs{mut}, 0) {}

public:
    using Setters<Var>::set;

    /// @name ops
    ///@{
    Def* mut() const { return op(0)->as_mut(); }
    ///@}

    static constexpr auto Node      = mim::Node::Var;
    static constexpr size_t Num_Ops = 1;

private:
    const Def* rebuild_(World&, const Def*, Defs) const final;

    friend class World;
};

class Univ : public Def, public Setters<Univ> {
public:
    using Setters<Univ>::set;
    static constexpr auto Node      = mim::Node::Univ;
    static constexpr size_t Num_Ops = 0;

private:
    Univ(World& world)
        : Def(&world, Node, nullptr, Defs{}, 0) {}

    const Def* rebuild_(World&, const Def*, Defs) const final;

    friend class World;
};

class UMax : public Def, public Setters<UMax> {
public:
    using Setters<UMax>::set;
    static constexpr auto Node      = mim::Node::UMax;
    static constexpr size_t Num_Ops = std::dynamic_extent;

    enum Sort { Univ, Kind, Type, Term };

private:
    UMax(World&, Defs ops);

    const Def* rebuild_(World&, const Def*, Defs) const final;

    friend class World;
};

class UInc : public Def, public Setters<UInc> {
private:
    UInc(const Def* op, level_t offset)
        : Def(Node, op->type()->as<Univ>(), {op}, offset) {}

public:
    using Setters<UInc>::set;

    /// @name ops
    ///@{
    const Def* op() const { return Def::op(0); }
    level_t offset() const { return flags(); }
    ///@}

    static constexpr auto Node      = mim::Node::UInc;
    static constexpr size_t Num_Ops = 1;

private:
    const Def* rebuild_(World&, const Def*, Defs) const final;

    friend class World;
};

class Type : public Def, public Setters<Type> {
private:
    Type(const Def* level)
        : Def(Node, nullptr, {level}, 0) {}

public:
    using Setters<Type>::set;

    /// @name ops
    ///@{
    const Def* level() const { return op(0); }
    ///@}

    static constexpr auto Node      = mim::Node::Type;
    static constexpr size_t Num_Ops = 1;

private:
    const Def* rebuild_(World&, const Def*, Defs) const final;

    friend class World;
};

class Lit : public Def, public Setters<Lit> {
private:
    Lit(const Def* type, flags_t val)
        : Def(Node, type, Defs{}, val) {}

public:
    using Setters<Lit>::set;

    /// @name Get actual Constant
    ///@{
    template<class T = flags_t>
    T get() const {
        static_assert(sizeof(T) <= 8);
        return bitcast<T>(flags_);
    }
    ///@}

    using Def::as;
    using Def::isa;

    /// @name Casts
    ///@{
    /// @see @ref cast_lit
    template<class T = nat_t>
    static std::optional<T> isa(const Def* def) {
        if (!def) return {};
        if (auto lit = def->isa<Lit>()) return lit->get<T>();
        return {};
    }
    template<class T = nat_t>
    static T as(const Def* def) {
        return def->as<Lit>()->get<T>();
    }
    ///@}

    static constexpr auto Node      = mim::Node::Lit;
    static constexpr size_t Num_Ops = 0;

private:
    const Def* rebuild_(World&, const Def*, Defs) const final;

    friend class World;
};

class Nat : public Def, public Setters<Nat> {
public:
    using Setters<Nat>::set;
    static constexpr auto Node      = mim::Node::Nat;
    static constexpr size_t Num_Ops = 0;

private:
    Nat(World& world);

    const Def* rebuild_(World&, const Def*, Defs) const final;

    friend class World;
};

/// A built-in constant of type `Nat -> *`.
class Idx : public Def, public Setters<Idx> {
private:
    Idx(const Def* type)
        : Def(Node, type, Defs{}, 0) {}

public:
    using Setters<Idx>::set;
    using Def::as;
    using Def::isa;

    /// @name isa
    ///@{

    /// Checks if @p def is a `Idx s` and returns `s` or `nullptr` otherwise.
    static const Def* isa(const Def* def);
    static const Def* as(const Def* def) {
        auto res = isa(def);
        assert(res);
        return res;
    }
    static std::optional<nat_t> isa_lit(const Def* def);
    static nat_t as_lit(const Def* def) {
        auto res = isa_lit(def);
        assert(res.has_value());
        return *res;
    }
    ///@}

    /// @name Convert between Idx::isa and bitwidth and vice versa
    ///@{
    // clang-format off
    static constexpr nat_t bitwidth2size(nat_t n) { assert(n != 0); return n == 64 ? 0 : (1_n << n); }
    static constexpr nat_t size2bitwidth(nat_t n) { return n == 0 ? 64 : std::bit_width(n - 1_n); }
    // clang-format on
    static std::optional<nat_t> size2bitwidth(const Def* size);
    ///@}

    static constexpr auto Node      = mim::Node::Idx;
    static constexpr size_t Num_Ops = 0;

private:
    const Def* rebuild_(World&, const Def*, Defs) const final;

    friend class World;
};

class Proxy : public Def, public Setters<Proxy> {
private:
    Proxy(const Def* type, u32 pass, u32 tag, Defs ops)
        : Def(Node, type, ops, (u64(pass) << 32_u64) | u64(tag)) {}

public:
    using Setters<Proxy>::set;

    /// @name Getters
    ///@{
    u32 pass() const { return u32(flags() >> 32_u64); } ///< IPass::index within PassMan.
    u32 tag() const { return u32(flags()); }
    ///@}

    static constexpr auto Node      = mim::Node::Proxy;
    static constexpr size_t Num_Ops = std::dynamic_extent;

private:
    const Def* rebuild_(World&, const Def*, Defs) const final;

    friend class World;
};

/// @deprecated A global variable in the data segment.
/// A Global may be mutable or immutable.
/// @deprecated Will be removed.
class Global : public Def, public Setters<Global> {
private:
    Global(const Def* type, bool is_mutable)
        : Def(Node, type, 1, is_mutable) {}

public:
    using Setters<Global>::set;

    /// @name ops
    ///@{
    const Def* init() const { return op(0); }
    void set(const Def* init) { Def::set(0, init); }
    ///@}

    /// @name type
    ///@{
    const App* type() const;
    const Def* alloced_type() const;
    ///@}

    /// @name Getters
    ///@{
    bool is_mutable() const { return flags(); }
    ///@}

    /// @name Rebuild
    ///@{
    Global* stub(const Def* type) { return stub_(world(), type)->set(dbg()); }
    ///@}

    static constexpr auto Node      = mim::Node::Global;
    static constexpr size_t Num_Ops = 1;

private:
    const Def* rebuild_(World&, const Def*, Defs) const final;
    Global* stub_(World&, const Def*) final;

    friend class World;
};

} // namespace mim<|MERGE_RESOLUTION|>--- conflicted
+++ resolved
@@ -15,7 +15,6 @@
 #include "mim/util/vector.h"
 
 // clang-format off
-<<<<<<< HEAD
 #define MIM_NODE(m)                                                                                                \
     m(Lit,    Judge::Intro) /* keep this first - causes Lit to appear left in Def::less/Def::greater*/             \
     m(Axm,    Judge::Intro)                                                                                        \
@@ -29,6 +28,7 @@
     m(Arr,    Judge::Form ) m(Pack,  Judge::Intro)                                                                 \
     m(Join,   Judge::Form ) m(Inj,   Judge::Intro) m(Match,   Judge::Elim) m(Top,    (Judge::Intro              )) \
     m(Meet,   Judge::Form ) m(Merge, Judge::Intro) m(Split,   Judge::Elim) m(Bot,    (Judge::Intro              )) \
+    m(Reform, Judge::Form ) m(Rule,  Judge::Intro)                                                                 \
     m(Uniq,   Judge::Form )                                                                                        \
     m(Nat,    Judge::Form )                                                                                        \
     m(Idx,    Judge::Intro)
@@ -44,6 +44,7 @@
     m(Arr)   m(Pack)                                                                                               \
     m(Join)  m(Inj)   m(Match)   m(Top)                                                                            \
     m(Meet)  m(Merge) m(Split)   m(Bot)                                                                            \
+    m(Rule)                                                                                                        \
     m(Uniq)                                                                                                        \
     m(Nat)                                                                                                         \
     m(Idx)
@@ -53,26 +54,8 @@
     m(Hole)                                                                                                        \
     m(Pi)    m(Lam)                                                                                                \
     m(Sigma)                                                                                                       \
-    m(Arr)   m(Pack)
-=======
-#define MIM_NODE(m)                                                                                               \
-    m(Lit,      Judge::Intro) /* keep this first - causes Lit to appear left in Def::less/Def::greater*/          \
-    m(Axm,      Judge::Intro)                                                                                     \
-    m(Var,      Judge::Intro)                                                                                     \
-    m(Global,   Judge::Intro)                                                                                     \
-    m(Proxy,    Judge::Intro)                                                                                     \
-    m(Hole,     Judge::Hole)                                                                                      \
-    m(Type,     Judge::Meta) m(Univ,  Judge::Meta)  m(UMax,    Judge::Meta) m(UInc,   Judge::Meta)                \
-    m(Pi,       Judge::Form) m(Lam,   Judge::Intro) m(App,     Judge::Elim)                                       \
-    m(Sigma,    Judge::Form) m(Tuple, Judge::Intro) m(Extract, Judge::Elim) m(Insert, Judge::Intro | Judge::Elim) \
-    m(Arr,      Judge::Form) m(Pack,  Judge::Intro)                                                               \
-    m(Join,     Judge::Form) m(Inj,   Judge::Intro) m(Match,   Judge::Elim) m(Top,    Judge::Intro)               \
-    m(Meet,     Judge::Form) m(Merge, Judge::Intro) m(Split,   Judge::Elim) m(Bot,    Judge::Intro)               \
-    m(Reform,   Judge::Form) m(Rule,  Judge::Intro)                                                               \
-    m(Uniq,     Judge::Form)                                                                                      \
-    m(Nat,      Judge::Form)                                                                                      \
-    m(Idx,      Judge::Intro)
->>>>>>> 6c9469a7
+    m(Arr)   m(Pack)                                                                                               \
+    m(Rule)
 // clang-format on
 
 namespace mim {
