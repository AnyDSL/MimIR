--- conflicted
+++ resolved
@@ -93,13 +93,8 @@
     const Def* operator->() const { return refer(def_); }
     operator const Def*() const { return refer(def_); }
     explicit operator bool() const { return def_; }
-<<<<<<< HEAD
-    static const Def* refer(const Def* def); ///< Retrieves Infer::arg from @p def.
-    const Def* def() const { return def_; }
-=======
     static const Def* refer(const Def* def); ///< Same as Infer::find but does nothing if @p def is `nullptr`.
     const Def* def() const { return def_; }  ///< Retrieve wrapped Def without Infer::refer%ing.
->>>>>>> 60fa00d3
 
     friend std::ostream& operator<<(std::ostream&, Ref);
 
