#pragma once

#include "mim/def.h"

namespace mim {

class Prod;
class Seq;

/// This node is a hole in the IR that is inferred by its context later on.
/// It is modelled as a *mutable* Def.
/// If inference was successful, it's Hole::op will be set to the inferred Def.
class Hole : public Def, public Setters<Hole> {
private:
    Hole(const Def* type)
        : Def(Node, type, 1, 0) {}

public:
    using Setters<Hole>::set;

    /// @name op
    ///@{
    const Def* op() const { return Def::op(0); }

    /// Transitively walks up Hole%s until the last one while path-compressing everything.
    /// @returns the final Hole in the chain and final op() (if any).
    std::pair<Hole*, const Def*> find();
    Hole* set(const Def* op) {
        assert(op != this);
        return Def::set(0, op)->as<Hole>();
    }
    ///@}

    Hole* unset() { return Def::unset()->as<Hole>(); }
    Hole* stub(const Def* type) { return stub_(world(), type)->set(dbg()); }

    /// If unset, explode to Tuple.
    /// @returns the new Tuple, or `this` if unsuccessful.
    const Def* tuplefy(nat_t);

    static const Def* isa(const Def*);

    static constexpr auto Node = mim::Node::Hole;

private:
    const Def* rebuild_(World&, const Def*, Defs) const final;
    Hole* stub_(World&, const Def*) final;

    friend class World;
    friend class Checker;
};

class Checker {
public:
    Checker(World& world)
        : world_(world) {}

    World& world() { return world_; }

    enum Mode {
        /// In Mode::Check, type inference is happening and Hole%s will be resolved, if possible.
        /// Also, two *free* but *different* Var%s **are** considered α-equivalent.
        Check,
        /// In Mode::Test, no type inference is happening and Hole%s will not be touched.
        /// Also, Two *free* but *different* Var%s are **not** considered α-equivalent.
        Test,
    };

    template<Mode mode> static bool alpha(const Def* d1, const Def* d2) {
        if (d1 == d2) return true;
        return Checker(d1->world()).alpha_<mode>(d1, d2);
    }

    /// Can @p value be assigned to sth of @p type?
    /// @note This is different from `equiv(type, value->type())` since @p type may be dependent.
    [[nodiscard]] static const Def* assignable(const Def* type, const Def* value) {
        if (type == value->type()) return value;
        return Checker(type->world()).assignable_(type, value);
    }

    /// Yields `defs.front()`, if all @p defs are Check::alpha-equivalent (`Mode::Test`) and `nullptr` otherwise.
    static const Def* is_uniform(Defs defs);

private:
#ifdef MIM_ENABLE_CHECKS
    template<Mode> bool fail();
    const Def* fail();
#else
    template<Mode> bool fail() { return false; }
    const Def* fail() { return {}; }
#endif

    template<Mode> [[nodiscard]] bool alpha_(const Def* d1, const Def* d2);
<<<<<<< HEAD
    template<Mode> [[nodiscard]] bool alpha_internal(const Def*, const Def*);
=======
>>>>>>> 3b40524c
    template<Mode> [[nodiscard]] bool check(const Prod*, const Def*);
    template<Mode> [[nodiscard]] bool check(const Seq*, const Def*);
    [[nodiscard]] bool check(const UMax*, const Def*);
    [[nodiscard]] const Def* assignable_(const Def* type, const Def* value);

    auto bind(Def* mut, const Def* d) { return mut ? binders_.emplace(mut, d) : std::pair(binders_.end(), true); }
    World& world_;
    MutMap<const Def*> binders_;
    fe::Arena arena_;
};

} // namespace mim<|MERGE_RESOLUTION|>--- conflicted
+++ resolved
@@ -91,10 +91,6 @@
 #endif
 
     template<Mode> [[nodiscard]] bool alpha_(const Def* d1, const Def* d2);
-<<<<<<< HEAD
-    template<Mode> [[nodiscard]] bool alpha_internal(const Def*, const Def*);
-=======
->>>>>>> 3b40524c
     template<Mode> [[nodiscard]] bool check(const Prod*, const Def*);
     template<Mode> [[nodiscard]] bool check(const Seq*, const Def*);
     [[nodiscard]] bool check(const UMax*, const Def*);
