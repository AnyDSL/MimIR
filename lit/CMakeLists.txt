find_package(Python3 COMPONENTS Interpreter)
set(PYTHON_EXECUTABLE ${Python3_EXECUTABLE})

if(THORIN_LIT_WITH_VALGRIND)
  set(LIT_VALGRIND_COMMANDLINE "${MEMORYCHECK_COMMAND} ${VALGRIND_COMMAND_OPTIONS} ")
else()
  set(LIT_VALGRIND_COMMANDLINE "")
endif()

configure_file(lit.site.cfg.py.in lit.site.cfg.py @ONLY)
add_custom_target(check
<<<<<<< HEAD
        COMMAND ${PYTHON_EXECUTABLE} "${CMAKE_CURRENT_SOURCE_DIR}/lit" "${CMAKE_CURRENT_BINARY_DIR}" -v
        DEPENDS thorin thorin_affine thorin_compile thorin_demo thorin_direct thorin_autodiff thorin_clos thorin_core thorin_math thorin_mem thorin_opt thorin_refly)
=======
        COMMAND ${PYTHON_EXECUTABLE} "${CMAKE_CURRENT_SOURCE_DIR}/lit" "${CMAKE_CURRENT_BINARY_DIR}" -v --timeout=300
        DEPENDS thorin thorin_all_dialects)
>>>>>>> a7ff1a86

# We don't want to test python for memory leaks.. :/
# add_test(NAME lit COMMAND python3 "${CMAKE_CURRENT_SOURCE_DIR}/lit" "${CMAKE_CURRENT_BINARY_DIR}" -v)<|MERGE_RESOLUTION|>--- conflicted
+++ resolved
@@ -9,13 +9,8 @@
 
 configure_file(lit.site.cfg.py.in lit.site.cfg.py @ONLY)
 add_custom_target(check
-<<<<<<< HEAD
-        COMMAND ${PYTHON_EXECUTABLE} "${CMAKE_CURRENT_SOURCE_DIR}/lit" "${CMAKE_CURRENT_BINARY_DIR}" -v
-        DEPENDS thorin thorin_affine thorin_compile thorin_demo thorin_direct thorin_autodiff thorin_clos thorin_core thorin_math thorin_mem thorin_opt thorin_refly)
-=======
         COMMAND ${PYTHON_EXECUTABLE} "${CMAKE_CURRENT_SOURCE_DIR}/lit" "${CMAKE_CURRENT_BINARY_DIR}" -v --timeout=300
         DEPENDS thorin thorin_all_dialects)
->>>>>>> a7ff1a86
 
 # We don't want to test python for memory leaks.. :/
 # add_test(NAME lit COMMAND python3 "${CMAKE_CURRENT_SOURCE_DIR}/lit" "${CMAKE_CURRENT_BINARY_DIR}" -v)