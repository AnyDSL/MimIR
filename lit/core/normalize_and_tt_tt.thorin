// RUN: rm -f %t.ll ; \
// RUN: %thorin %s -o - | FileCheck %s

.import core;

.con .extern and_lit_tt_tt [return : .Cn .Idx 2] = {
    return (%core.bit2.and_ 2 (.tt, .tt))
};

<<<<<<< HEAD
// CHECK-DAG: .cn .extern and_lit_tt_tt _[[retId:[0-9_]+]]: .Cn .Idx 2 {{(@.*)?}}= {
// CHECK-DAG: _[[etaId:[0-9_]+]] 1:(.Idx 2)

// CHECK-DAG: .cn _[[etaId]] _[[etaVar:[0-9_]+]]: .Idx 2 {{(@.*)?}}= {
=======
// CHECK-DAG: .con .extern and_lit_tt_tt _[[retId:[0-9_]+]]: .Cn .Idx 2 = {
// CHECK-DAG: _[[etaId:[0-9_]+]] 1:(.Idx 2)

// CHECK-DAG: .con _[[etaId]] _[[etaVar:[0-9_]+]]: .Idx 2 = {
>>>>>>> d85d2726
// CHECK-DAG: _[[retId]] _[[etaVar]]<|MERGE_RESOLUTION|>--- conflicted
+++ resolved
@@ -7,15 +7,8 @@
     return (%core.bit2.and_ 2 (.tt, .tt))
 };
 
-<<<<<<< HEAD
-// CHECK-DAG: .cn .extern and_lit_tt_tt _[[retId:[0-9_]+]]: .Cn .Idx 2 {{(@.*)?}}= {
+// CHECK-DAG: .con .extern and_lit_tt_tt _[[retId:[0-9_]+]]: .Cn .Idx 2 {{(@.*)?}}= {
 // CHECK-DAG: _[[etaId:[0-9_]+]] 1:(.Idx 2)
 
-// CHECK-DAG: .cn _[[etaId]] _[[etaVar:[0-9_]+]]: .Idx 2 {{(@.*)?}}= {
-=======
-// CHECK-DAG: .con .extern and_lit_tt_tt _[[retId:[0-9_]+]]: .Cn .Idx 2 = {
-// CHECK-DAG: _[[etaId:[0-9_]+]] 1:(.Idx 2)
-
-// CHECK-DAG: .con _[[etaId]] _[[etaVar:[0-9_]+]]: .Idx 2 = {
->>>>>>> d85d2726
+// CHECK-DAG: .con _[[etaId]] _[[etaVar:[0-9_]+]]: .Idx 2 {{(@.*)?}}= {
 // CHECK-DAG: _[[retId]] _[[etaVar]]