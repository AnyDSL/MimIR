// RUN: rm -f %t.ll ; \
// RUN: %thorin %s -o - | FileCheck %s

.import core;

.con .extern icmp_lit [return : .Cn .Bool] = {
    return (%core.icmp.e (%core.icmp.uge (.tt, .ff), %core.icmp.ug (.tt, .ff)))
};

<<<<<<< HEAD
// CHECK-DAG: icmp_lit _[[retId:[0-9_]+]]: .Cn .Idx 2 {{(@.*)?}}= {
// CHECK-DAG: _[[etaId:[0-9_]+]] 1:(.Idx 2)

// CHECK-DAG: _[[etaId]] _[[etaVar:[0-9_]+]]: .Idx 2 {{(@.*)?}}= {
=======
// CHECK-DAG: icmp_lit _[[retId:[0-9_]+]]: .Cn .Idx 2{{(@.*)?}}= {
// CHECK-DAG: _[[etaId:[0-9_]+]] 1:(.Idx 2)

// CHECK-DAG: _[[etaId]] _[[etaVar:[0-9_]+]]: .Idx 2{{(@.*)?}}= {
>>>>>>> 529dac61
// CHECK-DAG: _[[retId]] _[[etaVar]]<|MERGE_RESOLUTION|>--- conflicted
+++ resolved
@@ -7,15 +7,8 @@
     return (%core.icmp.e (%core.icmp.uge (.tt, .ff), %core.icmp.ug (.tt, .ff)))
 };
 
-<<<<<<< HEAD
-// CHECK-DAG: icmp_lit _[[retId:[0-9_]+]]: .Cn .Idx 2 {{(@.*)?}}= {
-// CHECK-DAG: _[[etaId:[0-9_]+]] 1:(.Idx 2)
-
-// CHECK-DAG: _[[etaId]] _[[etaVar:[0-9_]+]]: .Idx 2 {{(@.*)?}}= {
-=======
 // CHECK-DAG: icmp_lit _[[retId:[0-9_]+]]: .Cn .Idx 2{{(@.*)?}}= {
 // CHECK-DAG: _[[etaId:[0-9_]+]] 1:(.Idx 2)
 
 // CHECK-DAG: _[[etaId]] _[[etaVar:[0-9_]+]]: .Idx 2{{(@.*)?}}= {
->>>>>>> 529dac61
 // CHECK-DAG: _[[retId]] _[[etaVar]]