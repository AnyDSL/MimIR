--- conflicted
+++ resolved
@@ -16,11 +16,7 @@
 ///     pow(a,b-1,cont)
 /// cont(v):
 ///    ret (a*v)
-<<<<<<< HEAD
-/// 
-=======
 ///
->>>>>>> 2e6b5aec
 .con pow ((a b: %core.I32), ret: .Cn %core.I32) = {
     .con pow_then [] = ret 1:%core.I32;
 
