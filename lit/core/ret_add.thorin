// RUN: rm -f %t.ll ; \
// RUN: %thorin %s --output-ll %t.ll -o - | FileCheck %s
// RUN: clang %t.ll -o %t -Wno-override-module
// RUN: %t 1 2 ; test $? -eq 3
// RUN: %t 4 5 ; test $? -eq 9

.import core;
.import mem;

.con atoi [%mem.M, %mem.Ptr («⊤:.Nat; .Idx 256», 0), .Cn [%mem.M, .Idx 4294967296]];

.con .extern main [mem : %mem.M, argc : .Idx 4294967296, argv : %mem.Ptr («⊤:.Nat; %mem.Ptr («⊤:.Nat; .Idx 256», 0)», 0), return : .Cn [%mem.M, .Idx 4294967296]] = {
    .con atoi_cont_a [mem : %mem.M, a : .Idx 4294967296] = {
        .con atoi_cont_b [mem : %mem.M, b : .Idx 4294967296] = {
                return (mem, %core.wrap.add 0 (a, b))
        };

        .let argv_ptr_b = %mem.lea (⊤:.Nat, ‹⊤:.Nat; %mem.Ptr («⊤:.Nat; .Idx 256», 0)›, 0) (argv, 2:(.Idx 4294967296));
        .let argv_load_b = %mem.load (mem, argv_ptr_b);
        atoi (argv_load_b#.ff, argv_load_b#.tt, atoi_cont_b)
    };

    .let argv_ptr_a = %mem.lea (⊤:.Nat, ‹⊤:.Nat; %mem.Ptr («⊤:.Nat; .Idx 256», 0)›, 0) (argv, 1:(.Idx 4294967296));
    .let argv_load_a = %mem.load (mem, argv_ptr_a);
    atoi (argv_load_a#.ff, argv_load_a#.tt, atoi_cont_a)
};

<<<<<<< HEAD
// CHECK-DAG: main _{{[0-9_]+}}::[mem_[[memId:[0-9_]+]]: %mem.M, .Idx 4294967296, argv_{{[0-9]+}}: %mem.Ptr («⊤:.Nat; %mem.Ptr («⊤:.Nat; .Idx 256», 0)», 0), return_[[returnId:[0-9_]+]]: .Cn [%mem.M, .Idx 4294967296]] {{(@.*)?}}= {
=======
// CHECK-DAG: main _{{[0-9_]+}}::[mem_[[memId:[0-9_]+]]: %mem.M, .Idx 4294967296, argv_{{[0-9]+}}: %mem.Ptr («⊤:.Nat; %mem.Ptr («⊤:.Nat; .Idx 256», 0)», 0), return_[[returnId:[0-9_]+]]: .Cn [%mem.M, .Idx 4294967296]]{{(@.*)?}}= {
>>>>>>> 529dac61

// CHECK-DAG: atoi_cont_a_[[aContId:[0-9_]+]] _{{[0-9_]+}}::[mem_{{[0-9]+}}: %mem.M, a_[[aId:[0-9_]+]]: .Idx 4294967296]

// CHECK-DAG: atoi_cont_b_[[bContId:[0-9_]+]] _{{[0-9_]+}}::[mem_{{[0-9]+}}: %mem.M, b_[[bId:[0-9_]+]]: .Idx 4294967296]
// CHECK-DAG: %core.wrap.add 4294967296 0 (a_[[aId]], b_[[bId]])<|MERGE_RESOLUTION|>--- conflicted
+++ resolved
@@ -25,11 +25,7 @@
     atoi (argv_load_a#.ff, argv_load_a#.tt, atoi_cont_a)
 };
 
-<<<<<<< HEAD
-// CHECK-DAG: main _{{[0-9_]+}}::[mem_[[memId:[0-9_]+]]: %mem.M, .Idx 4294967296, argv_{{[0-9]+}}: %mem.Ptr («⊤:.Nat; %mem.Ptr («⊤:.Nat; .Idx 256», 0)», 0), return_[[returnId:[0-9_]+]]: .Cn [%mem.M, .Idx 4294967296]] {{(@.*)?}}= {
-=======
 // CHECK-DAG: main _{{[0-9_]+}}::[mem_[[memId:[0-9_]+]]: %mem.M, .Idx 4294967296, argv_{{[0-9]+}}: %mem.Ptr («⊤:.Nat; %mem.Ptr («⊤:.Nat; .Idx 256», 0)», 0), return_[[returnId:[0-9_]+]]: .Cn [%mem.M, .Idx 4294967296]]{{(@.*)?}}= {
->>>>>>> 529dac61
 
 // CHECK-DAG: atoi_cont_a_[[aContId:[0-9_]+]] _{{[0-9_]+}}::[mem_{{[0-9]+}}: %mem.M, a_[[aId:[0-9_]+]]: .Idx 4294967296]
 
