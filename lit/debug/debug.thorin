--- conflicted
+++ resolved
@@ -6,14 +6,8 @@
 .import debug;
 .import mem;
 
-<<<<<<< HEAD
-.let I32 = %Int 4294967296;
-.cn .extern main [mem : %mem.M, argc : I32, argv : %mem.Ptr (%mem.Ptr (%Int 256, 0:.Nat), 0:.Nat), return : .Cn [%mem.M, I32]] = {
-    // .let t = %debug.dbg * I32;
-=======
 .let I32 = .Idx 4294967296;
 .cn .extern main [mem : %mem.M, argc : I32, argv : %mem.Ptr (%mem.Ptr (.Idx 256, 0), 0), return : .Cn [%mem.M, I32]] = {
->>>>>>> d2b27268
     .let c = %debug.dbg I32 (42:I32);
     return (mem, c)
 };
