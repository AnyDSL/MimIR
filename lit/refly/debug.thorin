--- conflicted
+++ resolved
@@ -10,11 +10,7 @@
     return (mem, c)
 };
 
-<<<<<<< HEAD
-// CHECK-DAG: .cn .extern main _{{[0-9_]+}}::[mem_[[memId:[_0-9]*]]: %mem.M, .Idx 4294967296, %mem.Ptr (%mem.Ptr (.Idx 256, 0), 0), return_[[returnId:[_0-9]*]]: .Cn [%mem.M, .Idx 4294967296]] {{(@.*)?}}= {
-=======
-// CHECK-DAG: .con .extern main _{{[0-9_]+}}::[mem_[[memId:[_0-9]*]]: %mem.M, .Idx 4294967296, %mem.Ptr (%mem.Ptr (.Idx 256, 0), 0), return_[[returnId:[_0-9]*]]: .Cn [%mem.M, .Idx 4294967296]] = {
->>>>>>> d85d2726
+// CHECK-DAG: .con .extern main _{{[0-9_]+}}::[mem_[[memId:[_0-9]*]]: %mem.M, .Idx 4294967296, %mem.Ptr (%mem.Ptr (.Idx 256, 0), 0), return_[[returnId:[_0-9]*]]: .Cn [%mem.M, .Idx 4294967296]] {{(@.*)?}}= {
 // CHECK-DAG: return_[[returnEtaId:[_0-9]*]] (mem_[[memId]], 42:(.Idx 4294967296))
 
 // CHECK-DAG: return_[[returnEtaId]] _[[returnEtaVarId:[0-9_]+]]: [%mem.M, .Idx 4294967296] {{(@.*)?}}= {
