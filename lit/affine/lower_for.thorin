// RUN: rm -f %t.ll ; \
// RUN: %thorin -d affine %s --output-ll %t.ll -o - | FileCheck %s
// RUN: clang %t.ll -o %t -Wno-override-module
// RUN: %t ; test $? -eq 0
// RUN: %t 1 2 3 ; test $? -eq 6

.import affine;
.import mem;
.import core;

.con .extern main (mem : %mem.M, argc : .Idx 4294967296, argv : %mem.Ptr (%mem.Ptr (.Idx 256, 0), 0), return : .Cn [%mem.M, .Idx 4294967296]) = {
    .con for_exit [acc : .Idx 4294967296] = {
        return (mem, acc)
    };

    .con for_body [i : .Idx 4294967296, acc : .Idx 4294967296, continue : .Cn [.Idx 4294967296]] = {
        continue (%core.wrap.add 4294967296 0 (i, acc))
    };
    %affine.For (4294967296, 1, (.Idx 4294967296)) (0:(.Idx 4294967296), argc, 1:(.Idx 4294967296), (0:(.Idx 4294967296)), for_body, for_exit)
};

<<<<<<< HEAD
// CHECK DAG: .cn .extern main _[[mainVar:[0-9_]+]]::[mem_[[memVar:[0-9_]+]]: %mem.M, argc_[[argcId:[0-9_]+]]: .Idx 4294967296, %mem.Ptr (%mem.Ptr (.Idx 256, 0), 0), return_[[returnId:[0-9_]+]]: .Cn [%mem.M, .Idx 4294967296]] {{(@.*)?}}= {

// CHECK DAG: .cn return_[[returnId:[0-9_]+]] _[[returnVarId:[0-9_]+]]: [%mem.M, .Idx 4294967296]

// CHECK DAG: .cn for_[[forId:[0-9_]+]] _[[forVarId:[0-9_]+]]::[[[forIdxId:[a-z0-9_]+]]: .Idx 4294967296, _[[forAccId:[a-z0-9_]+]]: .Idx 4294967296]
// CHECK DAG: _[[cmpId:[0-9_]+]]: .Idx 2 = %core.icmp.XygLe
// CHECK DAG: (_[[falseId:[0-9_]+]], for_body_[[bodyId:[0-9_]+]])#_[[cmpId]]

// CHECK DAG: .cn _{{[0-9]+}} []
// CHECK DAG: return_[[returnId]] (mem_[[memVar]], _{{[0-9]+}})

// CHECK DAG: .cn for_body_[[bodyId]] []
// CHECK DAG: = %core.wrap.add
// CHECK DAG: = %core.wrap.add
// CHECK DAG: for_[[forId]]
=======
// CHECK-DAG: .con .extern main _[[mainVar:[0-9_]+]]::[mem_[[memVar:[0-9_]+]]: %mem.M, argc_[[argcId:[0-9_]+]]: .Idx 4294967296, %mem.Ptr (%mem.Ptr (.Idx 256, 0), 0), return_[[returnId:[0-9_]+]]: .Cn [%mem.M, .Idx 4294967296]] = {

// CHECK-DAG: .con return_[[returnId:[0-9_]+]] _[[returnVarId:[0-9_]+]]: [%mem.M, .Idx 4294967296]

// CHECK-DAG: .con for_[[forId:[0-9_]+]] _[[forVarId:[0-9_]+]]::[_[[forIdxId:[0-9_]+]]: .Idx 4294967296, _[[forAccId:[0-9_]+]]: .Idx 4294967296]
// CHECK-DAG: _[[cmpId:[0-9_]+]]: .Idx 2 = %core.icmp.XygLe
// CHECK-DAG: (_[[falseId:[0-9_]+]], for_body_[[bodyId:[0-9_]+]])#_[[cmpId]]

// CHECK-DAG: .con _{{[0-9]+}} []
// CHECK-DAG: return_[[returnId]] (mem_[[memVar]], _{{[0-9]+}})

// CHECK-DAG: .con for_body_[[bodyId]] []
// CHECK-DAG: = %core.wrap.add
// CHECK-DAG: = %core.wrap.add
// CHECK-DAG: for_[[forId]]
>>>>>>> d85d2726

// CHECK DAG: for_[[forId]]
// CHECK-NOT: %affine.For<|MERGE_RESOLUTION|>--- conflicted
+++ resolved
@@ -19,24 +19,7 @@
     %affine.For (4294967296, 1, (.Idx 4294967296)) (0:(.Idx 4294967296), argc, 1:(.Idx 4294967296), (0:(.Idx 4294967296)), for_body, for_exit)
 };
 
-<<<<<<< HEAD
-// CHECK DAG: .cn .extern main _[[mainVar:[0-9_]+]]::[mem_[[memVar:[0-9_]+]]: %mem.M, argc_[[argcId:[0-9_]+]]: .Idx 4294967296, %mem.Ptr (%mem.Ptr (.Idx 256, 0), 0), return_[[returnId:[0-9_]+]]: .Cn [%mem.M, .Idx 4294967296]] {{(@.*)?}}= {
-
-// CHECK DAG: .cn return_[[returnId:[0-9_]+]] _[[returnVarId:[0-9_]+]]: [%mem.M, .Idx 4294967296]
-
-// CHECK DAG: .cn for_[[forId:[0-9_]+]] _[[forVarId:[0-9_]+]]::[[[forIdxId:[a-z0-9_]+]]: .Idx 4294967296, _[[forAccId:[a-z0-9_]+]]: .Idx 4294967296]
-// CHECK DAG: _[[cmpId:[0-9_]+]]: .Idx 2 = %core.icmp.XygLe
-// CHECK DAG: (_[[falseId:[0-9_]+]], for_body_[[bodyId:[0-9_]+]])#_[[cmpId]]
-
-// CHECK DAG: .cn _{{[0-9]+}} []
-// CHECK DAG: return_[[returnId]] (mem_[[memVar]], _{{[0-9]+}})
-
-// CHECK DAG: .cn for_body_[[bodyId]] []
-// CHECK DAG: = %core.wrap.add
-// CHECK DAG: = %core.wrap.add
-// CHECK DAG: for_[[forId]]
-=======
-// CHECK-DAG: .con .extern main _[[mainVar:[0-9_]+]]::[mem_[[memVar:[0-9_]+]]: %mem.M, argc_[[argcId:[0-9_]+]]: .Idx 4294967296, %mem.Ptr (%mem.Ptr (.Idx 256, 0), 0), return_[[returnId:[0-9_]+]]: .Cn [%mem.M, .Idx 4294967296]] = {
+// CHECK-DAG: .con .extern main _[[mainVar:[0-9_]+]]::[mem_[[memVar:[0-9_]+]]: %mem.M, argc_[[argcId:[0-9_]+]]: .Idx 4294967296, %mem.Ptr (%mem.Ptr (.Idx 256, 0), 0), return_[[returnId:[0-9_]+]]: .Cn [%mem.M, .Idx 4294967296]] {{(@.*)?}}= {
 
 // CHECK-DAG: .con return_[[returnId:[0-9_]+]] _[[returnVarId:[0-9_]+]]: [%mem.M, .Idx 4294967296]
 
@@ -51,7 +34,6 @@
 // CHECK-DAG: = %core.wrap.add
 // CHECK-DAG: = %core.wrap.add
 // CHECK-DAG: for_[[forId]]
->>>>>>> d85d2726
 
 // CHECK DAG: for_[[forId]]
 // CHECK-NOT: %affine.For