// RUN: rm -f %t.ll ; \
// RUN: %thorin -d affine %s --output-ll %t.ll -o - | FileCheck %s
// RUN: clang %t.ll -o %t -Wno-override-module
// RUN: %t ; test $? -eq 0
// RUN: %t 1 2 3 ; test $? -eq 6

.import affine;
.import mem;
.import core;

.cn .extern main (mem : %mem.M, argc : %Int 4294967296, argv : %mem.Ptr (%mem.Ptr (%Int 256, 0), 0), return : .Cn [%mem.M, %Int 4294967296]) = {
    .cn for_exit [acc : %Int 4294967296] = {
        return (mem, acc)
    };

    .cn for_body [i : %Int 4294967296, acc : %Int 4294967296, continue : .Cn [%Int 4294967296]] = {
        continue (%core.wrap.add (0, 4294967296) (i, acc))
    };
    %affine.For (4294967296, 1, (%Int 4294967296)) (0:(%Int 4294967296), argc, 1:(%Int 4294967296), (0:(%Int 4294967296)), for_body, for_exit)
};

<<<<<<< HEAD
// CHECK-DAG: .lam .extern main: .Cn [%mem.M, (%Int 4294967296), %mem.Ptr (%mem.Ptr ((%Int 256), 0:.Nat), 0:.Nat), .Cn [%mem.M, (%Int 4294967296)]], @(_[[memVar:[0-9]+]], _{{[0-9]+}}, _{{[0-9]+}}, _{{[0-9]+}}) = {
=======
// CHECK-DAG: .cn .extern main _[[mainVar:[0-9_]+]]::[mem_[[memVar:[0-9_]+]]: %mem.M, argc_[[argcId:[0-9_]+]]: (%Int 4294967296), %mem.Ptr (%mem.Ptr ((%Int 256), 0), 0), return_[[returnId:[0-9_]+]]: .Cn [%mem.M, (%Int 4294967296)]] = {
>>>>>>> 6eaf10fd

// CHECK-DAG: .cn return_[[returnId:[0-9_]+]] _[[returnVarId:[0-9_]+]]: [%mem.M, (%Int 4294967296)]

<<<<<<< HEAD
// CHECK-DAG: .lam for_[[forId:[0-9]+]]: .Cn «2:.Nat; (%Int 4294967296)», @
// CHECK-DAG: _[[cmpId:[0-9]+]]: (%Int 2) = %ICmp_ul
// CHECK-DAG: _[[appId:[0-9]+]]: ⊥:★ = (_[[falseId:[0-9]+]], _[[trueId:[0-9]+]])#_[[cmpId]]
// CHECK-DAG: _[[appId]]

// CHECK-DAG: .lam _{{[0-9]+}}: .Cn [] = {
// CHECK-DAG: _[[appIdExit:[0-9]+]]: ⊥:★ = _[[exitId]] (_[[memVar]], _{{[0-9]+}});
// CHECK-DAG: _[[appIdExit]]


// CHECK-DAG: .lam _[[trueId]]: .Cn []
// CHECK-DAG: = %Wrap_add
// CHECK-DAG: = %Wrap_add
// CHECK-DAG: _[[appIdFor:[0-9]+]]: ⊥:★ = for_[[forId]]
// CHECK-DAG: _[[appIdFor]]

=======
// CHECK-DAG: .cn for_[[forId:[0-9_]+]] _[[forVarId:[0-9_]+]]::[_[[forIntId:[0-9_]+]]: (%Int 4294967296), _[[forAccId:[0-9_]+]]: (%Int 4294967296)]
// CHECK-DAG: _[[cmpId:[0-9_]+]]: (%Int 2) = %core.icmp.XygLe
// CHECK-DAG: (_[[falseId:[0-9_]+]], for_body_[[bodyId:[0-9_]+]])#_[[cmpId]]

// CHECK-DAG: .cn _{{[0-9]+}} []
// CHECK-DAG: return_[[returnId]] (mem_[[memVar]], _{{[0-9]+}})

// CHECK-DAG: .cn for_body_[[bodyId]] []
// CHECK-DAG: = %core.wrap.add
// CHECK-DAG: = %core.wrap.add
// CHECK-DAG: for_[[forId]]
>>>>>>> 6eaf10fd

// CHECK-DAG: for_[[forId]]
// CHECK-NOT: %affine.For<|MERGE_RESOLUTION|>--- conflicted
+++ resolved
@@ -19,32 +19,10 @@
     %affine.For (4294967296, 1, (%Int 4294967296)) (0:(%Int 4294967296), argc, 1:(%Int 4294967296), (0:(%Int 4294967296)), for_body, for_exit)
 };
 
-<<<<<<< HEAD
-// CHECK-DAG: .lam .extern main: .Cn [%mem.M, (%Int 4294967296), %mem.Ptr (%mem.Ptr ((%Int 256), 0:.Nat), 0:.Nat), .Cn [%mem.M, (%Int 4294967296)]], @(_[[memVar:[0-9]+]], _{{[0-9]+}}, _{{[0-9]+}}, _{{[0-9]+}}) = {
-=======
 // CHECK-DAG: .cn .extern main _[[mainVar:[0-9_]+]]::[mem_[[memVar:[0-9_]+]]: %mem.M, argc_[[argcId:[0-9_]+]]: (%Int 4294967296), %mem.Ptr (%mem.Ptr ((%Int 256), 0), 0), return_[[returnId:[0-9_]+]]: .Cn [%mem.M, (%Int 4294967296)]] = {
->>>>>>> 6eaf10fd
 
 // CHECK-DAG: .cn return_[[returnId:[0-9_]+]] _[[returnVarId:[0-9_]+]]: [%mem.M, (%Int 4294967296)]
 
-<<<<<<< HEAD
-// CHECK-DAG: .lam for_[[forId:[0-9]+]]: .Cn «2:.Nat; (%Int 4294967296)», @
-// CHECK-DAG: _[[cmpId:[0-9]+]]: (%Int 2) = %ICmp_ul
-// CHECK-DAG: _[[appId:[0-9]+]]: ⊥:★ = (_[[falseId:[0-9]+]], _[[trueId:[0-9]+]])#_[[cmpId]]
-// CHECK-DAG: _[[appId]]
-
-// CHECK-DAG: .lam _{{[0-9]+}}: .Cn [] = {
-// CHECK-DAG: _[[appIdExit:[0-9]+]]: ⊥:★ = _[[exitId]] (_[[memVar]], _{{[0-9]+}});
-// CHECK-DAG: _[[appIdExit]]
-
-
-// CHECK-DAG: .lam _[[trueId]]: .Cn []
-// CHECK-DAG: = %Wrap_add
-// CHECK-DAG: = %Wrap_add
-// CHECK-DAG: _[[appIdFor:[0-9]+]]: ⊥:★ = for_[[forId]]
-// CHECK-DAG: _[[appIdFor]]
-
-=======
 // CHECK-DAG: .cn for_[[forId:[0-9_]+]] _[[forVarId:[0-9_]+]]::[_[[forIntId:[0-9_]+]]: (%Int 4294967296), _[[forAccId:[0-9_]+]]: (%Int 4294967296)]
 // CHECK-DAG: _[[cmpId:[0-9_]+]]: (%Int 2) = %core.icmp.XygLe
 // CHECK-DAG: (_[[falseId:[0-9_]+]], for_body_[[bodyId:[0-9_]+]])#_[[cmpId]]
@@ -56,7 +34,6 @@
 // CHECK-DAG: = %core.wrap.add
 // CHECK-DAG: = %core.wrap.add
 // CHECK-DAG: for_[[forId]]
->>>>>>> 6eaf10fd
 
 // CHECK-DAG: for_[[forId]]
 // CHECK-NOT: %affine.For