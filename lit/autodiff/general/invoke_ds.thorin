// RUN: rm -f %t.ll ; \
<<<<<<< HEAD
// RUN: %thorin -d direct -d autodiff %s -o - | FileCheck %s
// TODO: fix add of mem, re-add --output-ll %t.ll 
=======
// RUN: %thorin -d direct -d autodiff %s -o - --output-ll %t.ll | FileCheck %s
>>>>>>> 529dac61

.import core;
.import direct;
.import mem;

.import autodiff;

.con extract_pb_535733 _535735::[s_535741: %mem.M, _535737: .Cn [%mem.M, «2; (.Idx 4294967296)»]] = {
    .con _535734 _535738: [%mem.M, «2; (.Idx 4294967296)»] = {
        _535737 _535738
    };
    _535734 (s_535741, ‹2; 0:(.Idx 4294967296)›)
};
.con extract_pb_535776 _535778::[s_535787: (.Idx 4294967296), _535780: .Cn [%mem.M, «2; (.Idx 4294967296)»]] = {
    .con _535777 _535781: [%mem.M, «2; (.Idx 4294967296)»] = {
        _535780 _535781
    };
    _535777 (%autodiff.zero %mem.M, (0:(.Idx 4294967296), s_535787))
};
.con .extern main __535682::[mem_535757: %mem.M, (.Idx 4294967296), %mem.Ptr (%mem.Ptr ((.Idx 256), 0), 0), return_535686: .Cn [%mem.M, (.Idx 4294967296)]] = {
    .con return_535681 _535687: [%mem.M, (.Idx 4294967296)] = {
        return_535686 _535687
    };
    .let _535758: [%mem.M, «2; (.Idx 4294967296)»] = %direct.cps2ds (%mem.M, [%mem.M, «2; (.Idx 4294967296)»]) extract_pb_535733 mem_535757;
    .let _535793: [%mem.M, «2; (.Idx 4294967296)»] = %direct.cps2ds ((.Idx 4294967296), [%mem.M, «2; (.Idx 4294967296)»]) extract_pb_535776 1:(.Idx 4294967296);
    .let _535797: %mem.M = %autodiff.add %mem.M (_535758#0:(.Idx 2), _535793#0:(.Idx 2));
    .let _535843: «2; (.Idx 4294967296)» = %autodiff.add «2; (.Idx 4294967296)» (_535758#1:(.Idx 2), _535793#1:(.Idx 2));
    .let _535879: (.Idx 4294967296) = %core.wrap.mul 0 (100:(.Idx 4294967296), _535843#0:(.Idx 2));
    .let _535884: (.Idx 4294967296) = %core.wrap.add 0 (_535843#1:(.Idx 2), _535879);
    .let _535895: (.Idx 4294967296) = %core.wrap.add 0 (430000:(.Idx 4294967296), _535884);
    return_535681 (_535797, _535895)
};

// CHECK-DAG: return{{.*}}430001<|MERGE_RESOLUTION|>--- conflicted
+++ resolved
@@ -1,10 +1,5 @@
 // RUN: rm -f %t.ll ; \
-<<<<<<< HEAD
-// RUN: %thorin -d direct -d autodiff %s -o - | FileCheck %s
-// TODO: fix add of mem, re-add --output-ll %t.ll 
-=======
 // RUN: %thorin -d direct -d autodiff %s -o - --output-ll %t.ll | FileCheck %s
->>>>>>> 529dac61
 
 .import core;
 .import direct;
