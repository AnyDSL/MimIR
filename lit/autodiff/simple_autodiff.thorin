// RUN: rm -f %t.ll ; \
<<<<<<< HEAD
// RUN: %thorin -d autodiff %s --output-ll %t.ll --output-thorin - | FileCheck %s

// a call to a autodiff style function
// ./build/bin/thorin -d autodiff ./lit/autodiff/simple.thorin --output-thorin -
// ./build/bin/thorin -d autodiff -d core ./lit/autodiff/simple_autodiff.thorin --output-thorin -
=======
// RUN: %thorin -d direct -d autodiff %s --output-ll %t.ll -o - | FileCheck %s

>>>>>>> 639b8fd0
.import core;
.import autodiff;
.import mem;

.let I32 = .Idx 4294967296;

.cn f [[mem : %mem.M, a:I32], ret: .Cn [%mem.M, I32]] = {
    .let b = %core.wrap.mul (0:.Nat, 4294967296:.Nat) (2:I32, a);
    ret (mem, b)
};

.cn .extern main [mem : %mem.M, argc : I32, argv : %mem.Ptr (%mem.Ptr (.Idx 256, 0:.Nat), 0:.Nat), return : .Cn [%mem.M, I32]] = {

    .cn pb_ret_cont [[%mem.M, pr:I32]] = {
        return (mem, pr)
    };

    .cn ret_cont [[mem: %mem.M, r:I32],pb:.Cn[[%mem.M, I32],.Cn[[%mem.M, I32]]]] = {
        // return (mem, r)
        pb((mem, 1:I32),pb_ret_cont)
    };

<<<<<<< HEAD
    .let f_diff = %autodiff.autodiff (.Cn [[%mem.M, I32],.Cn[[%mem.M, I32]]]) f;
=======
    .let f_diff = %autodiff.ad (.Cn [I32,.Cn[I32]]) f;
    .let f_diff_cast = f_diff;
>>>>>>> 639b8fd0

    .let c = (mem, 43:I32);
    f_diff (c,ret_cont)
};


    // .let b = %Wrap_mul (0:.Nat, 4294967296:.Nat) (3:I32, a);

    // .let c = f (42:I32);
    // return (mem, c)

// CHECK-DAG: .cn .extern main _{{[0-9_]+}}::[mem_[[memId:[_0-9]*]]: %mem.M, (.Idx 4294967296), %mem.Ptr (%mem.Ptr ((.Idx 256), 0:.Nat), 0:.Nat), return_[[returnId:[_0-9]*]]: .Cn [%mem.M, (.Idx 4294967296)]] = {
// CHECK-DAG: _[[appId:[_0-9]*]]: ⊥:★ = return_[[returnEtaId:[_0-9]*]] (mem_[[memId]], 42:(.Idx 4294967296));
// CHECK-DAG: _[[appId]]

// CHECK-DAG: return_[[returnEtaId]] _[[returnEtaVarId:[0-9_]+]]: [%mem.M, (.Idx 4294967296)] = {
// CHECK-DAG: return_[[retAppId:[_0-9]*]]: ⊥:★ = return_[[returnId]] _[[returnEtaVarId]];
// CHECK-DAG: return_[[retAppId]]<|MERGE_RESOLUTION|>--- conflicted
+++ resolved
@@ -1,57 +1,33 @@
 // RUN: rm -f %t.ll ; \
-<<<<<<< HEAD
-// RUN: %thorin -d autodiff %s --output-ll %t.ll --output-thorin - | FileCheck %s
-
-// a call to a autodiff style function
-// ./build/bin/thorin -d autodiff ./lit/autodiff/simple.thorin --output-thorin -
-// ./build/bin/thorin -d autodiff -d core ./lit/autodiff/simple_autodiff.thorin --output-thorin -
-=======
 // RUN: %thorin -d direct -d autodiff %s --output-ll %t.ll -o - | FileCheck %s
 
->>>>>>> 639b8fd0
 .import core;
 .import autodiff;
 .import mem;
 
 .let I32 = .Idx 4294967296;
 
-.cn f [[mem : %mem.M, a:I32], ret: .Cn [%mem.M, I32]] = {
+.cn f [a:I32, ret: .Cn [I32]] = {
     .let b = %core.wrap.mul (0:.Nat, 4294967296:.Nat) (2:I32, a);
-    ret (mem, b)
+    ret b
 };
 
 .cn .extern main [mem : %mem.M, argc : I32, argv : %mem.Ptr (%mem.Ptr (.Idx 256, 0:.Nat), 0:.Nat), return : .Cn [%mem.M, I32]] = {
 
-    .cn pb_ret_cont [[%mem.M, pr:I32]] = {
+
+    .cn pb_ret_cont [pr:I32] = {
         return (mem, pr)
     };
 
-    .cn ret_cont [[mem: %mem.M, r:I32],pb:.Cn[[%mem.M, I32],.Cn[[%mem.M, I32]]]] = {
-        // return (mem, r)
-        pb((mem, 1:I32),pb_ret_cont)
+    .cn ret_cont [r:I32,pb:.Cn[I32,.Cn[I32]]] = {
+        pb((1:I32),pb_ret_cont)
     };
 
-<<<<<<< HEAD
-    .let f_diff = %autodiff.autodiff (.Cn [[%mem.M, I32],.Cn[[%mem.M, I32]]]) f;
-=======
     .let f_diff = %autodiff.ad (.Cn [I32,.Cn[I32]]) f;
     .let f_diff_cast = f_diff;
->>>>>>> 639b8fd0
 
-    .let c = (mem, 43:I32);
-    f_diff (c,ret_cont)
+    .let c = (43:I32);
+    f_diff_cast (c,ret_cont)
 };
 
-
-    // .let b = %Wrap_mul (0:.Nat, 4294967296:.Nat) (3:I32, a);
-
-    // .let c = f (42:I32);
-    // return (mem, c)
-
-// CHECK-DAG: .cn .extern main _{{[0-9_]+}}::[mem_[[memId:[_0-9]*]]: %mem.M, (.Idx 4294967296), %mem.Ptr (%mem.Ptr ((.Idx 256), 0:.Nat), 0:.Nat), return_[[returnId:[_0-9]*]]: .Cn [%mem.M, (.Idx 4294967296)]] = {
-// CHECK-DAG: _[[appId:[_0-9]*]]: ⊥:★ = return_[[returnEtaId:[_0-9]*]] (mem_[[memId]], 42:(.Idx 4294967296));
-// CHECK-DAG: _[[appId]]
-
-// CHECK-DAG: return_[[returnEtaId]] _[[returnEtaVarId:[0-9_]+]]: [%mem.M, (.Idx 4294967296)] = {
-// CHECK-DAG: return_[[retAppId:[_0-9]*]]: ⊥:★ = return_[[returnId]] _[[returnEtaVarId]];
-// CHECK-DAG: return_[[retAppId]]+// CHECK-DAG: return{{.*}}2