// RUN: rm -f %t.ll
// RUN: %thorin -p direct %s --output-ll %t.ll -o - | FileCheck %s

.plugin core;
.plugin autodiff;


.con f [a:%core.I32, ret: .Cn [%core.I32]] = {
    .let b = %core.wrap.mul 0 (a, a);
    ret b
};

.con .extern main [mem : %mem.M, argc : %core.I32, argv : %mem.Ptr (%mem.Ptr (%core.I8, 0), 0), return : .Cn [%mem.M, %core.I32]] = {

    .con ret_cont [r:%core.I32,pb:.Cn[%core.I32,.Cn[%core.I32]]] = {
        .con pb_ret_cont [pr:%core.I32] = {
            .let c = %core.wrap.mul 0 (100:%core.I32, r);
            .let d = %core.wrap.add 0 (c, pr);
            return (mem, d)
        };
        // return (mem, r)
        pb(1:%core.I32,pb_ret_cont)
    };

    .let f_diff = %autodiff.ad f;
<<<<<<< HEAD
    .let f_diff_cast = 
=======
    .let f_diff_cast =
>>>>>>> 2e6b5aec
        f_diff;

    .let c = 42:%core.I32;
    f_diff_cast (c,ret_cont)
};

// CHECK-DAG: return{{.*}}176484<|MERGE_RESOLUTION|>--- conflicted
+++ resolved
@@ -23,11 +23,7 @@
     };
 
     .let f_diff = %autodiff.ad f;
-<<<<<<< HEAD
-    .let f_diff_cast = 
-=======
     .let f_diff_cast =
->>>>>>> 2e6b5aec
         f_diff;
 
     .let c = 42:%core.I32;
