// RUN: rm -f %t.ll ; \
// RUN: %thorin -d clos %s --output-ll %t.ll -o - 

.import mem;
.import core;

.let i32 = .Idx 4294967296;
.let i8 = .Idx 256;
.let void_ptr = %mem.Ptr («⊤:.Nat; []», 0);

.con printInteger [mem: %mem.M, val: i32, return : .Cn [%mem.M]];
.con printNL [mem: %mem.M, return : .Cn [%mem.M]];
.con time [mem: %mem.M, return : .Cn [%mem.M, void_ptr]];
.con print_time_diff [mem: %mem.M, t1: void_ptr, t2: void_ptr, return : .Cn [%mem.M]];

.let size = 100;

.con printArr [mem: %mem.M, arr : %mem.Ptr (<<size; i32>>, 0), return : .Cn [%mem.M]] = {
    .let arr_size = ⊤:.Nat;

    .con loop_body [mem: %mem.M, i : i32, continue : .Cn %mem.M] = {
        .let lea = %mem.lea (arr_size, <arr_size; i32>, 0) (arr, i);
        .let (load_mem, val) = %mem.load (mem, lea);
        printInteger(load_mem, val, continue)
    };

    .con loop_head [mem: %mem.M, i : i32] = {
        .con yield [mem: %mem.M] = {
            loop_head( mem, %core.wrap.add 0 (i, 1:i32) )
        };

        .con enter [mem: %mem.M] = {
            loop_body ( mem, i, yield )
        };

        .con exit [mem: %mem.M] = {
            printNL (mem, return)
        };

        .let condition = %core.icmp.ul (i, %core.bitcast (i32, .Nat) size);
        .let target = (exit, enter)#condition;
        target ( mem )
    };

    loop_head ( mem, 0:i32 )
};

.con init [mem: %mem.M, arr : %mem.Ptr (<<size; i32>>, 0), offset : i32, return : .Cn [%mem.M]] = {
    .let arr_size = ⊤:.Nat;

    .con loop_body [mem: %mem.M, i : i32, continue : .Cn %mem.M] = {
        .let lea = %mem.lea (arr_size, <arr_size; i32>, 0) (arr, i);
        .let add = %core.wrap.add 0 (offset, i);
        .let store_mem = %mem.store (mem, lea, add);
        continue(store_mem)
    };

    .con loop_head [mem: %mem.M, i : i32] = {
        .con yield [mem: %mem.M] = {
            loop_head( mem, %core.wrap.add 0 (i, 1:i32) )
        };

        .con enter [mem: %mem.M] = {
            loop_body ( mem, i, yield )
        };

        .let condition = %core.icmp.ul (i, %core.bitcast (i32, .Nat) size);
        .let target = (return, enter)#condition;
        target ( mem )
    };

    loop_head ( mem, 0:i32 )
};


.con const [mem: %mem.M, arr : %mem.Ptr (<<size; i32>>, 0), constValue : i32, return : .Cn [%mem.M]] = {
    .let arr_size = ⊤:.Nat;

    .con loop_body [mem: %mem.M, i : i32, continue : .Cn %mem.M] = {
        .let lea = %mem.lea (arr_size, <arr_size; i32>, 0) (arr, i);

        .let store_mem = %mem.store (mem, lea, constValue);
        continue(store_mem)
    };

    .con loop_head [mem: %mem.M, i : i32] = {
        .con yield [mem: %mem.M] = {
            loop_head( mem, %core.wrap.add 0 (i, 1:i32) )
        };

        .con enter [mem: %mem.M] = {
            loop_body ( mem, i, yield )
        };

        .let condition = %core.icmp.ul (i, %core.bitcast (i32, .Nat) size);
        .let target = (return, enter)#condition;
        target ( mem )
    };

    loop_head ( mem, 0:i32 )
};


.con outer [mem: %mem.M, x : i32, return : .Cn [%mem.M]] = {
<<<<<<< HEAD
=======
    .let arr_size = ⊤:.Nat;
>>>>>>> 529dac61

    .let (alloc_mem_a, a_arr) = %mem.alloc (<<size; i32>>, 0) (mem);
    .let (alloc_mem_b, b_arr) = %mem.alloc (<<size; i32>>, 0) (alloc_mem_a);
    .let (alloc_mem_c, c_arr) = %mem.alloc (<<size; i32>>, 0) (alloc_mem_b);

    .let (alloc_mem_ad, ad_arr) = %mem.alloc (<<size; i32>>, 0) (alloc_mem_c);
    .let (alloc_mem_bd, bd_arr) = %mem.alloc (<<size; i32>>, 0) (alloc_mem_ad);
    .let (alloc_mem_cd, cd_arr) = %mem.alloc (<<size; i32>>, 0) (alloc_mem_bd);

    .con end [mem: %mem.M, return : .Cn [%mem.M]] = {
        return (mem)
    };

    .let pb_type = .Cn [%mem.M, .Cn [%mem.M]];
    .let (alloc_pb_mem, pb_ptr) = %mem.malloc (pb_type, 0) (alloc_mem_cd, 32); // besser slot

    .let pb_arr = %core.bitcast (
       %mem.Ptr («⊤:.Nat; pb_type», 0),
       %mem.Ptr (pb_type, 0)) pb_ptr;

    .let lea_pb = %mem.lea (⊤:.Nat, <⊤:.Nat; pb_type>, 0) (pb_arr, 0:i32);
    .let mem_assign_pb_anchor = %mem.store (alloc_pb_mem, lea_pb, end);

    .let finish_mem = mem_assign_pb_anchor;

    .con loop_body [mem: %mem.M, i : i32, return : .Cn %mem.M] = {
        .let a_lea = %mem.lea (arr_size, <arr_size; i32>, 0) (a_arr, i);
        .let b_lea = %mem.lea (arr_size, <arr_size; i32>, 0) (b_arr, i);
        .let c_lea = %mem.lea (arr_size, <arr_size; i32>, 0) (c_arr, i);

        .let (a_load_mem, a_val) = %mem.load (mem, a_lea);
        .let (b_load_mem, b_val) = %mem.load (a_load_mem, b_lea);

        .let prod = %core.wrap.mul 0 (a_val, b_val);

        .let c_store_mem = %mem.store (b_load_mem, c_lea, prod);

        .let (load_pb_mem, last_pb) = %mem.load (c_store_mem, lea_pb);

        .con pb [mem: %mem.M, end: .Cn [%mem.M]] = {
            .let ad_lea = %mem.lea (arr_size, <arr_size; i32>, 0) (ad_arr, i);
            .let bd_lea = %mem.lea (arr_size, <arr_size; i32>, 0) (bd_arr, i);
            .let cd_lea = %mem.lea (arr_size, <arr_size; i32>, 0) (cd_arr, i);

            .let (cd_load_mem, cd_val) = %mem.load (mem, cd_lea);
            .let cd_store_mem = %mem.store (cd_load_mem, cd_lea, 0:i32);

            .let (ad_load_mem, ad_val) = %mem.load (cd_store_mem, ad_lea);
            .let cd_b_mul = %core.wrap.mul 0 (cd_val, b_val);
            .let ad_b_add = %core.wrap.add 0 (ad_val, cd_b_mul);
            .let ad_store_mem = %mem.store (ad_load_mem, ad_lea, ad_b_add);

            .let (bd_load_mem, bd_val) = %mem.load (ad_store_mem, bd_lea);
            .let cd_a_mul = %core.wrap.mul 0 (cd_val, a_val);
            .let bd_a_add = %core.wrap.add 0 (bd_val, cd_a_mul);
            .let bd_store_mem = %mem.store (bd_load_mem, bd_lea, bd_a_add);

            last_pb (bd_store_mem, end)
        };

        .let store_pb_mem = %mem.store (load_pb_mem, lea_pb, pb);

        return(store_pb_mem)
    };


    .con print_c [mem: %mem.M] = {
        printArr(mem, c_arr, return)
    };

    .con print_b [mem: %mem.M] = {
        printArr(mem, b_arr, print_c)
    };

    .con print_a [mem: %mem.M] = {
        printArr(mem, a_arr, print_b)
    };

    .con print_cd [mem: %mem.M] = {
        printArr(mem, cd_arr, print_a)
    };

     .con print_bd [mem: %mem.M] = {
        printArr(mem, bd_arr, print_cd)
    };

    .con print_ad [mem: %mem.M] = {
        printArr(mem, ad_arr, print_bd)
    };


    .con time_start_cont [mem:%mem.M, start_time:void_ptr] = {
        .con timer [mem:%mem.M] = {
            .con time_end_cont [mem:%mem.M, end_time:void_ptr] = {
                print_time_diff (mem, start_time, end_time, print_ad)
            };
            time (mem, time_end_cont)
            // print_ad(mem)
        };

        .con loop_head [mem: %mem.M, i : i32] = {
            .con exit [mem: %mem.M] = {
<<<<<<< HEAD
                .let (backward_pass_mem, backward_pass) = %mem.load (pb_type, 0) (mem, lea_pb);
=======
                .let (backward_pass_mem, backward_pass) = %mem.load (mem, lea_pb);
>>>>>>> 529dac61
                backward_pass (backward_pass_mem, timer)
            };

            .con yield [mem: %mem.M] = {
                // loop_head( mem, %core.wrap.add (0, 4294967296) (i, 1:i32) )
                loop_head( mem, %core.wrap.add 0 (i, 1:i32) )
            };

            .con enter [mem: %mem.M] = {
                loop_body ( mem, i, yield )
            };

            .let condition = %core.icmp.ul (i, %core.bitcast (i32, .Nat) size);
            .let target = (exit, enter)#condition;
            target ( mem )
<<<<<<< HEAD
=======
        // .con yield [mem: %mem.M] = {
        //     loop_head( mem, %core.wrap.add 4294967296 0 (i, 1:i32) )
>>>>>>> 529dac61
        };

        loop_head ( mem, 0:i32 )
    };

    .con init_a [mem: %mem.M] = {
        .con init_b [mem: %mem.M] = {
            .con init_c [mem: %mem.M] = {
                .con init_ad [mem: %mem.M] = {
                    .con init_bd [mem: %mem.M] = {
                        .con init_cd [mem: %mem.M] = {
                            time (mem, time_start_cont)
                        };

                        const(mem, cd_arr, 1:i32, init_cd)
                    };

                    const(mem, bd_arr,  0:i32, init_bd)
                };

                const(mem, ad_arr,  0:i32, init_ad)
            };

            const(mem, c_arr, 0:i32, init_c)
        };

        init(mem, b_arr, 1:i32, init_b)
    };

    init(finish_mem, a_arr, 0:i32, init_a)
};

.con .extern main [mem: %mem.M, argc: i32, argv : %mem.Ptr («⊤:.Nat; %mem.Ptr («⊤:.Nat; .Idx 256», 0)», 0), return : .Cn [%mem.M, i32]] = {
    .con callback (mem: %mem.M) = {
        return (mem, 1:i32)
    };

    outer(mem, 1:i32, callback)
};<|MERGE_RESOLUTION|>--- conflicted
+++ resolved
@@ -102,10 +102,7 @@
 
 
 .con outer [mem: %mem.M, x : i32, return : .Cn [%mem.M]] = {
-<<<<<<< HEAD
-=======
-    .let arr_size = ⊤:.Nat;
->>>>>>> 529dac61
+    .let arr_size = ⊤:.Nat;
 
     .let (alloc_mem_a, a_arr) = %mem.alloc (<<size; i32>>, 0) (mem);
     .let (alloc_mem_b, b_arr) = %mem.alloc (<<size; i32>>, 0) (alloc_mem_a);
@@ -208,11 +205,7 @@
 
         .con loop_head [mem: %mem.M, i : i32] = {
             .con exit [mem: %mem.M] = {
-<<<<<<< HEAD
-                .let (backward_pass_mem, backward_pass) = %mem.load (pb_type, 0) (mem, lea_pb);
-=======
                 .let (backward_pass_mem, backward_pass) = %mem.load (mem, lea_pb);
->>>>>>> 529dac61
                 backward_pass (backward_pass_mem, timer)
             };
 
@@ -228,11 +221,6 @@
             .let condition = %core.icmp.ul (i, %core.bitcast (i32, .Nat) size);
             .let target = (exit, enter)#condition;
             target ( mem )
-<<<<<<< HEAD
-=======
-        // .con yield [mem: %mem.M] = {
-        //     loop_head( mem, %core.wrap.add 4294967296 0 (i, 1:i32) )
->>>>>>> 529dac61
         };
 
         loop_head ( mem, 0:i32 )
