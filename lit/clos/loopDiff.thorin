--- conflicted
+++ resolved
@@ -13,19 +13,11 @@
 .con time [mem: %mem.M, return : .Cn [%mem.M, void_ptr]];
 .con print_time_diff [mem: %mem.M, t1: void_ptr, t2: void_ptr, return : .Cn [%mem.M]];
 
-<<<<<<< HEAD
-.let size = 100:.Nat;
-// .let size = 100000:.Nat;
-.let arr_size = ⊤:.Nat;
-
-.con printArr [mem: %mem.M, arr : %mem.Ptr (<<size; i32>>, 0:.Nat), return : .Cn [%mem.M]] = {
-=======
 .let size = 100;
 
 .con printArr [mem: %mem.M, arr : %mem.Ptr (<<size; i32>>, 0), return : .Cn [%mem.M]] = {
     .let arr_size = ⊤:.Nat;
 
->>>>>>> 2b9ee752
     .con loop_body [mem: %mem.M, i : i32, continue : .Cn %mem.M] = {
         .let lea = %mem.lea (arr_size, <arr_size; i32>, 0) (arr, i);
         .let (load_mem, val) = %mem.load (mem, lea);
@@ -53,13 +45,9 @@
     loop_head ( mem, 0:i32 )
 };
 
-<<<<<<< HEAD
-.con init [mem: %mem.M, arr : %mem.Ptr (<<size; i32>>, 0:.Nat), offset : i32, return : .Cn [%mem.M]] = {
-=======
 .con init [mem: %mem.M, arr : %mem.Ptr (<<size; i32>>, 0), offset : i32, return : .Cn [%mem.M]] = {
     .let arr_size = ⊤:.Nat;
 
->>>>>>> 2b9ee752
     .con loop_body [mem: %mem.M, i : i32, continue : .Cn %mem.M] = {
         .let lea = %mem.lea (arr_size, <arr_size; i32>, 0) (arr, i);
         .let add = %core.wrap.add 0 (offset, i);
@@ -85,12 +73,8 @@
 };
 
 
-<<<<<<< HEAD
-.con const [mem: %mem.M, arr : %mem.Ptr (<<size; i32>>, 0:.Nat), constValue : i32, return : .Cn [%mem.M]] = {
-=======
 .con const [mem: %mem.M, arr : %mem.Ptr (<<size; i32>>, 0), constValue : i32, return : .Cn [%mem.M]] = {
     .let arr_size = ⊤:.Nat;
->>>>>>> 2b9ee752
 
     .con loop_body [mem: %mem.M, i : i32, continue : .Cn %mem.M] = {
         .let lea = %mem.lea (arr_size, <arr_size; i32>, 0) (arr, i);
@@ -208,7 +192,6 @@
         printArr(mem, ad_arr, print_bd)
     };
 
-<<<<<<< HEAD
 
     .con time_start_cont [mem:%mem.M, start_time:void_ptr] = {
         .con timer [mem:%mem.M] = {
@@ -217,16 +200,6 @@
             };
             time (mem, time_end_cont)
             // print_ad(mem)
-=======
-    .con loop_head [mem: %mem.M, i : i32] = {
-        .con exit [mem: %mem.M] = {
-            .let (backward_pass_mem, backward_pass) = %mem.load (mem, lea_pb);
-            backward_pass (backward_pass_mem, print_ad)
-        };
-
-        .con yield [mem: %mem.M] = {
-            loop_head( mem, %core.wrap.add 0 (i, 1:i32) )
->>>>>>> 2b9ee752
         };
 
         .con loop_head [mem: %mem.M, i : i32] = {
@@ -237,27 +210,21 @@
 
             .con yield [mem: %mem.M] = {
                 // loop_head( mem, %core.wrap.add (0, 4294967296) (i, 1:i32) )
-                loop_head( mem, %core.wrap.add 4294967296 0 (i, 1:i32) )
+                loop_head( mem, %core.wrap.add 0 (i, 1:i32) )
             };
 
             .con enter [mem: %mem.M] = {
                 loop_body ( mem, i, yield )
             };
 
-            .let condition = %core.icmp.ul 4294967296 (i, %core.bitcast (i32, .Nat) size);
+            .let condition = %core.icmp.ul (i, %core.bitcast (i32, .Nat) size);
             .let target = (exit, enter)#condition;
             target ( mem )
         // .con yield [mem: %mem.M] = {
         //     loop_head( mem, %core.wrap.add 4294967296 0 (i, 1:i32) )
         };
 
-<<<<<<< HEAD
         loop_head ( mem, 0:i32 )
-=======
-        .let condition = %core.icmp.ul (i, %core.bitcast (i32, .Nat) size);
-        .let target = (exit, enter)#condition;
-        target ( mem )
->>>>>>> 2b9ee752
     };
 
     .con init_a [mem: %mem.M] = {
