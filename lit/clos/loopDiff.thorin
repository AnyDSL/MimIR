// RUN: rm -f %t.ll ; \
// RUN: %thorin -d clos %s --output-ll %t.ll -o - 

.import mem;
.import core;

.let i32 = .Idx 4294967296;
.let i8 = .Idx 256;
.let void_ptr = %mem.Ptr («⊤:.Nat; []», 0);

.cn printInteger [mem: %mem.M, val: i32, return : .Cn [%mem.M]];
.cn printNL [mem: %mem.M, return : .Cn [%mem.M]];
.cn time [mem: %mem.M, return : .Cn [%mem.M, void_ptr]];
.cn print_time_diff [mem: %mem.M, t1: void_ptr, t2: void_ptr, return : .Cn [%mem.M]];

// .let size = 100:.Nat;
.let size = 100000:.Nat;

.cn printArr [mem: %mem.M, arr : %mem.Ptr (<<size; i32>>, 0:.Nat), return : .Cn [%mem.M]] = {
    .let arr_size = ⊤:.Nat;

    .cn loop_body [mem: %mem.M, i : i32, continue : .Cn %mem.M] = {
        .let lea = %mem.lea (arr_size, <arr_size; i32>, 0) (arr, i);
        .let (load_mem, val) = %mem.load (i32, 0) (mem, lea);
        printInteger(load_mem, val, continue)
    };

    .cn loop_head [mem: %mem.M, i : i32] = {
        .cn yield [mem: %mem.M] = {
            loop_head( mem, %core.wrap.add 4294967296 0 (i, 1:i32) )
        };

        .cn enter [mem: %mem.M] = {
            loop_body ( mem, i, yield )
        };

        .cn exit [mem: %mem.M] = {
            printNL (mem, return)
        };

        .let condition = %core.icmp.ul 4294967296 (i, %core.bitcast (i32, .Nat) size);
        .let target = (exit, enter)#condition;
        target ( mem )
    };

    loop_head ( mem, 0:i32 )
};

.cn init [mem: %mem.M, arr : %mem.Ptr (<<size; i32>>, 0:.Nat), offset : i32, return : .Cn [%mem.M]] = {
    .let arr_size = ⊤:.Nat;

    .cn loop_body [mem: %mem.M, i : i32, continue : .Cn %mem.M] = {
        .let lea = %mem.lea (arr_size, <arr_size; i32>, 0) (arr, i);
        .let add = %core.wrap.add 4294967296 0 (offset, i);
        .let store_mem = %mem.store (i32, 0) (mem, lea, add);
        continue(store_mem)
    };

    .cn loop_head [mem: %mem.M, i : i32] = {
        .cn yield [mem: %mem.M] = {
            loop_head( mem, %core.wrap.add 4294967296 0 (i, 1:i32) )
        };

        .cn enter [mem: %mem.M] = {
            loop_body ( mem, i, yield )
        };

        .let condition = %core.icmp.ul 4294967296 (i, %core.bitcast (i32, .Nat) size);
        .let target = (return, enter)#condition;
        target ( mem )
    };

    loop_head ( mem, 0:i32 )
};


.cn const [mem: %mem.M, arr : %mem.Ptr (<<size; i32>>, 0:.Nat), constValue : i32, return : .Cn [%mem.M]] = {
    .let arr_size = ⊤:.Nat;

    .cn loop_body [mem: %mem.M, i : i32, continue : .Cn %mem.M] = {
        .let lea = %mem.lea (arr_size, <arr_size; i32>, 0) (arr, i);

        .let store_mem = %mem.store (i32, 0) (mem, lea, constValue);
        continue(store_mem)
    };

    .cn loop_head [mem: %mem.M, i : i32] = {
        .cn yield [mem: %mem.M] = {
            loop_head( mem, %core.wrap.add 4294967296 0 (i, 1:i32) )
        };

        .cn enter [mem: %mem.M] = {
            loop_body ( mem, i, yield )
        };

        .let condition = %core.icmp.ul 4294967296 (i, %core.bitcast (i32, .Nat) size);
        .let target = (return, enter)#condition;
        target ( mem )
    };

    loop_head ( mem, 0:i32 )
};


.cn outer [mem: %mem.M, x : i32, return : .Cn [%mem.M]] = {

    .let arr_size = ⊤:.Nat;

    .let (alloc_mem_a, a_arr) = %mem.alloc (<<size; i32>>, 0) (mem);
    .let (alloc_mem_b, b_arr) = %mem.alloc (<<size; i32>>, 0) (alloc_mem_a);
    .let (alloc_mem_c, c_arr) = %mem.alloc (<<size; i32>>, 0) (alloc_mem_b);

    .let (alloc_mem_ad, ad_arr) = %mem.alloc (<<size; i32>>, 0) (alloc_mem_c);
    .let (alloc_mem_bd, bd_arr) = %mem.alloc (<<size; i32>>, 0) (alloc_mem_ad);
    .let (alloc_mem_cd, cd_arr) = %mem.alloc (<<size; i32>>, 0) (alloc_mem_bd);

    .cn end [mem: %mem.M, return : .Cn [%mem.M]] = {
        return (mem)
    };

    .let pb_type = .Cn [%mem.M, .Cn [%mem.M]];
    .let (alloc_pb_mem, pb_ptr) = %mem.malloc (pb_type, 0) (alloc_mem_cd, 32);

    .let pb_arr = %core.bitcast (
       %mem.Ptr («⊤:.Nat; pb_type», 0),
       %mem.Ptr (pb_type, 0)) pb_ptr;

    .let lea_pb = %mem.lea (⊤:.Nat, <⊤:.Nat; pb_type>, 0) (pb_arr, 0:i32);
    .let mem_assign_pb_anchor = %mem.store (pb_type, 0) (alloc_pb_mem, lea_pb, end);

    .let finish_mem = mem_assign_pb_anchor;

    .cn loop_body [mem: %mem.M, i : i32, return : .Cn %mem.M] = {
        .let a_lea = %mem.lea (arr_size, <arr_size; i32>, 0) (a_arr, i);
        .let b_lea = %mem.lea (arr_size, <arr_size; i32>, 0) (b_arr, i);
        .let c_lea = %mem.lea (arr_size, <arr_size; i32>, 0) (c_arr, i);

        .let (a_load_mem, a_val) = %mem.load (i32, 0) (mem, a_lea);
        .let (b_load_mem, b_val) = %mem.load (i32, 0) (a_load_mem, b_lea);

        .let prod = %core.wrap.mul 4294967296 0 (a_val, b_val);

        .let c_store_mem = %mem.store (i32, 0) (b_load_mem, c_lea, prod);

        .let (load_pb_mem, last_pb) = %mem.load (pb_type, 0) (c_store_mem, lea_pb);

        .cn pb [mem: %mem.M, end: .Cn [%mem.M]] = {
            .let ad_lea = %mem.lea (arr_size, <arr_size; i32>, 0) (ad_arr, i);
            .let bd_lea = %mem.lea (arr_size, <arr_size; i32>, 0) (bd_arr, i);
            .let cd_lea = %mem.lea (arr_size, <arr_size; i32>, 0) (cd_arr, i);

            .let (cd_load_mem, cd_val) = %mem.load (i32, 0) (mem, cd_lea);
            .let cd_store_mem = %mem.store (i32, 0) (cd_load_mem, cd_lea, 0:i32);

            .let (ad_load_mem, ad_val) = %mem.load (i32, 0) (cd_store_mem, ad_lea);
            .let cd_b_mul = %core.wrap.mul 4294967296 0 (cd_val, b_val);
            .let ad_b_add = %core.wrap.add 4294967296 0 (ad_val, cd_b_mul);
            .let ad_store_mem = %mem.store (i32, 0) (ad_load_mem, ad_lea, ad_b_add);

            .let (bd_load_mem, bd_val) = %mem.load (i32, 0) (ad_store_mem, bd_lea);
            .let cd_a_mul = %core.wrap.mul 4294967296 0 (cd_val, a_val);
            .let bd_a_add = %core.wrap.add 4294967296 0 (bd_val, cd_a_mul);
            .let bd_store_mem = %mem.store (i32, 0) (bd_load_mem, bd_lea, bd_a_add);

            last_pb (bd_store_mem, end)
        };

        .let store_pb_mem = %mem.store (pb_type, 0) (load_pb_mem, lea_pb, pb);

        return(store_pb_mem)
    };


    .cn print_c [mem: %mem.M] = {
        printArr(mem, c_arr, return)
    };

    .cn print_b [mem: %mem.M] = {
        printArr(mem, b_arr, print_c)
    };

    .cn print_a [mem: %mem.M] = {
        printArr(mem, a_arr, print_b)
    };

    .cn print_cd [mem: %mem.M] = {
        printArr(mem, cd_arr, print_a)
    };

     .cn print_bd [mem: %mem.M] = {
        printArr(mem, bd_arr, print_cd)
    };

    .cn print_ad [mem: %mem.M] = {
        printArr(mem, ad_arr, print_bd)
    };


<<<<<<< HEAD
    .cn time_start_cont [mem:%mem.M, start_time:void_ptr] = {
        .cn timer [mem:%mem.M] = {
            .cn time_end_cont [mem:%mem.M, end_time:void_ptr] = {
                print_time_diff (mem, start_time, end_time, print_ad)
            };
            time (mem, time_end_cont)
            // print_ad(mem)
=======
        .cn yield [mem: %mem.M] = {
            loop_head( mem, %core.wrap.add 4294967296 0 (i, 1:i32) )
>>>>>>> b044a86c
        };

        .cn loop_head [mem: %mem.M, i : i32] = {
            .cn exit [mem: %mem.M] = {
                .let (backward_pass_mem, backward_pass) = %mem.load (pb_type, 0) (mem, lea_pb);
                backward_pass (backward_pass_mem, timer)
            };

            .cn yield [mem: %mem.M] = {
                loop_head( mem, %core.wrap.add (0, 4294967296) (i, 1:i32) )
            };

            .cn enter [mem: %mem.M] = {
                loop_body ( mem, i, yield )
            };

            .let condition = %core.icmp.ul 4294967296 (i, %core.bitcast (i32, .Nat) size);
            .let target = (exit, enter)#condition;
            target ( mem )
        };

        loop_head ( mem, 0:i32 )
    };

    .cn init_a [mem: %mem.M] = {
        .cn init_b [mem: %mem.M] = {
            .cn init_c [mem: %mem.M] = {
                .cn init_ad [mem: %mem.M] = {
                    .cn init_bd [mem: %mem.M] = {
                        .cn init_cd [mem: %mem.M] = {
                            time (mem, time_start_cont)
                        };

                        const(mem, cd_arr, 1:i32, init_cd)
                    };

                    const(mem, bd_arr,  0:i32, init_bd)
                };

                const(mem, ad_arr,  0:i32, init_ad)
            };

            const(mem, c_arr, 0:i32, init_c)
        };

        init(mem, b_arr, 1:i32, init_b)
    };

    init(finish_mem, a_arr, 0:i32, init_a)
};

.cn .extern main [mem: %mem.M, argc: i32, argv : %mem.Ptr («⊤:.Nat; %mem.Ptr («⊤:.Nat; .Idx 256», 0:.Nat)», 0:.Nat), return : .Cn [%mem.M, i32]] = {
    .cn callback (mem: %mem.M) = {
        return (mem, 1:i32)
    };

    outer(mem, 1:i32, callback)
};<|MERGE_RESOLUTION|>--- conflicted
+++ resolved
@@ -196,7 +196,6 @@
     };
 
 
-<<<<<<< HEAD
     .cn time_start_cont [mem:%mem.M, start_time:void_ptr] = {
         .cn timer [mem:%mem.M] = {
             .cn time_end_cont [mem:%mem.M, end_time:void_ptr] = {
@@ -204,10 +203,6 @@
             };
             time (mem, time_end_cont)
             // print_ad(mem)
-=======
-        .cn yield [mem: %mem.M] = {
-            loop_head( mem, %core.wrap.add 4294967296 0 (i, 1:i32) )
->>>>>>> b044a86c
         };
 
         .cn loop_head [mem: %mem.M, i : i32] = {
@@ -217,7 +212,8 @@
             };
 
             .cn yield [mem: %mem.M] = {
-                loop_head( mem, %core.wrap.add (0, 4294967296) (i, 1:i32) )
+                // loop_head( mem, %core.wrap.add (0, 4294967296) (i, 1:i32) )
+                loop_head( mem, %core.wrap.add 4294967296 0 (i, 1:i32) )
             };
 
             .cn enter [mem: %mem.M] = {
@@ -227,6 +223,8 @@
             .let condition = %core.icmp.ul 4294967296 (i, %core.bitcast (i32, .Nat) size);
             .let target = (exit, enter)#condition;
             target ( mem )
+        // .cn yield [mem: %mem.M] = {
+        //     loop_head( mem, %core.wrap.add 4294967296 0 (i, 1:i32) )
         };
 
         loop_head ( mem, 0:i32 )
