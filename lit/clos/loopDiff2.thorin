// RUN: rm -f %t.ll ; \
// RUN: %thorin -d clos %s --output-ll %t.ll -o - 

.import mem;
.import core;

.let _32 = 4294967296;
.let i32 = .Idx _32;
.let i8 = .Idx 256;
.let void_ptr = %mem.Ptr («⊤:.Nat; []», 0);

.con printInteger [mem: %mem.M, val: i32, return : .Cn [%mem.M]];
.con printNL [mem: %mem.M, return : .Cn [%mem.M]];
.con time [mem: %mem.M, return : .Cn [%mem.M, void_ptr]];
.con print_time_diff [mem: %mem.M, t1: void_ptr, t2: void_ptr, return : .Cn [%mem.M]];

.let size = 100000;

.con printArr [mem: %mem.M, arr : %mem.Ptr (<<size; i32>>, 0), return : .Cn [%mem.M]] = {
    .let arr_size = ⊤:.Nat;

    .con loop_body [mem: %mem.M, i : i32, continue : .Cn %mem.M] = {
        .let lea = %mem.lea (arr_size, <arr_size; i32>, 0) (arr, i);
        .let (load_mem, val) = %mem.load (mem, lea);
        printInteger(load_mem, val, continue)
    };

    .con loop_head [mem: %mem.M, i : i32] = {
        .con yield [mem: %mem.M] = {
            loop_head( mem, %core.wrap.add 0 (i, 1:i32) )
        };

        .con enter [mem: %mem.M] = {
            loop_body ( mem, i, yield )
        };

        .con exit [mem: %mem.M] = {
            printNL (mem, return)
        };

        .let condition = %core.icmp.ul (i, %core.bitcast (i32, .Nat) size);
        .let target = (exit, enter)#condition;
        target ( mem )
    };

    loop_head ( mem, 0:i32 )
};

.con init [mem: %mem.M, arr : %mem.Ptr (<<size; i32>>, 0), offset : i32, return : .Cn [%mem.M]] = {
    .let arr_size = ⊤:.Nat;

    .con loop_body [mem: %mem.M, i : i32, continue : .Cn %mem.M] = {
        .let lea = %mem.lea (arr_size, <arr_size; i32>, 0) (arr, i);
        .let add = %core.wrap.add 0 (offset, i);
        .let store_mem = %mem.store (mem, lea, add);
        continue(store_mem)
    };

    .con loop_head [mem: %mem.M, i : i32] = {
        .con yield [mem: %mem.M] = {
            loop_head( mem, %core.wrap.add 0 (i, 1:i32) )
        };

        .con enter [mem: %mem.M] = {
            loop_body ( mem, i, yield )
        };

        .let condition = %core.icmp.ul (i, %core.bitcast (i32, .Nat) size);
        .let target = (return, enter)#condition;
        target ( mem )
    };

    loop_head ( mem, 0:i32 )
};


.con const [mem: %mem.M, arr : %mem.Ptr (<<size; i32>>, 0), constValue : i32, return : .Cn [%mem.M]] = {
    .let arr_size = ⊤:.Nat;

    .con loop_body [mem: %mem.M, i : i32, continue : .Cn %mem.M] = {
        .let lea = %mem.lea (arr_size, <arr_size; i32>, 0) (arr, i);

        .let store_mem = %mem.store (mem, lea, constValue);
        continue(store_mem)
    };

    .con loop_head [mem: %mem.M, i : i32] = {
        .con yield [mem: %mem.M] = {
            loop_head( mem, %core.wrap.add 0 (i, 1:i32) )
        };

        .con enter [mem: %mem.M] = {
            loop_body ( mem, i, yield )
        };

        .let condition = %core.icmp.ul (i, %core.bitcast (i32, .Nat) size);
        .let target = (return, enter)#condition;
        target ( mem )
    };

    loop_head ( mem, 0:i32 )
};


.con outer [mem: %mem.M, x : i32, return : .Cn [%mem.M]] = {

    .let arr_size = ⊤:.Nat;

    .let (alloc_mem_a, a_arr) = %mem.alloc (<<size; i32>>, 0) (mem);
    .let (alloc_mem_b, b_arr) = %mem.alloc (<<size; i32>>, 0) (alloc_mem_a);
    .let (alloc_mem_c, c_arr) = %mem.alloc (<<size; i32>>, 0) (alloc_mem_b);

    .let (alloc_mem_ad, ad_arr) = %mem.alloc (<<size; i32>>, 0) (alloc_mem_c);
    .let (alloc_mem_bd, bd_arr) = %mem.alloc (<<size; i32>>, 0) (alloc_mem_ad);
    .let (alloc_mem_cd, cd_arr) = %mem.alloc (<<size; i32>>, 0) (alloc_mem_bd);

    .let pb_type = .Cn [%mem.M, i32, .Cn [%mem.M]];
    .let (alloc_pb_mem, pb_ptr) = %mem.alloc (<<size; pb_type>>, 0) (alloc_mem_cd);

    .let pb_arr = %core.bitcast (
       %mem.Ptr («⊤:.Nat; pb_type», 0),
       %mem.Ptr (<<size; pb_type>>, 0)) pb_ptr;

    .let finish_mem = alloc_pb_mem;

    .con loop_body [mem: %mem.M, i : i32, return : .Cn %mem.M] = {
        .let a_lea = %mem.lea (arr_size, <arr_size; i32>, 0) (a_arr, i);
        .let b_lea = %mem.lea (arr_size, <arr_size; i32>, 0) (b_arr, i);
        .let c_lea = %mem.lea (arr_size, <arr_size; i32>, 0) (c_arr, i);

        .let (a_load_mem, a_val) = %mem.load (mem, a_lea);
        .let (b_load_mem, b_val) = %mem.load (a_load_mem, b_lea);

        .let prod = %core.wrap.mul 0 (a_val, b_val);

        .let c_store_mem = %mem.store (b_load_mem, c_lea, prod);

        .con left_pb [mem: %mem.M, s : i32, return: .Cn [%mem.M]] = {
            .let ad_lea = %mem.lea (arr_size, <arr_size; i32>, 0) (ad_arr, i);
            .let (load_mem, val) = %mem.load (mem, ad_lea);
            .let new_val = %core.wrap.add 0 (val, s);
            .let store_mem = %mem.store (load_mem, ad_lea, new_val);
            return store_mem
        };

        .con right_pb [mem: %mem.M, s : i32, return: .Cn [%mem.M]] = {
            .let bd_lea = %mem.lea (arr_size, <arr_size; i32>, 0) (bd_arr, i);
            .let (load_mem, val) = %mem.load (mem, bd_lea);
            .let new_val = %core.wrap.add 0 (val, s);
            .let store_mem = %mem.store (load_mem, bd_lea, new_val);
            return store_mem
        };

        .con mul_pb [mem: %mem.M, s : i32, return: .Cn [%mem.M]] = {
            .let sa_mul = %core.wrap.mul 0 (s, b_val);

            .con next [mem: %mem.M] = {
                .let sb_mul = %core.wrap.mul 0 (s, a_val);
                right_pb(mem, sb_mul, return)
            };

            left_pb( mem, sa_mul,  next)
        };

        .let lea_pb = %mem.lea (⊤:.Nat, <⊤:.Nat; pb_type>, 0) (pb_arr, i);
        .let store_pb_mem = %mem.store (c_store_mem, lea_pb, mul_pb);

        return(store_pb_mem)
    };


    .con print_c [mem: %mem.M] = {
        printArr(mem, c_arr, return)
    };

    .con print_b [mem: %mem.M] = {
        printArr(mem, b_arr, print_c)
    };

    .con print_a [mem: %mem.M] = {
        printArr(mem, a_arr, print_b)
    };

    .con print_cd [mem: %mem.M] = {
        printArr(mem, cd_arr, print_a)
    };

     .con print_bd [mem: %mem.M] = {
        printArr(mem, bd_arr, print_cd)
    };

    .con print_ad [mem: %mem.M] = {
        printArr(mem, ad_arr, print_bd)
    };



    .con time_start_cont [mem:%mem.M, start_time:void_ptr] = {

        .con timer [mem:%mem.M] = {
            .con time_end_cont [mem:%mem.M, end_time:void_ptr] = {
                print_time_diff (mem, start_time, end_time, print_ad)
            };
            time (mem, time_end_cont)
            // print_ad(mem)
        };

        .con backward_loop_head [mem: %mem.M, i : i32] = {
            .con yield [mem: %mem.M] = {
                backward_loop_head( mem, %core.wrap.add 0 (i, 1:i32) )
            };

            .con enter [mem: %mem.M] = {
                .let lea_pb = %mem.lea (⊤:.Nat, <⊤:.Nat; pb_type>, 0) (pb_arr, i);
<<<<<<< HEAD
                .let (backward_pass_mem, backward_pass) = %mem.load (pb_type, 0) (mem, lea_pb);
=======
                .let (backward_pass_mem, backward_pass) = %mem.load (mem, lea_pb);
>>>>>>> 529dac61
                backward_pass ( backward_pass_mem, 1:i32, yield )
            };

            .let condition = %core.icmp.ul (i, %core.bitcast (i32, .Nat) size);
            .let target = (timer, enter)#condition;
            target ( mem )
        };


        .con loop_head [mem: %mem.M, i : i32] = {
            .con exit [mem: %mem.M] = {
                backward_loop_head(mem, 0:i32)
            };

            .con yield [mem: %mem.M] = {
<<<<<<< HEAD
                loop_head( mem, %core.wrap.add _32 0 (i, 1:i32) )
=======
                loop_head( mem, %core.wrap.add 0 (i, 1:i32) )
>>>>>>> 529dac61
            };

            .con enter [mem: %mem.M] = {
                loop_body ( mem, i, yield )
            };

<<<<<<< HEAD
            .let condition = %core.icmp.ul 4294967296 (i, %core.bitcast (i32, .Nat) size);
=======
            .let condition = %core.icmp.ul (i, %core.bitcast (i32, .Nat) size);
>>>>>>> 529dac61
            .let target = (exit, enter)#condition;
            target ( mem )
        };
        loop_head ( mem, 0:i32 )
    };

    .con init_a [mem: %mem.M] = {
        .con init_b [mem: %mem.M] = {
            .con init_c [mem: %mem.M] = {
                .con init_ad [mem: %mem.M] = {
                    .con init_bd [mem: %mem.M] = {
                        .con init_cd [mem: %mem.M] = {
                            time (mem, time_start_cont)
                            // loop_head ( mem, 0:i32 )
                        };

                        const(mem, cd_arr, 1:i32, init_cd)
                    };

                    const(mem, bd_arr,  0:i32, init_bd)
                };

                const(mem, ad_arr,  0:i32, init_ad)
            };

            const(mem, c_arr, 0:i32, init_c)
        };

        init(mem, b_arr, 1:i32, init_b)
    };

    init(finish_mem, a_arr, 0:i32, init_a)
};

.con .extern main [mem: %mem.M, argc: i32, argv : %mem.Ptr («⊤:.Nat; %mem.Ptr («⊤:.Nat; .Idx 256», 0)», 0), return : .Cn [%mem.M, i32]] = {
    .con callback (mem: %mem.M) = {
        return (mem, 1:i32)
    };

    outer(mem, 1:i32, callback)
};<|MERGE_RESOLUTION|>--- conflicted
+++ resolved
@@ -212,11 +212,7 @@
 
             .con enter [mem: %mem.M] = {
                 .let lea_pb = %mem.lea (⊤:.Nat, <⊤:.Nat; pb_type>, 0) (pb_arr, i);
-<<<<<<< HEAD
-                .let (backward_pass_mem, backward_pass) = %mem.load (pb_type, 0) (mem, lea_pb);
-=======
                 .let (backward_pass_mem, backward_pass) = %mem.load (mem, lea_pb);
->>>>>>> 529dac61
                 backward_pass ( backward_pass_mem, 1:i32, yield )
             };
 
@@ -232,22 +228,14 @@
             };
 
             .con yield [mem: %mem.M] = {
-<<<<<<< HEAD
-                loop_head( mem, %core.wrap.add _32 0 (i, 1:i32) )
-=======
                 loop_head( mem, %core.wrap.add 0 (i, 1:i32) )
->>>>>>> 529dac61
             };
 
             .con enter [mem: %mem.M] = {
                 loop_body ( mem, i, yield )
             };
 
-<<<<<<< HEAD
-            .let condition = %core.icmp.ul 4294967296 (i, %core.bitcast (i32, .Nat) size);
-=======
             .let condition = %core.icmp.ul (i, %core.bitcast (i32, .Nat) size);
->>>>>>> 529dac61
             .let target = (exit, enter)#condition;
             target ( mem )
         };
