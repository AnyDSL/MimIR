--- conflicted
+++ resolved
@@ -193,27 +193,9 @@
         printArr(mem, ad_arr, print_bd)
     };
 
-<<<<<<< HEAD
 
 
     .con time_start_cont [mem:%mem.M, start_time:void_ptr] = {
-=======
-    .con backward_loop_head [mem: %mem.M, i : i32] = {
-        .con yield [mem: %mem.M] = {
-            backward_loop_head( mem, %core.wrap.add 0 (i, 1:i32) )
-        };
-
-        .con enter [mem: %mem.M] = {
-            .let lea_pb = %mem.lea (⊤:.Nat, <⊤:.Nat; pb_type>, 0) (pb_arr, i);
-            .let (backward_pass_mem, backward_pass) = %mem.load (mem, lea_pb);
-            backward_pass ( backward_pass_mem, 1:i32, yield )
-        };
-
-        .let condition = %core.icmp.ul (i, %core.bitcast (i32, .Nat) size);
-        .let target = (print_ad, enter)#condition;
-        target ( mem )
-    };
->>>>>>> 2b9ee752
 
         .con timer [mem:%mem.M] = {
             .con time_end_cont [mem:%mem.M, end_time:void_ptr] = {
@@ -223,16 +205,10 @@
             // print_ad(mem)
         };
 
-<<<<<<< HEAD
         .con backward_loop_head [mem: %mem.M, i : i32] = {
             .con yield [mem: %mem.M] = {
-                backward_loop_head( mem, %core.wrap.add 4294967296 0 (i, 1:i32) )
-            };
-=======
-        .con yield [mem: %mem.M] = {
-            loop_head( mem, %core.wrap.add 0 (i, 1:i32) )
-        };
->>>>>>> 2b9ee752
+                backward_loop_head( mem, %core.wrap.add 0 (i, 1:i32) )
+            };
 
             .con enter [mem: %mem.M] = {
                 .let lea_pb = %mem.lea (⊤:.Nat, <⊤:.Nat; pb_type>, 0) (pb_arr, i);
@@ -240,12 +216,11 @@
                 backward_pass ( backward_pass_mem, 1:i32, yield )
             };
 
-            .let condition = %core.icmp.ul 4294967296 (i, %core.bitcast (i32, .Nat) size);
+            .let condition = %core.icmp.ul (i, %core.bitcast (i32, .Nat) size);
             .let target = (timer, enter)#condition;
             target ( mem )
         };
 
-<<<<<<< HEAD
 
         .con loop_head [mem: %mem.M, i : i32] = {
             .con exit [mem: %mem.M] = {
@@ -265,11 +240,6 @@
             target ( mem )
         };
         loop_head ( mem, 0:i32 )
-=======
-        .let condition = %core.icmp.ul (i, %core.bitcast (i32, .Nat) size);
-        .let target = (exit, enter)#condition;
-        target ( mem )
->>>>>>> 2b9ee752
     };
 
     .con init_a [mem: %mem.M] = {
