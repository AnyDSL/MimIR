// RUN: rm -f %t.ll
// RUN: %thorin -p direct -p math -o - %s | FileCheck %s

// TODO: allocation error due to dynamic size,
// ./build/bin/thorin lit/matrix/print_const_dyn_mat.thorin -p direct -p clos -o - -VVVV --output-ll T.ll
// add_mem error (bitcast gets (mem, mat) as argument at some point)

.plugin core;
.plugin matrix;

.let u8 = %core.I8;
.let String = %mem.Ptr («⊤:.Nat; %core.I8», 0);

.con atoi [%mem.M, String, .Cn [%mem.M, %core.I32]];
.con print_int_matrix [mem: %mem.M, k: .Nat, l: .Nat, m: %matrix.Mat (2, (⊤:.Nat,⊤:.Nat), %core.I32), return : .Cn [%mem.M]];

.con print_int_matrix_wrap [mem: %mem.M, k: .Nat, l: .Nat, m: %matrix.Mat (2, (k,l), %core.I32), return : .Cn [%mem.M]] = {
    .let m2 = %core.bitcast (%matrix.Mat (2,(⊤:.Nat,⊤:.Nat),%core.I32)) m;
    print_int_matrix(mem, k, l, m2, return)
};

.con .extern f [mem : %mem.M,
    [k:.Nat, l:.Nat],
    return: .Cn[%mem.M]] = {

    .let (mem2, M) = %matrix.constMat (2,(k,l),%core.I32) (mem, 3:%core.I32);
    // .let (mem2, N) = %matrix.constMat (2,(k,l),%core.I32) (mem, 5:%core.I32);

    print_int_matrix_wrap (mem2, k, l, M, return)
    // return mem2
};

<<<<<<< HEAD
.con .extern main [mem1 : %mem.M, 
        argc : %core.I32, 
=======
.con .extern main [mem1 : %mem.M,
        argc : %core.I32,
>>>>>>> 2e6b5aec
        argv : %mem.Ptr («⊤:.Nat; String», 0), // const char *argv[]
        return : .Cn [%mem.M, %core.I32]
    ] = {

    .con return_cont [mem: %mem.M] = {
        return (mem, 0:%core.I32)
    };

    .let arg1_ptr = %mem.lea (⊤:.Nat, ‹⊤:.Nat; String›, 0) (argv, 1:%core.I32); // argv+1 : const char**
    .let (mem2,arg1) = %mem.load (mem1, arg1_ptr); // argv[1] : const char*

    .let arg2_ptr = %mem.lea (⊤:.Nat, ‹⊤:.Nat; String›, 0) (argv, 2:%core.I32); // argv+2
    .let (mem3,arg2) = %mem.load (mem2, arg2_ptr); // argv[2]

    .con atoi_cont_1 [mem : %mem.M, a : %core.I32] = {
        .con atoi_cont_2 [mem : %mem.M, b : %core.I32] = {
            // return (mem, 42:%core.I32)
            .let a_nat = %core.bitcast .Nat a;
            .let b_nat = %core.bitcast .Nat b;
            f (mem, (a_nat,b_nat), return_cont)
        };
        atoi (mem, arg2, atoi_cont_2)
    };

    // .let (mem2,m) = %matrix.constMat MT (mem,c);
    // cont (mem2, m, return)
    // return (mem3, 0:%core.I32)
    atoi (mem3, arg1, atoi_cont_1)
};

// CHECK-NOT: %matrix.<|MERGE_RESOLUTION|>--- conflicted
+++ resolved
@@ -30,13 +30,8 @@
     // return mem2
 };
 
-<<<<<<< HEAD
-.con .extern main [mem1 : %mem.M, 
-        argc : %core.I32, 
-=======
 .con .extern main [mem1 : %mem.M,
         argc : %core.I32,
->>>>>>> 2e6b5aec
         argv : %mem.Ptr («⊤:.Nat; String», 0), // const char *argv[]
         return : .Cn [%mem.M, %core.I32]
     ] = {
