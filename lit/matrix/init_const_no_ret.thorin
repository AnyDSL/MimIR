--- conflicted
+++ resolved
@@ -4,11 +4,7 @@
 .plugin core;
 .plugin matrix;
 
-<<<<<<< HEAD
-.con .extern f [mem : %mem.M, 
-=======
 .con .extern f [mem : %mem.M,
->>>>>>> 2e6b5aec
     [k:.Nat, l:.Nat],
     return: .Cn[%mem.M]] = {
 
