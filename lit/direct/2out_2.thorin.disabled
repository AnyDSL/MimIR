--- conflicted
+++ resolved
@@ -1,19 +1,11 @@
-
 // RUN: rm -f %t.ll ; \
 // RUN: %thorin -d direct %s --output-ll %t.ll -o - | FileCheck %s
 
-<<<<<<< HEAD
-=======
-// ./build/bin/thorin -d direct ./lit/direct/2out_2.thorin --output-thorin - -VVVV
-
->>>>>>> b17394bd
 /*
 Current Issue:
 old var access
 (view using dump-recursive)
 */
-
-
 
 .import core;
 .import direct;
