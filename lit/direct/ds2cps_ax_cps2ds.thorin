--- conflicted
+++ resolved
@@ -1,13 +1,6 @@
 // RUN: rm -f %t.ll ; \
 // RUN: %thorin -d tool -d direct %s --output-ll %t.ll -o - | FileCheck %s
 
-<<<<<<< HEAD
-// tests a direct call to a cps fucntion wrapped in cps2ds
-// ./build/bin/thorin -d tool -d direct ./lit/direct/ds2cps_ax_cps2ds.thorin --output-thorin - -VVVV
-// ./build/bin/thorin -d tool -d direct ./lit/direct/ds2cps_ax_cps2ds.thorin --output-ll ./lit/direct/ds2cps_ax_cps2ds.ll -o - | FileCheck ./lit/direct/ds2cps_ax_cps2ds.thorin
-
-=======
->>>>>>> 76d2aa85
 .import direct;
 .import mem;
 .import core;
