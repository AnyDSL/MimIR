--- conflicted
+++ resolved
@@ -1,17 +1,8 @@
 // RUN: rm -f %t.ll ; \
 // RUN: %thorin -d direct %s --output-ll %t.ll -o - | FileCheck %s
 
-<<<<<<< HEAD
-=======
-// tests a direct call to a cps fucntion wrapped in cps2ds
-// ./build/bin/thorin -d direct ./lit/direct/ds_dependent.thorin --output-thorin - -VVVV
-// ./build/bin/thorin -d direct ./lit/direct/ds_dependent.thorin --output-thorin - -VVVV --output-ll t.ll
-// ./build/bin/thorin -d direct ./lit/direct/ds_dependent.thorin --output-ll ./lit/direct/ds_dependent.ll -o - | FileCheck ./lit/direct/ds_dependent.thorin
-
->>>>>>> b17394bd
 .import direct;
 .import core;
-// .import debug;
 .import mem;
 
 .let I32 = .Idx 4294967296;
