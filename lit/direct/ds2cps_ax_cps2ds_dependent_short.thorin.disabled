// RUN: rm -f %t.ll ; \
// RUN: %thorin -d direct %s --output-ll %t.ll -o - | FileCheck %s

<<<<<<< HEAD
=======
// tests a direct call to a cps fucntion wrapped in cps2ds
// ./build/bin/thorin -d direct ./lit/direct/ds2cps_ax_cps2ds_dependent_short.thorin --output-thorin -

>>>>>>> b17394bd
/*
Current issue:
:4294967295: error: 'Π n_167425: .Nat → .infer (<nullptr>)' used as a type but is in fact a term

Issue: 
https://github.com/AnyDSL/thorin2/issues/95
*/

.import direct;
.import mem;

.let I32 = .Idx 4294967296;

.cn f [n:.Nat, return: .Cn (.Idx n)] = {
    .let b = (42:(.Idx n));
    return b
};

.lam lam_Idx n: .Nat = .Idx n;

.cn .extern main [mem : %mem.M, argc : I32, argv : %mem.Ptr (%mem.Ptr (.Idx 256, 0:.Nat), 0:.Nat), return : .Cn [%mem.M, I32]] = {
    .let g = %direct.cps2ds_dep (.Nat,lam_Idx) f;
    .let c = g (4294967296);
    return (mem, c)
};

// CHECK-DAG: return{{.*}}42<|MERGE_RESOLUTION|>--- conflicted
+++ resolved
@@ -1,12 +1,6 @@
 // RUN: rm -f %t.ll ; \
 // RUN: %thorin -d direct %s --output-ll %t.ll -o - | FileCheck %s
 
-<<<<<<< HEAD
-=======
-// tests a direct call to a cps fucntion wrapped in cps2ds
-// ./build/bin/thorin -d direct ./lit/direct/ds2cps_ax_cps2ds_dependent_short.thorin --output-thorin -
-
->>>>>>> b17394bd
 /*
 Current issue:
 :4294967295: error: 'Π n_167425: .Nat → .infer (<nullptr>)' used as a type but is in fact a term
