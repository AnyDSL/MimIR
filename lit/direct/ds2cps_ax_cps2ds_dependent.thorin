// RUN: rm -f %t.ll ; \
// RUN: %thorin -d direct %s --output-ll %t.ll -o - | FileCheck %s

<<<<<<< HEAD
=======
// tests a direct call to a cps fucntion wrapped in cps2ds
// ./build/bin/thorin -d direct ./lit/direct/ds2cps_ax_cps2ds_dependent.thorin --output-thorin - -VVVV

>>>>>>> b17394bd
.import direct;
.import core;
.import debug;
.import mem;

.let I32 = .Idx 4294967296;

.cn f [n:.Nat, return: .Cn (.Idx n)] = {
    .let b = (42:(.Idx n));
    return b
};

.lam U [n:.Nat] -> * = {
    .Idx n
};

.cn .extern main [mem : %mem.M, argc : I32, argv : %mem.Ptr (%mem.Ptr (.Idx 256, 0:.Nat), 0:.Nat), return : .Cn [%mem.M, I32]] = {
    .let f_cast = f;
    .let g = %direct.cps2ds_dep (.Nat,U) f_cast;
    .let n = 4294967296;
    .let c = g n;
    .let c_cast = c;
    return (mem, c_cast)
};

// CHECK-DAG: return{{.*}}42<|MERGE_RESOLUTION|>--- conflicted
+++ resolved
@@ -1,12 +1,6 @@
 // RUN: rm -f %t.ll ; \
 // RUN: %thorin -d direct %s --output-ll %t.ll -o - | FileCheck %s
 
-<<<<<<< HEAD
-=======
-// tests a direct call to a cps fucntion wrapped in cps2ds
-// ./build/bin/thorin -d direct ./lit/direct/ds2cps_ax_cps2ds_dependent.thorin --output-thorin - -VVVV
-
->>>>>>> b17394bd
 .import direct;
 .import core;
 .import debug;
