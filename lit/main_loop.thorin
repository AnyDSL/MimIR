--- conflicted
+++ resolved
@@ -36,13 +36,7 @@
 // CHECK-DAG: .cn exit_[[exitId]] m_[[mExitVarId:[0-9_]+]]: %mem.M {{(@.*)?}}= {
 // CHECK-DAG: return_[[returnEtaId]] (m_[[mExitVarId]], acc_[[accId]])
 
-<<<<<<< HEAD
 // CHECK-DAG: .cn body_[[bodyId]] m_[[mBodyVarId:[0-9_]+]]: %mem.M {{(@.*)?}}= {
-// CHECK-DAG:   _[[addIterId:[0-9_]+]]: .Idx 4294967296 = %core.wrap.add (0, 4294967296) (1:(.Idx 4294967296), i_[[iterId]]);
-// CHECK-DAG:   _[[addAccId:[0-9_]+]]: .Idx 4294967296 = %core.wrap.add (0, 4294967296) (acc_[[accId]], i_[[iterId]]);
-=======
-// CHECK-DAG: .cn body_[[bodyId]] m_[[mBodyVarId:[0-9_]+]]: %mem.M = {
 // CHECK-DAG:   _[[addIterId:[0-9_]+]]: .Idx 4294967296 = %core.wrap.add 4294967296 0 (1:(.Idx 4294967296), i_[[iterId]]);
 // CHECK-DAG:   _[[addAccId:[0-9_]+]]: .Idx 4294967296 = %core.wrap.add 4294967296 0 (acc_[[accId]], i_[[iterId]]);
->>>>>>> b044a86c
 // CHECK-DAG: loop_[[loopId]] (m_[[mBodyVarId]], _[[addIterId]], _[[addAccId]])