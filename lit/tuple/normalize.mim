// RUN: %mim %s
plugin tuple;
plugin refly;

lam f1 (a: [Nat, Bool], b: [Bool, Nat, Nat]): [ Nat, Bool ,  Bool, Nat, Nat ] = %tuple.concat  (a, b);
lam f2 (a: [Nat, Bool], b: [Bool, Nat, Nat]): [ Nat, Bool , [Bool, Nat, Nat]] = %tuple.append  (a, b);
lam f3 (a: [Nat, Bool], b: [Bool, Nat, Nat]): [[Nat, Bool],  Bool, Nat, Nat ] = %tuple.prepend (a, b);

lam g1 (a: «2; Nat», b: [Bool, Nat, Nat]): [Nat, Nat,  Bool, Nat, Nat ] = %tuple.concat  (a, b);
lam g2 (a: «2; Nat», b: [Bool, Nat, Nat]): [Nat, Nat, [Bool, Nat, Nat]] = %tuple.append  (a, b);
lam g3 (a: «2; Nat», b: [Bool, Nat, Nat]): [«2; Nat» , Bool, Nat, Nat ] = %tuple.prepend (a, b);

lam h1 (a: [Nat, Bool], b: «3; Nat»): [ Nat, Bool , Nat, Nat, Nat] = %tuple.concat  (a, b);
lam h2 (a: [Nat, Bool], b: «3; Nat»): [ Nat, Bool , «3; Nat»     ] = %tuple.append  (a, b);
lam h3 (a: [Nat, Bool], b: «3; Nat»): [[Nat, Bool], Nat, Nat, Nat] = %tuple.prepend (a, b);

let x = (1, tt);
let y = (ff, 23, 42);
let z = %tuple.concat (x, y);
let tup = (1, tt, ff, 23, 42);

let _ = %refly.equiv.struc_eq (tup, z);
let _ = %refly.equiv.struc_eq (tt, %tuple.contains (tup, 23));
let _ = %refly.equiv.struc_eq (ff, %tuple.contains (tup, 24));

lam foo (x: Nat): [] =
    let tup = (tt, x);
    let _ = %refly.equiv.struc_ne (tt, %tuple.contains (tup, 23));
    let _ = %refly.equiv.struc_ne (ff, %tuple.contains (tup, 24));
    ();

<<<<<<< HEAD
let _ = %tuple.concat @(3, 0) ((1, 2, ff), ());
let _ = %tuple.concat @(0, 3) ((), (1, 2, ff));
=======
let _ = %tuple.concat ((1, 2, ff), ());
let _ = %tuple.concat ((), (1, 2, ff));
>>>>>>> f9033ac9
<|MERGE_RESOLUTION|>--- conflicted
+++ resolved
@@ -29,10 +29,5 @@
     let _ = %refly.equiv.struc_ne (ff, %tuple.contains (tup, 24));
     ();
 
-<<<<<<< HEAD
-let _ = %tuple.concat @(3, 0) ((1, 2, ff), ());
-let _ = %tuple.concat @(0, 3) ((), (1, 2, ff));
-=======
 let _ = %tuple.concat ((1, 2, ff), ());
-let _ = %tuple.concat ((), (1, 2, ff));
->>>>>>> f9033ac9
+let _ = %tuple.concat ((), (1, 2, ff));