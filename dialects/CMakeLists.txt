set(CMAKE_LIBRARY_OUTPUT_DIRECTORY ${PROJECT_BINARY_DIR}/lib/thorin)

<<<<<<< HEAD
add_library(thorin_foo MODULE
    foo.cpp
    foo.h
)
set_target_properties(thorin_foo
    PROPERTIES 
        CXX_VISIBILITY_PRESET hidden
        VISIBILITY_INLINES_HIDDEN 1
        WINDOWS_EXPORT_ALL_SYMBOLS OFF
)
target_link_libraries(thorin_foo libthorin)

add_thorin_dialect(core)

add_library(thorin_core MODULE
    core/core.cpp
    core/core.h
    core/normalizers.cpp
    ${CMAKE_CURRENT_BINARY_DIR}/core.h
)

set_target_properties(thorin_core
    PROPERTIES 
        CXX_VISIBILITY_PRESET hidden
        VISIBILITY_INLINES_HIDDEN 1
        WINDOWS_EXPORT_ALL_SYMBOLS OFF
)
target_link_libraries(thorin_core libthorin)

add_thorin_dialect(mem)

add_library(thorin_mem MODULE
    mem/passes/fp/copy_prop.cpp
    mem/passes/fp/copy_prop.h
    mem/passes/fp/ssa_constr.cpp
    mem/passes/fp/ssa_constr.h
    mem/passes/rw/alloc2malloc.cpp
    mem/passes/rw/alloc2malloc.h
    mem/passes/rw/remem_elim.cpp
    mem/passes/rw/remem_elim.h
    mem/be/ll/ll.cpp
    mem/be/ll/ll.h
    mem/mem.cpp
    mem/mem.h
    mem/normalizers.cpp
    ${CMAKE_CURRENT_BINARY_DIR}/mem.h
    ${CMAKE_CURRENT_BINARY_DIR}/core.h
)

set_target_properties(thorin_mem
    PROPERTIES 
        CXX_VISIBILITY_PRESET hidden
        VISIBILITY_INLINES_HIDDEN 1
        WINDOWS_EXPORT_ALL_SYMBOLS OFF
)
target_link_libraries(thorin_mem libthorin)

=======
add_thorin_dialect(core)
add_thorin_dialect(mem)
>>>>>>> a8749299
add_thorin_dialect(affine)

# TODO move this stuff into the add_thorin_dialect function
add_library(thorin_affine MODULE
    affine/affine.cpp
    affine/affine.h
    ${CMAKE_CURRENT_BINARY_DIR}/affine.h
    affine/passes/lower_for.cpp
    affine/passes/lower_for.h
)

set_target_properties(thorin_affine
    PROPERTIES 
        CXX_VISIBILITY_PRESET hidden
        VISIBILITY_INLINES_HIDDEN 1
        WINDOWS_EXPORT_ALL_SYMBOLS OFF
)
target_link_libraries(thorin_affine libthorin)
add_dependencies(thorin_affine thorin_core thorin_mem)<|MERGE_RESOLUTION|>--- conflicted
+++ resolved
@@ -1,17 +1,4 @@
 set(CMAKE_LIBRARY_OUTPUT_DIRECTORY ${PROJECT_BINARY_DIR}/lib/thorin)
-
-<<<<<<< HEAD
-add_library(thorin_foo MODULE
-    foo.cpp
-    foo.h
-)
-set_target_properties(thorin_foo
-    PROPERTIES 
-        CXX_VISIBILITY_PRESET hidden
-        VISIBILITY_INLINES_HIDDEN 1
-        WINDOWS_EXPORT_ALL_SYMBOLS OFF
-)
-target_link_libraries(thorin_foo libthorin)
 
 add_thorin_dialect(core)
 
@@ -58,10 +45,6 @@
 )
 target_link_libraries(thorin_mem libthorin)
 
-=======
-add_thorin_dialect(core)
-add_thorin_dialect(mem)
->>>>>>> a8749299
 add_thorin_dialect(affine)
 
 # TODO move this stuff into the add_thorin_dialect function
