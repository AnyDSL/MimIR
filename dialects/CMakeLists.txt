--- conflicted
+++ resolved
@@ -1,4 +1,88 @@
-<<<<<<< HEAD
+add_thorin_dialect(core
+    SOURCES
+        core/core.cpp
+        core/core.h
+        core/normalizers.cpp
+        core/be/ll/ll.cpp
+        core/be/ll/ll.h
+    DEPENDS
+        mem
+        clos
+    INSTALL
+)
+
+add_thorin_dialect(clos
+    SOURCES
+        clos/clos.cpp
+        clos/clos.h
+        clos/normalizers.cpp
+        clos/pass/fp/lower_typed_clos_prep.cpp
+        clos/pass/fp/lower_typed_clos_prep.h
+        clos/pass/rw/branch_clos_elim.cpp
+        clos/pass/rw/branch_clos_elim.h
+        clos/pass/rw/clos2sjlj.cpp
+        clos/pass/rw/clos2sjlj.h
+        clos/pass/rw/clos_conv_prep.cpp
+        clos/pass/rw/clos_conv_prep.h
+        clos/phase/clos_conv.cpp
+        clos/phase/clos_conv.h
+        clos/phase/lower_typed_clos.cpp
+        clos/phase/lower_typed_clos.h
+    DEPENDS
+        mem
+    HEADER_DEPENDS
+        core
+    INSTALL
+)
+
+add_thorin_dialect(demo
+    SOURCES
+        demo/demo.cpp
+        demo/demo.h
+        demo/normalizers.cpp
+    INSTALL
+)
+
+add_thorin_dialect(direct
+    SOURCES
+        direct/direct.cpp
+        direct/direct.h
+        direct/passes/ds2cps.cpp
+        direct/passes/ds2cps.h
+        direct/passes/cps2ds.cpp
+        direct/passes/cps2ds.h
+        direct/normalizers.cpp
+    INSTALL
+)
+
+add_thorin_dialect(mem
+    SOURCES
+        mem/mem.cpp
+        mem/mem.h
+        mem/normalizers.cpp
+        mem/passes/fp/copy_prop.cpp
+        mem/passes/fp/copy_prop.h
+        mem/passes/fp/ssa_constr.cpp
+        mem/passes/fp/ssa_constr.h
+        mem/passes/rw/alloc2malloc.cpp
+        mem/passes/rw/alloc2malloc.h
+        mem/passes/rw/remem_elim.cpp
+        mem/passes/rw/remem_elim.h
+    HEADER_DEPENDS
+        core
+    INSTALL
+)
+
+add_thorin_dialect(refly
+    SOURCES
+        refly/refly.h
+        refly/refly.cpp
+        refly/passes/remove_perm.h
+        refly/passes/remove_perm.cpp
+        refly/normalizers.cpp
+    INSTALL
+)
+
 add_thorin_dialect(affine
     SOURCES
         affine/affine.cpp
@@ -36,161 +120,4 @@
     HEADER_DEPENDS
         mem
     INSTALL
-)
-
-add_thorin_dialect(core
-    SOURCES
-        core/core.cpp
-        core/core.h
-        core/normalizers.cpp
-        core/be/ll/ll.cpp
-        core/be/ll/ll.h
-    DEPENDS
-        mem
-        clos
-    INSTALL
-)
-
-=======
->>>>>>> 67192e3a
-add_thorin_dialect(clos
-    SOURCES
-        clos/clos.cpp
-        clos/clos.h
-        clos/normalizers.cpp
-        clos/pass/fp/lower_typed_clos_prep.cpp
-        clos/pass/fp/lower_typed_clos_prep.h
-        clos/pass/rw/branch_clos_elim.cpp
-        clos/pass/rw/branch_clos_elim.h
-        clos/pass/rw/clos2sjlj.cpp
-        clos/pass/rw/clos2sjlj.h
-        clos/pass/rw/clos_conv_prep.cpp
-        clos/pass/rw/clos_conv_prep.h
-        clos/phase/clos_conv.cpp
-        clos/phase/clos_conv.h
-        clos/phase/lower_typed_clos.cpp
-        clos/phase/lower_typed_clos.h
-    DEPENDS
-        mem
-    HEADER_DEPENDS
-        core
-    INSTALL
-)
-
-add_thorin_dialect(demo
-    SOURCES
-        demo/demo.cpp
-        demo/demo.h
-        demo/normalizers.cpp
-    INSTALL
-)
-
-<<<<<<< HEAD
-add_thorin_dialect(direct
-    SOURCES
-        direct/direct.cpp
-        direct/direct.h
-        direct/passes/ds2cps.cpp
-        direct/passes/ds2cps.h
-        direct/passes/cps2ds.cpp
-        direct/passes/cps2ds.h
-        direct/normalizers.cpp
-    INSTALL
-)
-
-=======
->>>>>>> 67192e3a
-add_thorin_dialect(mem
-    SOURCES
-        mem/mem.cpp
-        mem/mem.h
-        mem/normalizers.cpp
-        mem/passes/fp/copy_prop.cpp
-        mem/passes/fp/copy_prop.h
-        mem/passes/fp/ssa_constr.cpp
-        mem/passes/fp/ssa_constr.h
-        mem/passes/rw/alloc2malloc.cpp
-        mem/passes/rw/alloc2malloc.h
-        mem/passes/rw/remem_elim.cpp
-        mem/passes/rw/remem_elim.h
-    HEADER_DEPENDS
-        core
-    INSTALL
-)
-
-add_thorin_dialect(refly
-    SOURCES
-        refly/refly.h
-        refly/refly.cpp
-        refly/passes/remove_perm.h
-        refly/passes/remove_perm.cpp
-        refly/normalizers.cpp
-    INSTALL
-<<<<<<< HEAD
-=======
-)
-
-add_thorin_dialect(tool
-    SOURCES
-        tool/tool.cpp
-        tool/tool.h
-        tool/passes/set_filter.h
-        tool/passes/set_filter.cpp
-        tool/normalizers.cpp
-    INSTALL
-)
-
-add_thorin_dialect(direct
-    SOURCES
-        direct/direct.cpp
-        direct/direct.h
-        direct/passes/ds2cps.cpp
-        direct/passes/ds2cps.h
-        direct/passes/cps2ds.cpp
-        direct/passes/cps2ds.h
-        direct/normalizers.cpp
-    DEPENDS
-        tool
-    INSTALL
-)
-
-add_thorin_dialect(affine
-    SOURCES
-        affine/affine.cpp
-        affine/affine.h
-        affine/passes/lower_for.cpp
-        affine/passes/lower_for.h
-    DEPENDS
-        core
-    INSTALL
-)
-
-add_thorin_dialect(autodiff
-    SOURCES
-        autodiff/autodiff.cpp
-        autodiff/autodiff.h
-        autodiff/passes/autodiff_eval.cpp
-        autodiff/passes/autodiff_eval.h
-        autodiff/passes/autodiff_zero.cpp
-        autodiff/passes/autodiff_zero.h
-        autodiff/passes/autodiff_zero_cleanup.cpp
-        autodiff/passes/autodiff_zero_cleanup.h
-        autodiff/passes/autodiff_ext_cleanup.cpp
-        autodiff/passes/autodiff_ext_cleanup.h
-        autodiff/auxiliary/autodiff_aux.cpp
-        autodiff/auxiliary/autodiff_aux.h
-        autodiff/auxiliary/autodiff_rewrite_inner.cpp
-        autodiff/auxiliary/autodiff_rewrite_toplevel.cpp
-        autodiff/normalizers.cpp
-    DEPENDS
-        mem
-        core
-        clos
-        tool
-        affine
-        direct
-    HEADER_DEPENDS
-        mem
-    INSTALL
->>>>>>> 67192e3a
 )