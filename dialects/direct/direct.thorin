--- conflicted
+++ resolved
@@ -7,17 +7,6 @@
 /// 2. Wrap DS functions to CPS functions using an axiom.
 /// 3. Convert CPS functions to DS functions using an axiom.
 ///
-<<<<<<< HEAD
-/// ## Dependencies
-///
-.import tool;
-///
-/// ## Types
-///
-/// none 
-///
-=======
->>>>>>> 76d2aa85
 /// ## Operations
 ///
 /// ### %direct.ds2cps
@@ -26,16 +15,8 @@
 ///
 /// ### %direct.cps2ds
 ///
-<<<<<<< HEAD
-/// lets the user call a cps function in direct style
-/// the function is not converted; only the call site is changed
-/// 
-.ax %direct.cps2ds: Π [T: *, U: *] -> (.Cn [T, .Cn U]) -> (T -> U), normalize_cps2ds;
-.ax %direct.cps2ds_dep: Π [T: *, U: T -> *] -> (.Cn [t:T, .Cn (%tool.force_type (U t))]) -> (Π [t:T] -> (%tool.force_type (U t)));
-=======
 /// This axiom lets the user call a cps function in direct style.
 /// The function is not converted. Only the call site is changed.
 /// 
 .ax %direct.cps2ds: Π [T: *, U: *] -> (.Cn [T, .Cn U]) -> (T -> U), normalize_cps2ds;
-.ax %direct.cps2ds_dep: Π [T: *, U: T -> *] -> (.Cn [t:T, .Cn ((U t))]) -> (Π [t:T] -> ((U t)));
->>>>>>> 76d2aa85
+.ax %direct.cps2ds_dep: Π [T: *, U: T -> *] -> (.Cn [t:T, .Cn ((U t))]) -> (Π [t:T] -> ((U t)));