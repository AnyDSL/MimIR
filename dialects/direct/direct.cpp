--- conflicted
+++ resolved
@@ -25,10 +25,4 @@
                 builder.add_opt(120);
             },
             nullptr, [](Normalizers& normalizers) { direct::register_normalizers(normalizers); }};
-<<<<<<< HEAD
-}
-
-namespace thorin::direct {} // namespace thorin::direct
-=======
-}
->>>>>>> 76d2aa85
+}