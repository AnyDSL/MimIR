--- conflicted
+++ resolved
@@ -6,12 +6,6 @@
 
 namespace thorin::direct {
 
-<<<<<<< HEAD
-const Def* op_cps2ds(const Def* cps) {
-    World& w     = cps->world();
-    const Pi* ty = cps->type()->as<Pi>();
-    return w.app(w.app(w.ax<cps2ds>(), {ty->dom(), ty->codom()}), cps);
-=======
 inline const Def* op_cps2ds_dep(const Def* f) {
     auto& world = f->world();
     // TODO: assert continuation
@@ -44,7 +38,6 @@
     world.DLOG("axiom app: {} : {}", ax_app, ax_app->type());
 
     return world.raw_app(ax_app, f);
->>>>>>> b620b4e9
 }
 
 } // namespace thorin::direct