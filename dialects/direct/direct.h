--- conflicted
+++ resolved
@@ -38,12 +38,6 @@
     world.DLOG("axiom app: {} : {}", ax_app, ax_app->type());
 
     return world.raw_app(ax_app, f);
-<<<<<<< HEAD
-
-    // TODO: check if app can be used instead of raw_app
-    // return world.raw_app(world.raw_app(world.ax<direct::cps2ds>(), {T, U}), f);
-=======
->>>>>>> 76d2aa85
 }
 
 } // namespace thorin::direct