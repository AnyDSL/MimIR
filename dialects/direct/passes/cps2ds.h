--- conflicted
+++ resolved
@@ -18,10 +18,6 @@
     void enter() override;
 
 private:
-<<<<<<< HEAD
-    // Def2Def rewritten_lams;
-=======
->>>>>>> 529dac61
     Def2Def rewritten_;
     DefSet rewritten_lams;
     std::vector<Lam*> lam_stack;
