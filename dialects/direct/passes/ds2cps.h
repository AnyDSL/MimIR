#pragma once

#include <thorin/def.h>
#include <thorin/pass/pass.h>

namespace thorin::direct {

<<<<<<< HEAD
/// Direct style function convertion to cps functions
/// creates for each (non-type-level) ds function
/// a corresponding cps function
/// f: Π a : A -> B
/// f_cps : cn[a:A, cn B]
/// only the type signature is changed
/// and the body is wrapped in the return continuation
/// (technical detail: the arguments are substituted to fit the new function)
///
/// In a second distinct but connected step, the call sites are converted
/// for a direct style call `f args`, the
/// call to the cps function `cps2ds_dep ... f_cps args` is introduced
/// the substitution is `f` -> `cps2ds_dep ... f_cps`
///
=======
/// Converts direct style function to cps functions.
/// To do so, for each (non-type-level) ds function a corresponding cps function is created:
/// `f: Π a : A -> B`
/// `f_cps : cn[a:A, cn B]`
/// Only the type signature of the function is changed and the body is wrapped in the newly added return continuation.
/// (Technical detail: the arguments are substituted to fit the new function)
///
/// In a second distinct but connected step, the call sites are converted:
/// For a direct style call `f args`, the call to the cps function `cps2ds_dep ... f_cps args` is introduced.
/// The underlying substitution is `f` -> `cps2ds_dep ... f_cps`.
>>>>>>> 76d2aa85
class DS2CPS : public RWPass<DS2CPS, Lam> {
public:
    DS2CPS(PassMan& man)
        : RWPass(man, "ds2cps") {}

<<<<<<< HEAD
    // void enter() override;
    const Def* rewrite(const Def*) override;

    // Def2Def get_subst() { return rewritten_; }
=======
    const Def* rewrite(const Def*) override;
>>>>>>> 76d2aa85

private:
    Def2Def rewritten_;

    const Def* rewrite_lam(Lam* lam);
<<<<<<< HEAD
    // const Def* rewrite_inner(const Def*);
=======
>>>>>>> 76d2aa85
};

} // namespace thorin::direct<|MERGE_RESOLUTION|>--- conflicted
+++ resolved
@@ -5,22 +5,6 @@
 
 namespace thorin::direct {
 
-<<<<<<< HEAD
-/// Direct style function convertion to cps functions
-/// creates for each (non-type-level) ds function
-/// a corresponding cps function
-/// f: Π a : A -> B
-/// f_cps : cn[a:A, cn B]
-/// only the type signature is changed
-/// and the body is wrapped in the return continuation
-/// (technical detail: the arguments are substituted to fit the new function)
-///
-/// In a second distinct but connected step, the call sites are converted
-/// for a direct style call `f args`, the
-/// call to the cps function `cps2ds_dep ... f_cps args` is introduced
-/// the substitution is `f` -> `cps2ds_dep ... f_cps`
-///
-=======
 /// Converts direct style function to cps functions.
 /// To do so, for each (non-type-level) ds function a corresponding cps function is created:
 /// `f: Π a : A -> B`
@@ -31,29 +15,17 @@
 /// In a second distinct but connected step, the call sites are converted:
 /// For a direct style call `f args`, the call to the cps function `cps2ds_dep ... f_cps args` is introduced.
 /// The underlying substitution is `f` -> `cps2ds_dep ... f_cps`.
->>>>>>> 76d2aa85
 class DS2CPS : public RWPass<DS2CPS, Lam> {
 public:
     DS2CPS(PassMan& man)
         : RWPass(man, "ds2cps") {}
 
-<<<<<<< HEAD
-    // void enter() override;
     const Def* rewrite(const Def*) override;
-
-    // Def2Def get_subst() { return rewritten_; }
-=======
-    const Def* rewrite(const Def*) override;
->>>>>>> 76d2aa85
 
 private:
     Def2Def rewritten_;
 
     const Def* rewrite_lam(Lam* lam);
-<<<<<<< HEAD
-    // const Def* rewrite_inner(const Def*);
-=======
->>>>>>> 76d2aa85
 };
 
 } // namespace thorin::direct