--- conflicted
+++ resolved
@@ -163,15 +163,12 @@
 
             // f a -> f_cps(a,cont)
             auto cps_call = world.app(lam_cps, {new_arg, fun_cont}, world.dbg("cps_call"));
-            if (curr_lam_->body()) rewritten_bodies_[curr_lam_->body()] = cps_call;
-<<<<<<< HEAD
+            if (curr_lam_->body()) {
+                rewritten_bodies_[curr_lam_->body()] = cps_call;
+                world.DLOG("  overwrite body {} of {} : {} with {} : {}", curr_lam_->body(), curr_lam_, curr_lam_->type(),
+                       cps_call->unique_name(), cps_call->type());
+            }
             world.DLOG("  curr_lam {}", curr_lam_->name());
-            // world.DLOG("  overwrite body {} of {} : {} with {} : {}", curr_lam_->body(), curr_lam_, curr_lam_->type(),
-            //            cps_call->unique_name(), cps_call->type());
-=======
-            world.DLOG("  overwrite body {} of {} : {} with {} : {}", curr_lam_->body(), curr_lam_, curr_lam_->type(),
-                       cps_call->unique_name(), cps_call->type());
->>>>>>> db23dbaa
 
             curr_lam_->set_body(cps_call);
             // Fixme: would be great to PE the newly added overhead away..
