#include "dialects/direct/passes/ds2cps.h"

#include <iostream>

#include <thorin/lam.h>

#include "dialects/direct/direct.h"

namespace thorin::direct {

const Def* DS2CPS::rewrite(const Def* def) {
    auto& world = def->world();
    if (auto app = def->isa<App>()) {
        auto callee = app->callee();
        if (auto lam = callee->isa_nom<Lam>()) {
            world.DLOG("encountered lam app");
            auto new_lam = rewrite_lam(lam);
            world.DLOG("new lam: {} : {}", new_lam, new_lam->type());
            auto arg = app->arg();
            world.DLOG("arg: {} : {}", arg, arg->type());
            auto new_app = world.app(new_lam, app->arg());
            world.DLOG("new app: {} : {}", new_app, new_app->type());
            return new_app;
        }
    }
    return def;
}

<<<<<<< HEAD
/// generates the cps function `f_cps : cn [a:A, cn B]`
/// for a ds function `f: Π a : A -> B`
/// associates the functions in `rewritten_`.
=======
/// This function generates the cps function `f_cps : cn [a:A, cn B]` for a ds function `f: Π a : A -> B`.
/// The translation is associated in the `rewritten_` map.
>>>>>>> 76d2aa85
const Def* DS2CPS::rewrite_lam(Lam* lam) {
    if (auto i = rewritten_.find(lam); i != rewritten_.end()) return i->second;

    // only look at lambdas (ds not cps)
<<<<<<< HEAD
    if (lam->type()->codom()->isa<Bot>()) { return lam; }
=======
    if (lam->type()->is_cn()) { return lam; }
>>>>>>> 76d2aa85
    // ignore ds on type level
    if (lam->type()->codom()->isa<Type>()) { return lam; }
    // ignore higher order function
    if (lam->type()->codom()->isa<Pi>()) {
<<<<<<< HEAD
        // causes segfault in depth
        // lam->set_filter(true);
=======
        // We can not set the filter here as this causes segfaults.
>>>>>>> 76d2aa85
        return lam;
    }

    world().DLOG("rewrite DS function {} : {}", lam, lam->type());

    auto ty    = lam->type();
    auto dom   = ty->dom();
    auto codom = ty->codom();

    Sigma* sig = world().nom_sigma(2);
    sig->set(0, dom);

    // replace ds dom var with cps sigma var (cps dom)
    Scope r_scope{ty->as_nom()};
    auto dom_var         = ty->as_nom<Pi>()->var();
    auto cps_dom_var     = sig->var((nat_t)0);
    auto rewritten_codom = thorin::rewrite(codom, dom_var, cps_dom_var, r_scope);
    sig->set(1, world().cn(rewritten_codom));

    world().DLOG("original codom: {}", codom);
    world().DLOG("rewritten codom: {}", rewritten_codom);

    auto cps_ty = world().cn(sig);
    world().DLOG("cps type: {}", cps_ty);

    auto cps_lam = world().nom_lam(cps_ty, world().dbg(lam->name() + "_cps"));

    // rewrite vars of new function
    // calls handled separately
    Scope l_scope{lam};
    world().DLOG("body: {} : {}", lam->body(), lam->body()->type());

    auto cps_body = thorin::rewrite(lam->body(), lam->var(), cps_lam->var((nat_t)0), l_scope);

    world().DLOG("cps body: {} : {}", cps_body, cps_body->type());

    cps_lam->app(lam->filter(), cps_lam->vars().back(), cps_body);

    rewritten_[lam] = op_cps2ds_dep(cps_lam);
    world().DLOG("replace {} : {}", lam, lam->type());
    world().DLOG("with {} : {}", rewritten_[lam], rewritten_[lam]->type());

    return rewritten_[lam];
}

} // namespace thorin::direct<|MERGE_RESOLUTION|>--- conflicted
+++ resolved
@@ -26,33 +26,18 @@
     return def;
 }
 
-<<<<<<< HEAD
-/// generates the cps function `f_cps : cn [a:A, cn B]`
-/// for a ds function `f: Π a : A -> B`
-/// associates the functions in `rewritten_`.
-=======
 /// This function generates the cps function `f_cps : cn [a:A, cn B]` for a ds function `f: Π a : A -> B`.
 /// The translation is associated in the `rewritten_` map.
->>>>>>> 76d2aa85
 const Def* DS2CPS::rewrite_lam(Lam* lam) {
     if (auto i = rewritten_.find(lam); i != rewritten_.end()) return i->second;
 
     // only look at lambdas (ds not cps)
-<<<<<<< HEAD
-    if (lam->type()->codom()->isa<Bot>()) { return lam; }
-=======
     if (lam->type()->is_cn()) { return lam; }
->>>>>>> 76d2aa85
     // ignore ds on type level
     if (lam->type()->codom()->isa<Type>()) { return lam; }
     // ignore higher order function
     if (lam->type()->codom()->isa<Pi>()) {
-<<<<<<< HEAD
-        // causes segfault in depth
-        // lam->set_filter(true);
-=======
         // We can not set the filter here as this causes segfaults.
->>>>>>> 76d2aa85
         return lam;
     }
 
