#include "dialects/direct/passes/cps2ds.h"

#include <iostream>

#include <thorin/lam.h>

#include "dialects/direct/direct.h"

namespace thorin::direct {

void CPS2DS::enter() {
    Lam* lam = curr_nom();
    rewrite_lam(lam);
}

void CPS2DS::rewrite_lam(Lam* lam) {
    if (rewritten_lams.contains(lam)) return;
    rewritten_lams.insert(lam);

    if (!lam->isa_nom()) {
        lam->world().DLOG("skipped non-nom {}", lam);
        return;
    }
    if (!lam->is_set()) {
        lam->world().DLOG("skipped non-set {}", lam);
        return;
    }
    if (lam->codom()->isa<Type>()) {
        world().DLOG("skipped type {}", lam);
        return;
    }

<<<<<<< HEAD
    lam->world().DLOG("Rewrite lam: {}", lam->name());
=======
    lam->world().DLOG("Rewrite lam: {}", lam->sym());
>>>>>>> 529dac61

    lam_stack.push_back(curr_lam_);
    curr_lam_ = lam;

    auto result = rewrite_body(curr_lam_->body());
    // curr_lam_ might be different at this point (newly introduced continuation).
    auto& w = curr_lam_->world();
    w.DLOG("Result of rewrite {} in {}", lam, curr_lam_);
    curr_lam_->set_body(result);

    curr_lam_ = lam_stack.back();
    lam_stack.pop_back();
}

const Def* CPS2DS::rewrite_body(const Def* def) {
    if (!def) return nullptr;
    if (auto i = rewritten_.find(def); i != rewritten_.end()) return i->second;
    auto new_def    = rewrite_body_(def);
    rewritten_[def] = new_def;
    return rewritten_[def];
}

const Def* CPS2DS::rewrite_body_(const Def* def) {
    auto& world = def->world();
    if (auto app = def->isa<App>()) {
        auto callee     = app->callee();
        auto args       = app->arg();
        auto new_callee = rewrite_body(callee);
        auto new_arg    = rewrite_body(app->arg());

        if (auto fun_app = new_callee->isa<App>()) {
            if (auto ty_app = fun_app->callee()->isa<App>(); ty_app) {
                if (auto axiom = ty_app->callee()->isa<Axiom>()) {
                    if (axiom->flags() == ((flags_t)Axiom::Base<cps2ds_dep>)) {
                        world.DLOG("rewrite callee {} : {}", callee, callee->type());
                        world.DLOG("rewrite args {} : {}", args, args->type());
                        world.DLOG("rewrite cps axiom {} : {}", ty_app, ty_app->type());
                        // TODO: rewrite function?
                        auto cps_fun = fun_app->arg();
                        cps_fun      = rewrite_body(cps_fun);
<<<<<<< HEAD
                        // if (!cps_fun->isa_nom<Lam>()) { world.DLOG("cps_fun {} is not a lambda", cps_fun); }
                        // rewrite_lam(cps_fun->as_nom<Lam>());
=======
>>>>>>> 529dac61
                        world.DLOG("function: {} : {}", cps_fun, cps_fun->type());

                        // ```
                        // h:
                        // b = f a
                        // C[b]
                        // ```
                        // =>
                        // ```
                        // h:
                        //     f'(a,h_cont)
                        //
                        // h_cont(b):
                        //     C[b]
                        //
                        // f : A -> B
                        // f': .Cn [A, ret: .Cn[B]]
                        // ```

                        // TODO: rewrite map vs thorin::rewrite
                        // TODO: unify replacements

                        // We instantiate the function type with the applied argument.
                        auto ty     = callee->type();
                        auto ret_ty = ty->as<Pi>()->codom();
                        world.DLOG("callee {} : {}", callee, ty);
                        world.DLOG("new arguments {} : {}", new_arg, new_arg->type());
                        world.DLOG("ret_ty {}", ret_ty);

                        // TODO: use reduce (beta reduction)
                        const Def* inst_ret_ty;
                        if (auto ty_pi = ty->isa_nom<Pi>()) {
                            auto ty_dom = ty_pi->var();
                            world.DLOG("replace ty_dom: {} : {} <{};{}>", ty_dom, ty_dom->type(), ty_dom->unique_name(),
                                       ty_dom->node_name());

                            Scope r_scope{ty->as_nom()}; // scope that surrounds ret_ty
                            inst_ret_ty = thorin::rewrite(ret_ty, ty_dom, new_arg, r_scope);
                            world.DLOG("inst_ret_ty {}", inst_ret_ty);
                        } else {
                            inst_ret_ty = ret_ty;
                        }

<<<<<<< HEAD
                        auto new_name = curr_lam_->name();
                        // append _cps_cont
                        // if name contains _cps_cont append _1
                        // if it contains _[n] append _[n+1]
                        std::string append = "_cps_cont";
                        auto pos           = new_name.find(append);
                        if (pos != std::string::npos) {
                            auto num = new_name.substr(pos + append.size());
                            if (num.empty()) {
                                new_name += "_1";
                            } else {
                                num      = num.substr(1);
                                num      = std::to_string(std::stoi(num) + 1);
                                new_name = new_name.substr(0, pos + append.size()) + "_" + num;
                            }
                        } else {
                            new_name += append;
                        }

                        // The continuation that receives the result of the cps function call.
                        auto fun_cont = world.nom_lam(world.cn(inst_ret_ty), world.dbg(new_name));
=======
                        auto new_name = world.append_suffix(curr_lam_->sym(), "_cps_cont");

                        // The continuation that receives the result of the cps function call.
                        auto fun_cont = world.nom_lam(world.cn(inst_ret_ty))->set(new_name);
>>>>>>> 529dac61
                        rewritten_lams.insert(fun_cont);
                        // Generate the cps function call `f a` -> `f_cps(a,cont)`
                        auto cps_call = world.app(cps_fun, {new_arg, fun_cont})->set("cps_call");
                        world.DLOG("  curr_lam {}", curr_lam_->sym());
                        curr_lam_->set_body(cps_call);

                        // Fixme: would be great to PE the newly added overhead away..
                        // The current PE just does not terminate on loops.. :/
                        // TODO: Set filter (inline call wrapper)
                        // curr_lam_->set_filter(true);

                        // The filter can only be set here (not earlier) as otherwise a debug print causes the "some
                        // operands are set" issue.
                        fun_cont->set_filter(curr_lam_->filter());

                        // We write the body context in the newly created continuation that has access to the result (as
                        // its argument).
                        curr_lam_ = fun_cont;
                        // `res` is the result of the cps function.
                        auto res = fun_cont->var();

                        world.DLOG("  result {} : {} instead of {} : {}", res, res->type(), def, def->type());

                        return res;
                    }
                }
            }
        }

<<<<<<< HEAD
        // auto new_callee = rewrite_body(app->callee());
        // auto new_callee = app->callee();
        return world.app(new_callee, new_arg);
=======
        return world.app(new_callee, new_arg);
    }

    if (auto lam = def->isa_nom<Lam>()) {
        rewrite_lam(lam);
        return lam;
>>>>>>> 529dac61
    }

<<<<<<< HEAD
    if (auto lam = def->isa_nom<Lam>()) {
        rewrite_lam(lam);
        return lam;
    }

    // We need this case to not descend into infinite chains through function
    // if (auto var = def->isa<Var>()) { return var; }

    if (auto tuple = def->isa<Tuple>()) {
        DefArray elements(tuple->ops(), [&](const Def* op) { return rewrite_body(op); });
        return world.tuple(elements, tuple->dbg());
    }

    // if (auto old_nom = def->isa_nom()) { return old_nom; }
    DefArray new_ops{def->ops(), [&](const Def* op) { return rewrite_body(op); }};

    // auto new_dbg = rewrite_body(def->dbg());
    // auto new_type = rewrite_body(def->type());
    auto new_dbg = def->dbg();

=======
    if (auto tuple = def->isa<Tuple>()) {
        DefArray elements(tuple->ops(), [&](const Def* op) { return rewrite_body(op); });
        return world.tuple(elements)->set(tuple->dbg());
    }

    DefArray new_ops{def->ops(), [&](const Def* op) { return rewrite_body(op); }};

>>>>>>> 529dac61
    world.DLOG("def {} : {} [{}]", def, def->type(), def->node_name());

    // TODO: where does this come from?
    // example: ./build/bin/thorin -d matrix -d affine -d direct lit/matrix/read_transpose.thorin -o - -VVVV
    if (def->isa<Infer>()) {
        world.WLOG("infer node {} : {} [{}]", def, def->type(), def->node_name());
        return def;
    }

<<<<<<< HEAD
    return def->rebuild(world, def->type(), new_ops, new_dbg);
=======
    return def->rebuild(world, def->type(), new_ops);
>>>>>>> 529dac61
}

} // namespace thorin::direct<|MERGE_RESOLUTION|>--- conflicted
+++ resolved
@@ -30,11 +30,7 @@
         return;
     }
 
-<<<<<<< HEAD
-    lam->world().DLOG("Rewrite lam: {}", lam->name());
-=======
     lam->world().DLOG("Rewrite lam: {}", lam->sym());
->>>>>>> 529dac61
 
     lam_stack.push_back(curr_lam_);
     curr_lam_ = lam;
@@ -75,11 +71,6 @@
                         // TODO: rewrite function?
                         auto cps_fun = fun_app->arg();
                         cps_fun      = rewrite_body(cps_fun);
-<<<<<<< HEAD
-                        // if (!cps_fun->isa_nom<Lam>()) { world.DLOG("cps_fun {} is not a lambda", cps_fun); }
-                        // rewrite_lam(cps_fun->as_nom<Lam>());
-=======
->>>>>>> 529dac61
                         world.DLOG("function: {} : {}", cps_fun, cps_fun->type());
 
                         // ```
@@ -123,34 +114,10 @@
                             inst_ret_ty = ret_ty;
                         }
 
-<<<<<<< HEAD
-                        auto new_name = curr_lam_->name();
-                        // append _cps_cont
-                        // if name contains _cps_cont append _1
-                        // if it contains _[n] append _[n+1]
-                        std::string append = "_cps_cont";
-                        auto pos           = new_name.find(append);
-                        if (pos != std::string::npos) {
-                            auto num = new_name.substr(pos + append.size());
-                            if (num.empty()) {
-                                new_name += "_1";
-                            } else {
-                                num      = num.substr(1);
-                                num      = std::to_string(std::stoi(num) + 1);
-                                new_name = new_name.substr(0, pos + append.size()) + "_" + num;
-                            }
-                        } else {
-                            new_name += append;
-                        }
-
-                        // The continuation that receives the result of the cps function call.
-                        auto fun_cont = world.nom_lam(world.cn(inst_ret_ty), world.dbg(new_name));
-=======
                         auto new_name = world.append_suffix(curr_lam_->sym(), "_cps_cont");
 
                         // The continuation that receives the result of the cps function call.
                         auto fun_cont = world.nom_lam(world.cn(inst_ret_ty))->set(new_name);
->>>>>>> 529dac61
                         rewritten_lams.insert(fun_cont);
                         // Generate the cps function call `f a` -> `f_cps(a,cont)`
                         auto cps_call = world.app(cps_fun, {new_arg, fun_cont})->set("cps_call");
@@ -180,42 +147,14 @@
             }
         }
 
-<<<<<<< HEAD
-        // auto new_callee = rewrite_body(app->callee());
-        // auto new_callee = app->callee();
-        return world.app(new_callee, new_arg);
-=======
         return world.app(new_callee, new_arg);
     }
 
     if (auto lam = def->isa_nom<Lam>()) {
         rewrite_lam(lam);
         return lam;
->>>>>>> 529dac61
     }
 
-<<<<<<< HEAD
-    if (auto lam = def->isa_nom<Lam>()) {
-        rewrite_lam(lam);
-        return lam;
-    }
-
-    // We need this case to not descend into infinite chains through function
-    // if (auto var = def->isa<Var>()) { return var; }
-
-    if (auto tuple = def->isa<Tuple>()) {
-        DefArray elements(tuple->ops(), [&](const Def* op) { return rewrite_body(op); });
-        return world.tuple(elements, tuple->dbg());
-    }
-
-    // if (auto old_nom = def->isa_nom()) { return old_nom; }
-    DefArray new_ops{def->ops(), [&](const Def* op) { return rewrite_body(op); }};
-
-    // auto new_dbg = rewrite_body(def->dbg());
-    // auto new_type = rewrite_body(def->type());
-    auto new_dbg = def->dbg();
-
-=======
     if (auto tuple = def->isa<Tuple>()) {
         DefArray elements(tuple->ops(), [&](const Def* op) { return rewrite_body(op); });
         return world.tuple(elements)->set(tuple->dbg());
@@ -223,7 +162,6 @@
 
     DefArray new_ops{def->ops(), [&](const Def* op) { return rewrite_body(op); }};
 
->>>>>>> 529dac61
     world.DLOG("def {} : {} [{}]", def, def->type(), def->node_name());
 
     // TODO: where does this come from?
@@ -233,11 +171,7 @@
         return def;
     }
 
-<<<<<<< HEAD
-    return def->rebuild(world, def->type(), new_ops, new_dbg);
-=======
     return def->rebuild(world, def->type(), new_ops);
->>>>>>> 529dac61
 }
 
 } // namespace thorin::direct