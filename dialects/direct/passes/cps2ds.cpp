#include "dialects/direct/passes/cps2ds.h"

#include <iostream>

#include <thorin/lam.h>

#include "dialects/direct/direct.h"

namespace thorin::direct {

void CPS2DS::enter() {
    Lam* lam = curr_nom();
    rewrite_lam(lam);
}

void CPS2DS::rewrite_lam(Lam* lam) {
    if (rewritten_lams.contains(lam)) return;
    rewritten_lams.insert(lam);

    if (!lam->isa_nom()) {
        lam->world().DLOG("skipped non-nom {}", lam);
        return;
    }
<<<<<<< HEAD
    if (!lam->is_set()) {
        lam->world().DLOG("skipped non-set {}", lam);
        return;
    }
    if (lam->codom()->isa<Type>()) {
        world().DLOG("skipped type {}", lam);
        return;
    }
=======
    world().DLOG("CPS2DS: {}", lam->sym());
    rewrite_lam(lam);
}
>>>>>>> 99d0a2e3

    lam->world().DLOG("Rewrite lam: {}", lam->name());

    lam_stack.push_back(curr_lam_);
    curr_lam_ = lam;

    auto result = rewrite_body(curr_lam_->body());
    // curr_lam_ might be different at this point (newly introduced continuation).
    auto& w = curr_lam_->world();
    w.DLOG("Result of rewrite {} in {}", lam, curr_lam_);
    curr_lam_->set_body(result);

    curr_lam_ = lam_stack.back();
    lam_stack.pop_back();
}

const Def* CPS2DS::rewrite_body(const Def* def) {
    if (auto i = rewritten_.find(def); i != rewritten_.end()) return i->second;
    auto new_def    = rewrite_body_(def);
    rewritten_[def] = new_def;
    return rewritten_[def];
}

const Def* CPS2DS::rewrite_body_(const Def* def) {
    auto& world = def->world();
    if (auto app = def->isa<App>()) {
        auto callee     = app->callee();
        auto args       = app->arg();
        auto new_callee = rewrite_body(callee);
        auto new_arg    = rewrite_body(app->arg());

        if (auto fun_app = new_callee->isa<App>()) {
            if (auto ty_app = fun_app->callee()->isa<App>(); ty_app) {
                if (auto axiom = ty_app->callee()->isa<Axiom>()) {
                    if (axiom->flags() == ((flags_t)Axiom::Base<cps2ds_dep>)) {
                        world.DLOG("rewrite callee {} : {}", callee, callee->type());
                        world.DLOG("rewrite args {} : {}", args, args->type());
                        world.DLOG("rewrite cps axiom {} : {}", ty_app, ty_app->type());
                        // TODO: rewrite function?
                        auto cps_fun = fun_app->arg();
                        cps_fun      = rewrite_body(cps_fun);
                        // if (!cps_fun->isa_nom<Lam>()) { world.DLOG("cps_fun {} is not a lambda", cps_fun); }
                        // rewrite_lam(cps_fun->as_nom<Lam>());
                        world.DLOG("function: {} : {}", cps_fun, cps_fun->type());

                        // ```
                        // h:
                        // b = f a
                        // C[b]
                        // ```
                        // =>
                        // ```
                        // h:
                        //     f'(a,h_cont)
                        //
                        // h_cont(b):
                        //     C[b]
                        //
                        // f : A -> B
                        // f': .Cn [A, ret: .Cn[B]]
                        // ```

                        // TODO: rewrite map vs thorin::rewrite
                        // TODO: unify replacements

                        // We instantiate the function type with the applied argument.
                        auto ty     = callee->type();
                        auto ret_ty = ty->as<Pi>()->codom();
                        world.DLOG("callee {} : {}", callee, ty);
                        world.DLOG("new arguments {} : {}", new_arg, new_arg->type());
                        world.DLOG("ret_ty {}", ret_ty);

                        // TODO: use reduce (beta reduction)
                        const Def* inst_ret_ty;
                        if (auto ty_pi = ty->isa_nom<Pi>()) {
                            auto ty_dom = ty_pi->var();
                            world.DLOG("replace ty_dom: {} : {} <{};{}>", ty_dom, ty_dom->type(), ty_dom->unique_name(),
                                       ty_dom->node_name());

                            Scope r_scope{ty->as_nom()}; // scope that surrounds ret_ty
                            inst_ret_ty = thorin::rewrite(ret_ty, ty_dom, new_arg, r_scope);
                            world.DLOG("inst_ret_ty {}", inst_ret_ty);
                        } else {
                            inst_ret_ty = ret_ty;
                        }

                        auto new_name = curr_lam_->name();
                        // append _cps_cont
                        // if name contains _cps_cont append _1
                        // if it contains _[n] append _[n+1]
                        std::string append = "_cps_cont";
                        auto pos           = new_name.find(append);
                        if (pos != std::string::npos) {
                            auto num = new_name.substr(pos + append.size());
                            if (num.empty()) {
                                new_name += "_1";
                            } else {
                                num      = num.substr(1);
                                num      = std::to_string(std::stoi(num) + 1);
                                new_name = new_name.substr(0, pos + append.size()) + "_" + num;
                            }
                        } else {
                            new_name += append;
                        }

                        // The continuation that receives the result of the cps function call.
<<<<<<< HEAD
                        auto fun_cont = world.nom_lam(world.cn(inst_ret_ty), world.dbg(new_name));
                        rewritten_lams.insert(fun_cont);
=======
                        auto fun_cont = world.nom_lam(world.cn(inst_ret_ty))->set(curr_lam_->sym());
                        fun_cont->debug_suffix("_cont");
>>>>>>> 99d0a2e3
                        // Generate the cps function call `f a` -> `f_cps(a,cont)`
                        auto cps_call = world.app(cps_fun, {new_arg, fun_cont})->set(cps_call_);
                        world.DLOG("  curr_lam {}", curr_lam_->sym());
                        curr_lam_->set_body(cps_call);

                        // Fixme: would be great to PE the newly added overhead away..
                        // The current PE just does not terminate on loops.. :/
                        // TODO: Set filter (inline call wrapper)
                        // curr_lam_->set_filter(true);

                        // The filter can only be set here (not earlier) as otherwise a debug print causes the "some
                        // operands are set" issue.
                        fun_cont->set_filter(curr_lam_->filter());

                        // We write the body context in the newly created continuation that has access to the result (as
                        // its argument).
                        curr_lam_ = fun_cont;
                        // `res` is the result of the cps function.
                        auto res = fun_cont->var();

                        world.DLOG("  result {} : {} instead of {} : {}", res, res->type(), def, def->type());

                        return res;
                    }
                }
            }
        }

        // auto new_callee = rewrite_body(app->callee());
        // auto new_callee = app->callee();
        return world.app(new_callee, new_arg);
    }
    // TODO: are ops rewrites + app calle/arg rewrites all possible combinations?
    // TODO: check if lam is necessary or if var is enough

    if (auto lam = def->isa_nom<Lam>()) {
        rewrite_lam(lam);
        return lam;
    }

    // We need this case to not descend into infinite chains through function
    // if (auto var = def->isa<Var>()) { return var; }

    if (auto tuple = def->isa<Tuple>()) {
        DefArray elements(tuple->ops(), [&](const Def* op) { return rewrite_body(op); });
        return world.tuple(elements, tuple->dbg());
    }

    // if (auto old_nom = def->isa_nom()) { return old_nom; }
    DefArray new_ops{def->ops(), [&](const Def* op) { return rewrite_body(op); }};
<<<<<<< HEAD

    // auto new_dbg = rewrite_body(def->dbg());
    // auto new_type = rewrite_body(def->type());
    auto new_dbg = def->dbg();

    world.DLOG("def {} : {} [{}]", def, def->type(), def->node_name());

    // TODO: where does this come from?
    // example: ./build/bin/thorin -d matrix -d affine -d direct lit/matrix/read_transpose.thorin -o - -VVVV
    if (def->isa<Infer>()) {
        world.WLOG("infer node {} : {} [{}]", def, def->type(), def->node_name());
        return def;
    }

    return def->rebuild(world, def->type(), new_ops, new_dbg);
=======
    if (def->isa<Tuple>()) return world.tuple(new_ops); // TODO just remove this line? there is rebuild below

    return def->rebuild(world, def->type(), new_ops);
>>>>>>> 99d0a2e3
}

} // namespace thorin::direct<|MERGE_RESOLUTION|>--- conflicted
+++ resolved
@@ -21,7 +21,6 @@
         lam->world().DLOG("skipped non-nom {}", lam);
         return;
     }
-<<<<<<< HEAD
     if (!lam->is_set()) {
         lam->world().DLOG("skipped non-set {}", lam);
         return;
@@ -30,13 +29,8 @@
         world().DLOG("skipped type {}", lam);
         return;
     }
-=======
-    world().DLOG("CPS2DS: {}", lam->sym());
-    rewrite_lam(lam);
-}
->>>>>>> 99d0a2e3
-
-    lam->world().DLOG("Rewrite lam: {}", lam->name());
+
+    lam->world().DLOG("Rewrite lam: {}", lam->sym());
 
     lam_stack.push_back(curr_lam_);
     curr_lam_ = lam;
@@ -121,7 +115,7 @@
                             inst_ret_ty = ret_ty;
                         }
 
-                        auto new_name = curr_lam_->name();
+                        auto new_name = *curr_lam_->sym();
                         // append _cps_cont
                         // if name contains _cps_cont append _1
                         // if it contains _[n] append _[n+1]
@@ -141,15 +135,10 @@
                         }
 
                         // The continuation that receives the result of the cps function call.
-<<<<<<< HEAD
-                        auto fun_cont = world.nom_lam(world.cn(inst_ret_ty), world.dbg(new_name));
+                        auto fun_cont = world.nom_lam(world.cn(inst_ret_ty))->set(new_name);
                         rewritten_lams.insert(fun_cont);
-=======
-                        auto fun_cont = world.nom_lam(world.cn(inst_ret_ty))->set(curr_lam_->sym());
-                        fun_cont->debug_suffix("_cont");
->>>>>>> 99d0a2e3
                         // Generate the cps function call `f a` -> `f_cps(a,cont)`
-                        auto cps_call = world.app(cps_fun, {new_arg, fun_cont})->set(cps_call_);
+                        auto cps_call = world.app(cps_fun, {new_arg, fun_cont})->set(sym_.cps_call);
                         world.DLOG("  curr_lam {}", curr_lam_->sym());
                         curr_lam_->set_body(cps_call);
 
@@ -193,16 +182,11 @@
 
     if (auto tuple = def->isa<Tuple>()) {
         DefArray elements(tuple->ops(), [&](const Def* op) { return rewrite_body(op); });
-        return world.tuple(elements, tuple->dbg());
+        return world.tuple(elements)->set(tuple->dbg());
     }
 
     // if (auto old_nom = def->isa_nom()) { return old_nom; }
     DefArray new_ops{def->ops(), [&](const Def* op) { return rewrite_body(op); }};
-<<<<<<< HEAD
-
-    // auto new_dbg = rewrite_body(def->dbg());
-    // auto new_type = rewrite_body(def->type());
-    auto new_dbg = def->dbg();
 
     world.DLOG("def {} : {} [{}]", def, def->type(), def->node_name());
 
@@ -213,12 +197,7 @@
         return def;
     }
 
-    return def->rebuild(world, def->type(), new_ops, new_dbg);
-=======
-    if (def->isa<Tuple>()) return world.tuple(new_ops); // TODO just remove this line? there is rebuild below
-
     return def->rebuild(world, def->type(), new_ops);
->>>>>>> 99d0a2e3
 }
 
 } // namespace thorin::direct