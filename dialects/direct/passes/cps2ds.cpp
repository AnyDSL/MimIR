#include "dialects/direct/passes/cps2ds.h"

#include <iostream>

#include <thorin/lam.h>

#include "dialects/direct/direct.h"

namespace thorin::direct {

void CPS2DS::enter() {
    Lam* lam = curr_nom();
    rewrite_lam(lam);
}

void CPS2DS::rewrite_lam(Lam* lam) {
    if (rewritten_lams.contains(lam)) return;
    rewritten_lams.insert(lam);

    if (!lam->isa_nom()) {
        lam->world().DLOG("skipped non-nom {}", lam);
        return;
    }
    if (!lam->is_set()) {
        lam->world().DLOG("skipped non-set {}", lam);
        return;
    }
    if (lam->codom()->isa<Type>()) {
        world().DLOG("skipped type {}", lam);
        return;
    }

    lam->world().DLOG("Rewrite lam: {}", lam->name());

    lam_stack.push_back(curr_lam_);
    curr_lam_ = lam;

    auto result = rewrite_body(curr_lam_->body());
    // curr_lam_ might be different at this point (newly introduced continuation).
    auto& w = curr_lam_->world();
    w.DLOG("Result of rewrite {} in {}", lam, curr_lam_);
    curr_lam_->set_body(result);

    curr_lam_ = lam_stack.back();
    lam_stack.pop_back();
}

const Def* CPS2DS::rewrite_body(const Def* def) {
    if (auto i = rewritten_.find(def); i != rewritten_.end()) return i->second;
<<<<<<< HEAD
    auto def_       = rewrite_body_(def);
    rewritten_[def] = def_;
=======
    auto new_def    = rewrite_body_(def);
    rewritten_[def] = new_def;
>>>>>>> eae0fab8
    return rewritten_[def];
}

const Def* CPS2DS::rewrite_body_(const Def* def) {
    auto& world = def->world();
    if (auto app = def->isa<App>()) {
        auto callee     = app->callee();
        auto args       = app->arg();
        auto new_callee = rewrite_body(callee);
        auto new_arg    = rewrite_body(app->arg());

        if (auto fun_app = new_callee->isa<App>()) {
            if (auto ty_app = fun_app->callee()->isa<App>(); ty_app) {
                if (auto axiom = ty_app->callee()->isa<Axiom>()) {
                    if (axiom->flags() == ((flags_t)Axiom::Base<cps2ds_dep>)) {
                        world.DLOG("rewrite callee {} : {}", callee, callee->type());
                        world.DLOG("rewrite args {} : {}", args, args->type());
                        world.DLOG("rewrite cps axiom {} : {}", ty_app, ty_app->type());
                        // TODO: rewrite function?
                        auto cps_fun = fun_app->arg();
                        cps_fun      = rewrite_body(cps_fun);
                        // if (!cps_fun->isa_nom<Lam>()) { world.DLOG("cps_fun {} is not a lambda", cps_fun); }
                        // rewrite_lam(cps_fun->as_nom<Lam>());
                        world.DLOG("function: {} : {}", cps_fun, cps_fun->type());

                        // ```
                        // h:
                        // b = f a
                        // C[b]
                        // ```
                        // =>
                        // ```
                        // h:
                        //     f'(a,h_cont)
                        //
                        // h_cont(b):
                        //     C[b]
                        //
                        // f : A -> B
                        // f': .Cn [A, ret: .Cn[B]]
                        // ```

                        // TODO: rewrite map vs thorin::rewrite
                        // TODO: unify replacements

                        // We instantiate the function type with the applied argument.
                        auto ty     = callee->type();
                        auto ret_ty = ty->as<Pi>()->codom();
                        world.DLOG("callee {} : {}", callee, ty);
                        world.DLOG("new arguments {} : {}", new_arg, new_arg->type());
                        world.DLOG("ret_ty {}", ret_ty);

                        // TODO: use reduce (beta reduction)
                        const Def* inst_ret_ty;
                        if (auto ty_pi = ty->isa_nom<Pi>()) {
                            auto ty_dom = ty_pi->var();
                            world.DLOG("replace ty_dom: {} : {} <{};{}>", ty_dom, ty_dom->type(), ty_dom->unique_name(),
                                       ty_dom->node_name());

                            Scope r_scope{ty->as_nom()}; // scope that surrounds ret_ty
                            inst_ret_ty = thorin::rewrite(ret_ty, ty_dom, new_arg, r_scope);
                            world.DLOG("inst_ret_ty {}", inst_ret_ty);
                        } else {
                            inst_ret_ty = ret_ty;
                        }

                        auto new_name = curr_lam_->name();
                        // append _cps_cont
                        // if name contains _cps_cont append _1
                        // if it contains _[n] append _[n+1]
                        std::string append = "_cps_cont";
                        auto pos           = new_name.find(append);
                        if (pos != std::string::npos) {
                            auto num = new_name.substr(pos + append.size());
                            if (num.empty()) {
                                new_name += "_1";
                            } else {
                                num      = num.substr(1);
                                num      = std::to_string(std::stoi(num) + 1);
                                new_name = new_name.substr(0, pos + append.size()) + "_" + num;
                            }
                        } else {
                            new_name += append;
                        }

                        // The continuation that receives the result of the cps function call.
                        auto fun_cont = world.nom_lam(world.cn(inst_ret_ty), world.dbg(new_name));
                        rewritten_lams.insert(fun_cont);
                        // Generate the cps function call `f a` -> `f_cps(a,cont)`
                        auto cps_call = world.app(cps_fun, {new_arg, fun_cont}, world.dbg("cps_call"));
                        world.DLOG("  curr_lam {}", curr_lam_->name());
                        curr_lam_->set_body(cps_call);

                        // Fixme: would be great to PE the newly added overhead away..
                        // The current PE just does not terminate on loops.. :/
                        // TODO: Set filter (inline call wrapper)
                        // curr_lam_->set_filter(true);

                        // The filter can only be set here (not earlier) as otherwise a debug print causes the "some
                        // operands are set" issue.
                        fun_cont->set_filter(curr_lam_->filter());

                        // We write the body context in the newly created continuation that has access to the result (as
                        // its argument).
                        curr_lam_ = fun_cont;
                        // `res` is the result of the cps function.
                        auto res = fun_cont->var();

                        world.DLOG("  result {} : {} instead of {} : {}", res, res->type(), def, def->type());

                        return res;
                    }
                }
            }
        }

<<<<<<< HEAD
        auto new_callee = rewrite_body(app->callee());
=======
        // auto new_callee = rewrite_body(app->callee());
        // auto new_callee = app->callee();
>>>>>>> eae0fab8
        return world.app(new_callee, new_arg);
    }
    // TODO: are ops rewrites + app calle/arg rewrites all possible combinations?
    // TODO: check if lam is necessary or if var is enough

    if (auto lam = def->isa_nom<Lam>()) {
        rewrite_lam(lam);
        return lam;
    }

    // We need this case to not descend into infinite chains through function
    // if (auto var = def->isa<Var>()) { return var; }

    if (auto tuple = def->isa<Tuple>()) {
        DefArray elements(tuple->ops(), [&](const Def* op) { return rewrite_body(op); });
        return world.tuple(elements, tuple->dbg());
    }

    // if (auto old_nom = def->isa_nom()) { return old_nom; }
    DefArray new_ops{def->ops(), [&](const Def* op) { return rewrite_body(op); }};

    // auto new_dbg = rewrite_body(def->dbg());
    // auto new_type = rewrite_body(def->type());
    auto new_dbg = def->dbg();

    return def->rebuild(world, def->type(), new_ops, new_dbg);
}

} // namespace thorin::direct<|MERGE_RESOLUTION|>--- conflicted
+++ resolved
@@ -47,13 +47,8 @@
 
 const Def* CPS2DS::rewrite_body(const Def* def) {
     if (auto i = rewritten_.find(def); i != rewritten_.end()) return i->second;
-<<<<<<< HEAD
-    auto def_       = rewrite_body_(def);
-    rewritten_[def] = def_;
-=======
     auto new_def    = rewrite_body_(def);
     rewritten_[def] = new_def;
->>>>>>> eae0fab8
     return rewritten_[def];
 }
 
@@ -170,12 +165,8 @@
             }
         }
 
-<<<<<<< HEAD
-        auto new_callee = rewrite_body(app->callee());
-=======
         // auto new_callee = rewrite_body(app->callee());
         // auto new_callee = app->callee();
->>>>>>> eae0fab8
         return world.app(new_callee, new_arg);
     }
     // TODO: are ops rewrites + app calle/arg rewrites all possible combinations?
