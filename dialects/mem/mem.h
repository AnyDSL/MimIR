--- conflicted
+++ resolved
@@ -65,20 +65,14 @@
     return w.app(w.app(w.ax<lea>(), {pointee->arity(), Ts, addr_space}), {ptr, index});
 }
 
-<<<<<<< HEAD
-inline const Def* op_lea_unsafe(const Def* ptr, const Def* i, const Def* dbg = {}) {
-    World& w = ptr->world();
-    return op_lea(ptr, w.call(core::conv::u, force<Ptr>(ptr->type())->arg(0)->arity(), i), dbg);
-=======
 inline Ref op_lea_unsafe(Ref ptr, Ref i) {
     World& w = ptr->world();
     return op_lea(ptr, w.call(core::conv::u, force<Ptr>(ptr->type())->arg(0)->arity(), i));
->>>>>>> 99d0a2e3
 }
 
 inline Ref op_lea_unsafe(Ref ptr, u64 i) {
     World& w = ptr->world();
-    return op_lea_unsafe(ptr, w.lit_idx(i));
+    return op_lea(ptr, w.call(core::conv::u, force<Ptr>(ptr->type())->arg(0)->arity(), i));
 }
 
 inline Ref op_remem(Ref mem) {
@@ -111,9 +105,8 @@
 Ref op_malloc(Ref type, Ref mem);
 Ref op_mslot(Ref type, Ref mem, Ref id);
 
-<<<<<<< HEAD
 /// Returns the (first) element of type mem::M from the given tuple.
-static const Def* mem_def(const Def* def, const Def* dbg = nullptr) {
+static Ref mem_def(Ref def) {
     if (match<mem::M>(def->type())) { return def; }
 
     if (def->num_projs() > 1) {
@@ -126,10 +119,10 @@
 }
 
 /// Returns the memory argument of a function if it has one.
-inline const Def* mem_var(Lam* lam, const Def* dbg = nullptr) { return mem_def(lam->var(), dbg); }
+inline Ref mem_var(Lam* lam) { return mem_def(lam->var()); }
 
 /// Swapps the memory occurrences in the given def with the given memory.
-inline const Def* replace_mem(const Def* mem, const Def* arg) {
+inline Ref replace_mem(Ref mem, Ref arg) {
     // TODO: maybe use rebuild instead?
     if (arg->num_projs() > 1) {
         auto& w = mem->world();
@@ -142,7 +135,7 @@
 }
 
 /// Removes recusively all occurences of mem from a type (sigma).
-static const Def* strip_mem_ty(const Def* def) {
+static Ref strip_mem_ty(Ref def) {
     auto& world = def->world();
 
     if (auto sigma = def->isa<Sigma>()) {
@@ -162,7 +155,7 @@
 
 /// Removes recusively all occurences of mem from a tuple.
 /// Returns an empty tuple if applied with mem alone.
-static const Def* strip_mem(const Def* def) {
+static Ref strip_mem(Ref def) {
     auto& world = def->world();
 
     if (auto tuple = def->isa<Tuple>()) {
@@ -191,7 +184,4 @@
     return def;
 }
 
-=======
-inline Ref mem_var(Lam* lam) { return match<M>(lam->var(0_s)->type()) ? lam->var(0) : nullptr; }
->>>>>>> 99d0a2e3
 } // namespace thorin::mem