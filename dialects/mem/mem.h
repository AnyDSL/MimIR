#pragma once

#include "thorin/axiom.h"
#include "thorin/lam.h"
#include "thorin/world.h"

#include "dialects/core/core.h"
#include "dialects/mem/autogen.h"

namespace thorin::mem {

/// @name %%mem.M
///@{
/// Same as World::cn / World::pi but adds a `%%mem.M`-typed Var to each Pi.
inline const Pi* cn_mem(Ref dom) {
    World& w = dom->world();
    return w.cn({w.annex<mem::M>(), dom});
}
inline const Pi* cn_mem_ret(Ref dom, Ref ret_dom) {
    World& w = dom->world();
    return w.cn({w.annex<mem::M>(), dom, cn_mem(ret_dom)});
}
inline const Pi* pi_mem(Ref domain, Ref codomain) {
    World& w = domain->world();
    auto d   = w.sigma({w.annex<mem::M>(), domain});
    return w.pi(d, w.sigma({w.annex<mem::M>(), codomain}));
}
inline const Pi* fn_mem(Ref domain, Ref codomain) {
    World& w = domain->world();
    return w.cn({w.annex<mem::M>(), domain, cn_mem(codomain)});
}

/// Returns the (first) element of type mem::M from the given tuple.
inline Ref mem_def(Ref def) {
    if (match<mem::M>(def->type())) return def;

    if (def->num_projs() > 1) {
        for (auto proj : def->projs())
            if (auto mem = mem_def(proj)) return mem;
    }

    return nullptr;
}

/// Returns the memory argument of a function if it has one.
inline Ref mem_var(Lam* lam) { return mem_def(lam->var()); }

/// Swaps the memory occurrences in the given def with the given memory.
inline Ref replace_mem(Ref mem, Ref arg) {
    // TODO: maybe use rebuild instead?
    if (arg->num_projs() > 1) {
        auto& w = mem->world();
        return w.tuple(DefArray(arg->num_projs(), [&](auto i) { return replace_mem(mem, arg->proj(i)); }));
    }

    if (match<mem::M>(arg->type())) return mem;

    return arg;
}

/// Removes recusively all occurences of mem from a type (sigma).
inline Ref strip_mem_ty(Ref def) {
    auto& world = def->world();

    if (auto sigma = def->isa<Sigma>()) {
        DefVec new_ops;
        for (auto op : sigma->ops())
            if (auto new_op = strip_mem_ty(op); new_op != world.sigma()) new_ops.push_back(new_op);

        return world.sigma(new_ops);
    } else if (match<mem::M>(def)) {
        return world.sigma();
    }

    return def;
}

/// Recursively removes all occurrences of mem from a tuple.
/// Returns an empty tuple if applied with mem alone.
inline Ref strip_mem(Ref def) {
    auto& world = def->world();

    if (auto tuple = def->isa<Tuple>()) {
        DefVec new_ops;
        for (auto op : tuple->ops())
            if (auto new_op = strip_mem(op); new_op != world.tuple()) new_ops.push_back(new_op);

        return world.tuple(new_ops);
    } else if (match<mem::M>(def->type())) {
        return world.tuple();
    } else if (auto extract = def->isa<Extract>()) {
        // The case that this one element is a mem and should return () is handled above.
        if (extract->num_projs() == 1) return extract;

        DefVec new_ops;
        for (auto op : extract->projs())
            if (auto new_op = strip_mem(op); new_op != world.tuple()) new_ops.push_back(new_op);

        return world.tuple(new_ops);
    }

    return def;
}
///@}

/// @name %%mem.Ptr
///@{
enum class AddrSpace : nat_t {
    Generic  = 0,
    Global   = 1,
    Texture  = 2,
    Shared   = 3,
    Constant = 4,
};
<<<<<<< HEAD

inline const App* type_ptr(Ref pointee, Ref addr_space) {
    World& w = pointee->world();
    return w.app(w.annex<mem::Ptr>(), {pointee, addr_space})->as<App>();
}

inline const App* type_ptr(Ref pointee, AddrSpace as = AddrSpace::Generic) {
    World& w = pointee->world();
    return type_ptr(pointee, w.lit_nat((nat_t)as));
}
=======
>>>>>>> 2e6b5aec
///@}

/// @name %%mem.lea
///@{
inline Ref op_lea(Ref ptr, Ref index) {
    World& w                   = ptr->world();
    auto [pointee, addr_space] = force<Ptr>(ptr->type())->args<2>();
    auto Ts                    = tuple_of_types(pointee);
    return w.app(w.app(w.annex<lea>(), {pointee->arity(), Ts, addr_space}), {ptr, index});
}

inline Ref op_lea_unsafe(Ref ptr, Ref i) {
    World& w = ptr->world();
    return op_lea(ptr, w.call(core::conv::u, force<Ptr>(ptr->type())->arg(0)->arity(), i));
}

inline Ref op_lea_unsafe(Ref ptr, u64 i) { return op_lea_unsafe(ptr, ptr->world().lit_int(64, i)); }
///@}

/// @name %%mem.remem
///@{
inline Ref op_remem(Ref mem) {
    World& w = mem->world();
    return w.app(w.annex<remem>(), mem);
}
///@}

/// @name %%mem.alloc
///@{
inline Ref op_alloc(Ref type, Ref mem) {
    World& w = type->world();
    return w.app(w.app(w.annex<alloc>(), {type, w.lit_nat_0()}), mem);
}
///@}

/// @name %%mem.slot
///@{
inline Ref op_slot(Ref type, Ref mem) {
    World& w = type->world();
    return w.app(w.app(w.annex<slot>(), {type, w.lit_nat_0()}), {mem, w.lit_nat(w.curr_gid())});
}
///@}

/// @name %%mem.malloc
///@{
inline Ref op_malloc(Ref type, Ref mem) {
    World& w  = type->world();
    auto size = w.call(core::trait::size, type);
    return w.app(w.app(w.annex<malloc>(), {type, w.lit_nat_0()}), {mem, size});
}
///@}

/// @name %%mem.mslot
///@{
inline Ref op_mslot(Ref type, Ref mem, Ref id) {
    World& w  = type->world();
    auto size = w.call(core::trait::size, type);
    return w.app(w.app(w.annex<mslot>(), {type, w.lit_nat_0()}), {mem, size, id});
}
///@}

} // namespace thorin::mem<|MERGE_RESOLUTION|>--- conflicted
+++ resolved
@@ -112,19 +112,6 @@
     Shared   = 3,
     Constant = 4,
 };
-<<<<<<< HEAD
-
-inline const App* type_ptr(Ref pointee, Ref addr_space) {
-    World& w = pointee->world();
-    return w.app(w.annex<mem::Ptr>(), {pointee, addr_space})->as<App>();
-}
-
-inline const App* type_ptr(Ref pointee, AddrSpace as = AddrSpace::Generic) {
-    World& w = pointee->world();
-    return type_ptr(pointee, w.lit_nat((nat_t)as));
-}
-=======
->>>>>>> 2e6b5aec
 ///@}
 
 /// @name %%mem.lea
