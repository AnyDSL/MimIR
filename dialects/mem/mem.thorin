--- conflicted
+++ resolved
@@ -55,11 +55,7 @@
 /// ### %mem.free
 ///
 /// Frees memory of type `T` in address space `as`.
-<<<<<<< HEAD
-.ax %mem.free: Π [T: *, as: .Nat] -> [%mem.M, %mem.Ptr(T, as)] -> [%mem.M];
-=======
 .ax %mem.free: Π [T: *, as: .Nat] -> [%mem.M, %mem.Ptr(T, as)] -> %mem.M;
->>>>>>> dc22856c
 ///
 /// ### %mem.mslot
 ///
