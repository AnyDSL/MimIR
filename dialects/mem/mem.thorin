--- conflicted
+++ resolved
@@ -105,10 +105,9 @@
 /// ### Passes
 ///
 /// SSA pass expects eta expansion as argument
-.ax %mem.ssa_pass: %compile.Pass -> %compile.Pass;
+.ax %mem.ssa_constr_pass:   %compile.Pass -> %compile.Pass;
 /// Copy propagation expects beta reduction and eta expansion as argument.
-<<<<<<< HEAD
-.ax %mem.copy_prop_pass:   [%compile.Pass, %compile.Pass, .Bool] -> %compile.Pass;
+.ax %mem.copy_prop_pass:    [%compile.Pass, %compile.Pass, .Bool] -> %compile.Pass;
 .ax %mem.remem_elim_pass:   %compile.Pass;
 .ax %mem.alloc2malloc_pass: %compile.Pass;
 .ax %mem.reshape_pass:      %mem.reshape_mode -> %compile.Pass;
@@ -117,16 +116,6 @@
 ///
 .ax %mem.add_mem_phase:   %compile.Phase;
 .ax %mem.ssa_destr_phase: %compile.Phase;
-=======
-.ax %mem.copy_prop_pass:    [%compile.Pass, %compile.Pass, .Bool] -> %compile.Pass;
-.ax %mem.remem_elim_pass:   %compile.Pass;
-.ax %mem.alloc2malloc_pass: %compile.Pass;
-.ax %mem.reshape_pass:      %mem.reshape_mode -> %compile.Pass;
->>>>>>> a338c2f0
-///
-/// ### Phases
-///
-.ax %mem.add_mem_phase: %compile.Phase;
 
 .let mem_opt_pass_list = {
     .let beta_red = %compile.beta_red_pass;
@@ -136,7 +125,7 @@
         beta_red
         eta_red
         eta_exp
-        (%mem.ssa_pass eta_exp)
+        (%mem.ssa_constr_pass eta_exp)
         (%mem.copy_prop_pass (beta_red, eta_exp, .ff))
 };
 .let mem_opt_phase  = %compile.pass_phase mem_opt_pass_list;
