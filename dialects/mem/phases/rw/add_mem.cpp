#include "add_mem.h"

#include <memory>

#include "thorin/analyses/schedule.h"

#include "dialects/mem/mem.h"

namespace thorin::mem {

static std::pair<const App*, Array<Lam*>> isa_apped_nom_lam_in_tuple(const Def* def) {
    if (auto app = def->isa<App>()) {
        std::vector<Lam*> lams;
        std::deque<const Def*> wl;
        wl.push_back(app->callee());
        while (!wl.empty()) {
            auto elem = wl.front();
            wl.pop_front();
            if (auto nom = elem->isa_nom<Lam>()) {
                lams.push_back(nom);
            } else if (auto extract = elem->isa<Extract>()) {
                if (auto tuple = extract->tuple()->isa<Tuple>()) {
                    for (auto&& op : tuple->ops()) wl.push_back(op);
                } else {
                    return {nullptr, {}};
                }
            } else {
                return {nullptr, {}};
            }
        }
        return {app, lams};
    }
    return {nullptr, {}};
}

// @pre isa_apped_nom_lam_in_tuple(def) valid
template<class F, class H>
static const Def* rewrite_nom_lam_in_tuple(const Def* def, F&& rewrite, H&& rewrite_idx) {
    auto& w = def->world();
    if (auto nom = def->isa_nom<Lam>()) { return std::forward<F>(rewrite)(nom); }

    auto extract = def->as<Extract>();
    auto tuple   = extract->tuple()->as<Tuple>();
    DefArray new_ops{tuple->ops(), [&](const Def* op) {
                         return rewrite_nom_lam_in_tuple(op, std::forward<F>(rewrite), std::forward<H>(rewrite_idx));
                     }};
    return w.extract(w.tuple(new_ops), rewrite_idx(extract->index()));
}

// @pre isa_apped_nom_lam_in_tuple(def) valid
template<class RewriteCallee, class RewriteArg, class RewriteIdx>
static const Def* rewrite_apped_nom_lam_in_tuple(const Def* def,
                                                 RewriteCallee&& rewrite_callee,
                                                 RewriteArg&& rewrite_arg,
                                                 RewriteIdx&& rewrite_idx) {
    auto& w     = def->world();
    auto app    = def->as<App>();
    auto callee = rewrite_nom_lam_in_tuple(app->callee(), std::forward<RewriteCallee>(rewrite_callee),
                                           std::forward<RewriteIdx>(rewrite_idx));
    auto arg    = std::forward<RewriteArg>(rewrite_arg)(app->arg());
    return app->rebuild(w, app->type(), {callee, arg});
}

// Entry point of the phase.
void AddMem::visit(const Scope& scope) {
    if (auto entry = scope.entry()->isa_nom<Lam>()) {
        scope.free_noms(); // cache this.
        sched_ = Scheduler{scope};
        add_mem_to_lams(entry, entry);
    }
}

const Def* AddMem::mem_for_lam(Lam* lam) const {
    if (auto it = mem_rewritten_.find(lam); it != mem_rewritten_.end()) {
        // We created a new lambda. Therefore, we want to lookup the mem for the new lambda.
        lam = it->second->as_nom<Lam>();
    }
    if (auto it = val2mem_.find(lam); it != val2mem_.end()) {
        lam->world().DLOG("found mem for {} in val2mem_ : {}", lam, it->second);
        // We found a (overwritten) memory in the lambda.
        return it->second;
    }
    // As a fallback, we lookup the memory in vars of the lambda.
    auto mem = mem::mem_var(lam);
    assert(mem && "nom must have mem!");
    return mem;
}

const Def* AddMem::rewrite_type(const Def* type) {
    if (auto pi = type->isa<Pi>()) return rewrite_pi(pi);

    if (auto it = mem_rewritten_.find(type); it != mem_rewritten_.end()) return it->second;

    DefArray new_ops{type->num_ops(), [&](size_t i) { return rewrite_type(type->op(i)); }};
    return mem_rewritten_[type] = type->rebuild(world(), type->type(), new_ops);
}

const Def* AddMem::rewrite_pi(const Pi* pi) {
    if (auto it = mem_rewritten_.find(pi); it != mem_rewritten_.end()) return it->second;

    auto dom = pi->dom();
    DefArray new_dom{dom->num_projs(), [&](size_t i) { return rewrite_type(dom->proj(i)); }};
    if (pi->num_doms() == 0 || !match<mem::M>(pi->dom(0_s))) {
        new_dom =
            DefArray{dom->num_projs() + 1, [&](size_t i) { return i == 0 ? mem::type_mem(world()) : new_dom[i - 1]; }};
    }

    return mem_rewritten_[pi] = world().pi(new_dom, pi->codom());
}

const Def* AddMem::add_mem_to_lams(Lam* curr_lam, const Def* def) {
    auto place = static_cast<Lam*>(sched_.smart(def));

    // world().DLOG("rewriting {} : {} in {}", def, def->type(), place);

    if (auto nom_lam = def->isa_nom<Lam>(); nom_lam && !nom_lam->is_set()) return def;
    if (auto ax = def->isa<Axiom>()) return ax;
    if (auto it = mem_rewritten_.find(def); it != mem_rewritten_.end()) {
        auto tmp = it->second;
        if (match<mem::M>(def->type())) {
            world().DLOG("already known mem {} in {}", def, curr_lam);
            auto new_mem = mem_for_lam(curr_lam);
            world().DLOG("new mem {} in {}", new_mem, curr_lam);
            return new_mem;
        }
        if (curr_lam != def) {
            // world().DLOG("rewritten def: {} : {} in {}", tmp, tmp->type(), curr_lam);
            return tmp;
        }
    }
    if (match<mem::M>(def->type())) { world().DLOG("new mem {} in {}", def, curr_lam); }

    auto rewrite_lam = [&](Lam* nom) -> const Def* {
        auto pi      = nom->type()->as<Pi>();
        auto new_nom = nom;

        if (auto it = mem_rewritten_.find(nom); it != mem_rewritten_.end()) {
            if (curr_lam == nom) // i.e. we've stubbed this, but now we rewrite it
                new_nom = it->second->as_nom<Lam>();
            else if (auto pi = it->second->type()->as<Pi>(); pi->num_doms() > 0 && match<mem::M>(pi->dom(0_s)))
                return it->second;
        }

        world().DLOG("rewrite nom lam {}", nom);

        bool is_bound = sched_.scope().bound(nom) || nom == curr_lam;

        if (new_nom == nom) // if not stubbed yet
            if (auto new_pi = rewrite_pi(pi); new_pi != pi) { new_nom = nom->stub(world(), new_pi); }

        if (!is_bound) {
            world().DLOG("free lam {}", nom);
            mem_rewritten_[nom] = new_nom;
            return new_nom;
        }

        auto var_offset = new_nom->num_doms() - nom->num_doms(); // have we added a mem var?
        if (nom->num_vars() != 0) mem_rewritten_[nom->var()] = new_nom->var();
        for (size_t i = 0; i < nom->num_vars() && new_nom->num_vars() > 1; ++i)
            mem_rewritten_[nom->var(i)] = new_nom->var(i + var_offset);

        mem_rewritten_[new_nom]           = new_nom;
        mem_rewritten_[nom]               = new_nom;
        val2mem_[new_nom]                 = new_nom->var(0_s);
        val2mem_[nom]                     = new_nom->var(0_s);
        mem_rewritten_[new_nom->var(0_s)] = new_nom->var(0_s);
        for (size_t i = 0, n = new_nom->num_ops(); i < n; ++i) {
            if (auto op = nom->op(i)) static_cast<Def*>(new_nom)->set(i, add_mem_to_lams(nom, op));
        }

        if (nom != new_nom && nom->is_external()) {
            nom->make_internal();
            new_nom->make_external();
        }
        return new_nom;
    };

    // rewrite top-level lams
    if (auto nom = def->isa_nom<Lam>()) { return rewrite_lam(nom); }
    assert(!def->isa_nom());

    if (auto pi = def->isa<Pi>()) return rewrite_pi(pi);

    auto rewrite_arg = [&](const Def* arg) -> const Def* {
        size_t offset = (arg->type()->num_projs() > 0 && match<mem::M>(arg->type()->proj(0))) ? 0 : 1;
        if (offset == 0) {
            // depth-first, follow the mems
            add_mem_to_lams(place, arg->proj(0));
        }

        DefArray new_args{arg->type()->num_projs() + offset};
        for (int i = new_args.size() - 1; i >= 0; i--) {
            new_args[i] =
                i == 0 ? add_mem_to_lams(place, mem_for_lam(place)) : add_mem_to_lams(place, arg->proj(i - offset));
        }
        return arg->world().tuple(new_args);
    };

    // call-site of a nominal lambda
    if (auto apped_nom = isa_apped_nom_lam_in_tuple(def); apped_nom.first) {
        return mem_rewritten_[def] =
                   rewrite_apped_nom_lam_in_tuple(def, std::move(rewrite_lam), std::move(rewrite_arg),
                                                  [&](const Def* def) { return add_mem_to_lams(place, def); });
    }

    // call-site of a continuation
    if (auto app = def->isa<App>(); app && (app->callee()->dep() & Dep::Var)) {
        return mem_rewritten_[def] =
                   app->rebuild(world(), app->type(), {add_mem_to_lams(place, app->callee()), rewrite_arg(app->arg())});
    }

    // call-site of an axiom (assuming mems are only in the final app..)
    // assume all "negative" curry depths are fully applied axioms, so we do not want to rewrite those here..
    if (auto app = def->isa<App>(); app && app->axiom() && app->curry() ^ 0x8000) {
        auto arg = app->arg();
        DefArray new_args(arg->num_projs());
        for (int i = new_args.size() - 1; i >= 0; i--) {
            // replace memory operand with followed mem
            if (match<mem::M>(arg->proj(i)->type())) {
                // depth-first, follow the mems
                add_mem_to_lams(place, arg->proj(i));
                new_args[i] = add_mem_to_lams(place, mem_for_lam(place));
            } else {
                new_args[i] = add_mem_to_lams(place, arg->proj(i));
            }
        }
        auto rewritten = mem_rewritten_[def] =
<<<<<<< HEAD
            app->rebuild(world(), app->type(),
                         {add_mem_to_lams(place, app->callee()), world().tuple(new_args, arg->dbg())}, app->dbg());
        if (match<mem::M>(rewritten->type())) {
            world().DLOG("memory from axiom {} : {}", rewritten, rewritten->type());
            val2mem_[place] = rewritten;
        }
=======
            app->rebuild(world(), app->type(), {add_mem_to_lams(place, app->callee()), world().tuple(new_args)});
        if (match<mem::M>(rewritten->type())) val2mem_[place] = rewritten;
>>>>>>> 99d0a2e3
        if (rewritten->num_projs() > 0 && match<mem::M>(rewritten->proj(0)->type())) {
            world().DLOG("memory from axiom 2 {} : {}", rewritten, rewritten->type());
            mem_rewritten_[rewritten->proj(0)] = rewritten->proj(0);
            val2mem_[place]                    = rewritten->proj(0);
        }
        return rewritten;
    }

    // all other apps: when rewriting the callee adds a mem to the doms, add a mem to the arg as well..
    if (auto app = def->isa<App>()) {
        auto new_callee = add_mem_to_lams(place, app->callee());
        auto new_arg    = add_mem_to_lams(place, app->arg());
        if (app->callee()->type()->as<Pi>()->num_doms() + 1 == new_callee->type()->as<Pi>()->num_doms())
            new_arg = rewrite_arg(app->arg());
<<<<<<< HEAD
        auto rewritten = mem_rewritten_[def] = app->rebuild(world(), app->type(), {new_callee, new_arg}, app->dbg());
        if (match<mem::M>(rewritten->type())) {
            world().DLOG("memory from other {} : {}", rewritten, rewritten->type());
            val2mem_[place] = rewritten;
        }
=======
        auto rewritten = mem_rewritten_[def] = app->rebuild(world(), app->type(), {new_callee, new_arg});
        if (match<mem::M>(rewritten->type())) val2mem_[place] = rewritten;
>>>>>>> 99d0a2e3
        if (rewritten->num_projs() > 0 && match<mem::M>(rewritten->proj(0)->type())) {
            world().DLOG("memory from other 2 {} : {}", rewritten, rewritten->type());
            mem_rewritten_[rewritten->proj(0)] = rewritten->proj(0);
            val2mem_[place]                    = rewritten->proj(0);
        }
        return rewritten;
    }

    DefArray new_ops{def->ops(), [&](const Def* op) {
                         if (match<mem::M>(op->type())) {
                             // depth-first, follow the mems
                             add_mem_to_lams(place, op);
                             return add_mem_to_lams(place, mem_for_lam(place));
                         }
                         return add_mem_to_lams(place, op);
                     }};

<<<<<<< HEAD
    auto tmp = mem_rewritten_[def] = def->rebuild(world(), rewrite_type(def->type()), new_ops, def->dbg());
    // if (match<mem::M>(tmp->type())) {
    //     world().DLOG("memory from other op 1 {} : {}", tmp, tmp->type());
    //     val2mem_[place] = tmp;
    // }
    // if (tmp->num_projs() > 0 && match<mem::M>(tmp->proj(0)->type())) {
    //     world().DLOG("memory from other op 2 {} : {}", tmp, tmp->type());
    //     mem_rewritten_[tmp->proj(0)] = tmp->proj(0);
    //     val2mem_[place]              = tmp->proj(0);
    // }
=======
    auto tmp = mem_rewritten_[def] = def->rebuild(world(), rewrite_type(def->type()), new_ops);
    if (match<mem::M>(tmp->type())) val2mem_[place] = tmp;
    if (tmp->num_projs() > 0 && match<mem::M>(tmp->proj(0)->type())) {
        mem_rewritten_[tmp->proj(0)] = tmp->proj(0);
        val2mem_[place]              = tmp->proj(0);
    }
>>>>>>> 99d0a2e3
    return tmp;
}

} // namespace thorin::mem<|MERGE_RESOLUTION|>--- conflicted
+++ resolved
@@ -225,17 +225,12 @@
             }
         }
         auto rewritten = mem_rewritten_[def] =
-<<<<<<< HEAD
             app->rebuild(world(), app->type(),
-                         {add_mem_to_lams(place, app->callee()), world().tuple(new_args, arg->dbg())}, app->dbg());
+                         {add_mem_to_lams(place, app->callee()), world().tuple(new_args)->set(arg->dbg())})->set(app->dbg());
         if (match<mem::M>(rewritten->type())) {
             world().DLOG("memory from axiom {} : {}", rewritten, rewritten->type());
             val2mem_[place] = rewritten;
         }
-=======
-            app->rebuild(world(), app->type(), {add_mem_to_lams(place, app->callee()), world().tuple(new_args)});
-        if (match<mem::M>(rewritten->type())) val2mem_[place] = rewritten;
->>>>>>> 99d0a2e3
         if (rewritten->num_projs() > 0 && match<mem::M>(rewritten->proj(0)->type())) {
             world().DLOG("memory from axiom 2 {} : {}", rewritten, rewritten->type());
             mem_rewritten_[rewritten->proj(0)] = rewritten->proj(0);
@@ -250,16 +245,11 @@
         auto new_arg    = add_mem_to_lams(place, app->arg());
         if (app->callee()->type()->as<Pi>()->num_doms() + 1 == new_callee->type()->as<Pi>()->num_doms())
             new_arg = rewrite_arg(app->arg());
-<<<<<<< HEAD
-        auto rewritten = mem_rewritten_[def] = app->rebuild(world(), app->type(), {new_callee, new_arg}, app->dbg());
+        auto rewritten = mem_rewritten_[def] = app->rebuild(world(), app->type(), {new_callee, new_arg})->set(app->dbg());
         if (match<mem::M>(rewritten->type())) {
             world().DLOG("memory from other {} : {}", rewritten, rewritten->type());
             val2mem_[place] = rewritten;
         }
-=======
-        auto rewritten = mem_rewritten_[def] = app->rebuild(world(), app->type(), {new_callee, new_arg});
-        if (match<mem::M>(rewritten->type())) val2mem_[place] = rewritten;
->>>>>>> 99d0a2e3
         if (rewritten->num_projs() > 0 && match<mem::M>(rewritten->proj(0)->type())) {
             world().DLOG("memory from other 2 {} : {}", rewritten, rewritten->type());
             mem_rewritten_[rewritten->proj(0)] = rewritten->proj(0);
@@ -277,8 +267,7 @@
                          return add_mem_to_lams(place, op);
                      }};
 
-<<<<<<< HEAD
-    auto tmp = mem_rewritten_[def] = def->rebuild(world(), rewrite_type(def->type()), new_ops, def->dbg());
+    auto tmp = mem_rewritten_[def] = def->rebuild(world(), rewrite_type(def->type()), new_ops)->set(def->dbg());
     // if (match<mem::M>(tmp->type())) {
     //     world().DLOG("memory from other op 1 {} : {}", tmp, tmp->type());
     //     val2mem_[place] = tmp;
@@ -288,14 +277,6 @@
     //     mem_rewritten_[tmp->proj(0)] = tmp->proj(0);
     //     val2mem_[place]              = tmp->proj(0);
     // }
-=======
-    auto tmp = mem_rewritten_[def] = def->rebuild(world(), rewrite_type(def->type()), new_ops);
-    if (match<mem::M>(tmp->type())) val2mem_[place] = tmp;
-    if (tmp->num_projs() > 0 && match<mem::M>(tmp->proj(0)->type())) {
-        mem_rewritten_[tmp->proj(0)] = tmp->proj(0);
-        val2mem_[place]              = tmp->proj(0);
-    }
->>>>>>> 99d0a2e3
     return tmp;
 }
 
