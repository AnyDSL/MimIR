--- conflicted
+++ resolved
@@ -13,17 +13,14 @@
 #include "dialects/mem/pass/rw/remem_elim.h"
 #include "dialects/mem/pass/rw/reshape.h"
 #include "dialects/mem/phase/add_mem.h"
-<<<<<<< HEAD
 #include "dialects/mem/phase/ssa_destr.h"
-=======
->>>>>>> a338c2f0
 
 using namespace thorin;
 
 extern "C" THORIN_EXPORT Plugin thorin_get_plugin() {
     return {"mem", [](Normalizers& normalizers) { mem::register_normalizers(normalizers); },
             [](Passes& passes) {
-                register_pass_with_arg<mem::ssa_pass, mem::SSAConstr, EtaExp>(passes);
+                register_pass_with_arg<mem::ssa_constr_pass, mem::SSAConstr, EtaExp>(passes);
                 register_pass<mem::remem_elim_pass, mem::RememElim>(passes);
                 register_pass<mem::alloc2malloc_pass, mem::Alloc2Malloc>(passes);
 
@@ -46,10 +43,7 @@
                           builder.add_pass<mem::Reshape>(app, mode);
                       };
                 register_phase<mem::add_mem_phase, mem::AddMem>(passes);
-<<<<<<< HEAD
                 register_phase<mem::ssa_destr_phase, mem::SSADestr>(passes);
-=======
->>>>>>> a338c2f0
             },
             nullptr};
 }