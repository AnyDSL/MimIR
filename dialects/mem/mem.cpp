#include "dialects/mem/mem.h"

#include <thorin/config.h>
#include <thorin/pass/pass.h>

#include "thorin/dialects.h"

#include "thorin/pass/fp/beta_red.h"
#include "thorin/pass/fp/eta_exp.h"
#include "thorin/pass/fp/eta_red.h"
#include "thorin/pass/fp/tail_rec_elim.h"
#include "thorin/pass/rw/partial_eval.h"
#include "thorin/pass/rw/ret_wrap.h"
#include "thorin/pass/rw/scalarize.h"

#include "dialects/mem/autogen.h"
#include "dialects/mem/passes/fp/copy_prop.h"
#include "dialects/mem/passes/fp/ssa_constr.h"
#include "dialects/mem/passes/rw/alloc2malloc.h"
#include "dialects/mem/passes/rw/remem_elim.h"
#include "dialects/mem/passes/rw/reshape.h"
#include "dialects/mem/phases/rw/add_mem.h"

using namespace thorin;

extern "C" THORIN_EXPORT DialectInfo thorin_get_dialect_info() {
    return {"mem",
<<<<<<< HEAD
            [](PipelineBuilder& builder) {
                builder.extend_opt_phase([](PassMan& man) {
                    auto br = man.add<BetaRed>();
                    auto er = man.add<EtaRed>();
                    auto ee = man.add<EtaExp>(er);
                    man.add<mem::SSAConstr>(ee);
                    man.add<mem::CopyProp>(br, ee);
                });
                builder.extend_codegen_prep_phase([](PassMan& man) {
                    man.add<mem::RememElim>();
                    man.add<mem::Alloc2Malloc>();
                });
                // builder.extend_opt_phase(104, [](PassMan& man) { man.add<mem::Reshape>(mem::Reshape::Arg); });
                // builder.append_phase(130, [](Pipeline& pipeline) { pipeline.add<mem::AddMem>(); });

                // after AD, before closure conv
                // builder.extend_opt_phase(139, [](PassMan& man) { man.add<mem::Reshape>(mem::Reshape::Flat); });
            },
=======
>>>>>>> c46517d0
            [](Passes& passes) {
                register_pass_with_arg<mem::ssa_pass, mem::SSAConstr, EtaExp>(passes);
                register_pass<mem::remem_elim_pass, mem::RememElim>(passes);
                register_pass<mem::alloc2malloc_pass, mem::Alloc2Malloc>(passes);

                // TODO: generalize register_pass_with_arg
                passes[flags_t(Axiom::Base<mem::copy_prop_pass>)] = [&](World& world, PipelineBuilder& builder,
                                                                        const Def* app) {
                    auto [br, ee, bb] = app->as<App>()->args<3>();
                    // TODO: let get_pass do the casts
                    auto br_pass = (BetaRed*)builder.get_pass_instance(br);
                    auto ee_pass = (EtaExp*)builder.get_pass_instance(ee);
                    auto bb_only = bb->as<Lit>()->get<u64>();
                    world.DLOG("registering copy_prop with br = {}, ee = {}, bb_only = {}", br, ee, bb_only);
                    builder.add_pass<mem::CopyProp>(app, br_pass, ee_pass, bb_only);
                };
                passes[flags_t(Axiom::Base<mem::reshape_pass>)] = [&](World&, PipelineBuilder& builder,
                                                                      const Def* app) {
                    auto mode_ax = app->as<App>()->arg()->as<Axiom>();
                    auto mode    = mode_ax->flags() == flags_t(Axiom::Base<mem::reshape_arg>) ? mem::Reshape::Arg
                                                                                              : mem::Reshape::Flat;
                    builder.add_pass<mem::Reshape>(app, mode);
                };
                register_pass<mem::add_mem_pass, mem::AddMemWrapper>(passes);
            },
            nullptr, [](Normalizers& normalizers) { mem::register_normalizers(normalizers); }};
}<|MERGE_RESOLUTION|>--- conflicted
+++ resolved
@@ -25,27 +25,6 @@
 
 extern "C" THORIN_EXPORT DialectInfo thorin_get_dialect_info() {
     return {"mem",
-<<<<<<< HEAD
-            [](PipelineBuilder& builder) {
-                builder.extend_opt_phase([](PassMan& man) {
-                    auto br = man.add<BetaRed>();
-                    auto er = man.add<EtaRed>();
-                    auto ee = man.add<EtaExp>(er);
-                    man.add<mem::SSAConstr>(ee);
-                    man.add<mem::CopyProp>(br, ee);
-                });
-                builder.extend_codegen_prep_phase([](PassMan& man) {
-                    man.add<mem::RememElim>();
-                    man.add<mem::Alloc2Malloc>();
-                });
-                // builder.extend_opt_phase(104, [](PassMan& man) { man.add<mem::Reshape>(mem::Reshape::Arg); });
-                // builder.append_phase(130, [](Pipeline& pipeline) { pipeline.add<mem::AddMem>(); });
-
-                // after AD, before closure conv
-                // builder.extend_opt_phase(139, [](PassMan& man) { man.add<mem::Reshape>(mem::Reshape::Flat); });
-            },
-=======
->>>>>>> c46517d0
             [](Passes& passes) {
                 register_pass_with_arg<mem::ssa_pass, mem::SSAConstr, EtaExp>(passes);
                 register_pass<mem::remem_elim_pass, mem::RememElim>(passes);
