--- conflicted
+++ resolved
@@ -32,10 +32,6 @@
     // TODO: e.g. lea explicitely does not want to flatten
 
     // TODO: annotate with test cases that need these special cases
-<<<<<<< HEAD
-
-=======
->>>>>>> 255797e6
     // Problem with 2 Arr -> flatten
     // lea (2, <<2;I32>>, ...) -> lea (2, I32, I32, ...)
     if (auto lit = T->arity()->isa<Lit>(); lit && lit->get<u64>() <= 2) {
