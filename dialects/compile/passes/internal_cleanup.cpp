--- conflicted
+++ resolved
@@ -8,11 +8,7 @@
 
 void InternalCleanup::enter() {
     Lam* lam = curr_nom();
-<<<<<<< HEAD
-    if (lam->name().starts_with(prefix_)) {
-=======
     if (lam->sym()->starts_with(prefix_)) {
->>>>>>> 529dac61
         lam->make_internal();
         world().DLOG("internalized {}", lam);
     }
