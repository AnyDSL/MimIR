--- conflicted
+++ resolved
@@ -8,11 +8,7 @@
 
 void InternalCleanup::enter() {
     Lam* lam = curr_nom();
-<<<<<<< HEAD
-    if (lam->name().starts_with(prefix_)) {
-=======
-    if (lam->sym()->starts_with("internal_")) {
->>>>>>> 99d0a2e3
+    if (lam->sym()->starts_with(prefix_)) {
         lam->make_internal();
         world().DLOG("internalized {}", lam);
     }
