--- conflicted
+++ resolved
@@ -36,17 +36,6 @@
 /// We expect the name in the tag before the `_` to be the name of the plugin (as given in `Plugin.plugin_name`).
 /// (This is a forward declaration for opt.thorin.)
 /// 
-<<<<<<< HEAD
-.ax %compile.core_dialect    : %compile.Dialect;
-.ax %compile.mem_dialect     : %compile.Dialect;
-.ax %compile.demo_dialect    : %compile.Dialect;
-.ax %compile.affine_dialect  : %compile.Dialect;
-.ax %compile.autodiff_dialect: %compile.Dialect;
-.ax %compile.clos_dialect    : %compile.Dialect;
-.ax %compile.direct_dialect  : %compile.Dialect;
-.ax %compile.refly_dialect   : %compile.Dialect;
-.ax %compile.matrix_dialect  : %compile.Dialect;
-=======
 .ax %compile.core_plugin    : %compile.Plugin;
 .ax %compile.mem_plugin     : %compile.Plugin;
 .ax %compile.demo_plugin    : %compile.Plugin;
@@ -55,7 +44,7 @@
 .ax %compile.clos_plugin    : %compile.Plugin;
 .ax %compile.direct_plugin  : %compile.Plugin;
 .ax %compile.refly_plugin   : %compile.Plugin;
->>>>>>> c9df2a34
+.ax %compile.matrix_plugin  : %compile.Plugin;
 ///
 /// ### %opt.is_loaded
 /// 
