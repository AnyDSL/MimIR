--- conflicted
+++ resolved
@@ -14,20 +14,6 @@
 
 extern "C" THORIN_EXPORT thorin::DialectInfo thorin_get_dialect_info() {
     return {"autodiff",
-<<<<<<< HEAD
-            [](thorin::PipelineBuilder& builder) {
-                builder.add_opt(110);
-                builder.extend_opt_phase(105, [](thorin::PassMan& man) { man.add<thorin::autodiff::AutoDiffEval>(); });
-                builder.extend_opt_phase(111, [](thorin::PassMan& man) {
-                    // in theory only after partial eval (beta, ...)
-                    // but before other simplification
-                    // zero and add need to be close together
-                    man.add<thorin::autodiff::AutoDiffZero>();
-                });
-                builder.extend_opt_phase(299, [](PassMan& man) { man.add<thorin::autodiff::AutoDiffZeroCleanup>(); });
-            },
-=======
->>>>>>> 866d5853
             [](Passes& passes) {
                 register_pass<autodiff::ad_eval_pass, autodiff::AutoDiffEval>(passes);
                 register_pass<autodiff::ad_zero_pass, autodiff::AutoDiffZero>(passes);
