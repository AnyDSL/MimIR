--- conflicted
+++ resolved
@@ -23,11 +23,8 @@
     return {"autodiff",
             [](thorin::PipelineBuilder& builder) {
                 builder.add_opt(110);
-<<<<<<< HEAD
                 builder.add_opt(120);
                 builder.add_opt(300);
-=======
->>>>>>> 77e221d8
                 builder.extend_opt_phase(105, [](thorin::PassMan& man) { man.add<thorin::autodiff::AutoDiffEval>(); });
                 builder.extend_opt_phase(111, [](thorin::PassMan& man) {
                     // in theory only after partial eval (beta, ...)
