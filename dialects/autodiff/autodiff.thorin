--- conflicted
+++ resolved
@@ -26,11 +26,7 @@
 .ax %autodiff.AD: * -> *, normalize_AD;
 /// On closed terms (functions, operators, ho arguments, registered axioms, etc.) the augmented term is returned.
 /// The augmented term `f'` returns the result together with the pullback.
-<<<<<<< HEAD
-/// `autodiff f = f' = λ args. (f args, f*)` 
-=======
 /// `autodiff f = f' = λ args. (f args, f*)`
->>>>>>> 2e6b5aec
 .ax %autodiff.ad: Π.[T: *] -> T -> %autodiff.AD T, normalize_ad;
 ///
 /// ### %autodiff.zero
