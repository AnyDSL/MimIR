/// # The automatic differentiation dialect {#autodiff}
///
/// [TOC]
///
/// ## Dependencies
///
.import mem;
/// For derivatives:
.import core;
// .import matrix;
///
///
/// ## Types
///
.ax %autodiff.Tangent: * -> *, normalize_Tangent;
///
/// ## Operations
///
/// ### %autodiff.ad
/// 
/// This axiom operates on functions and types.
///
/// For function types the augmented type is computed: `(T -> U) => (T -> U × (U -> T))`
.ax %autodiff.AD: * -> *, normalize_AD;
/// On closed terms (functions, operators, ho arguments, registered axioms, etc.) the augmented term is returned.
/// The augmented term `f'` returns the result together with the pullback.
/// `autodiff f = f' = λ args. (f args, f*)` 
.ax %autodiff.ad: Π [T: *] -> T -> %autodiff.AD T, normalize_ad;
///
/// ### %autodiff.zero
/// 
/// Represents universal zero such that `(zero T) +_T t = t`.
///
.ax %autodiff.zero: Π [T:*] -> T, normalize_zero;
///
/// ### %autodiff.add
/// 
/// A universal addition that consumes zeros and defaults to normal addition for scalar types.
/// It lifts additions over types with structure and performs special casing for types with do not allow for addition.
/// The sum construct performs addition over a list of terms.
///
/// TODO: how do we handle summations that need memory? (grab current memory?)
.ax %autodiff.add: Π [T:*] -> [T,T] -> T, normalize_add;
.ax %autodiff.sum: Π [n:.Nat,T:*] -> «n; T» -> T, normalize_sum;
///
/// ## Registered translations
/// 
/// In this section, we define translations for axioms of other dialects.
/// This best would be done using a register mechanism in a third dialect or at least in a separate file.
/// 
/// The general concept is that a call to an axiom is replaced with a call to the augmented axiom.
/// The augmented axiom needs a wrapper for meta arguments (HO-function).
/// Appropiate cps2ds wrappers are introduced to handle that the augmented axioms are in cps where the original axioms were in ds.
/// Example:
/// ```
/// mul' => args -> result*pullback
/// call: r    = mul  (m,w) (a,b) 
/// res : r,r* = mul' (m,w) (a,b)
/// ```
/// The types (with `Int` for `(Int w)`) are:
/// ```
/// mul : Π [m:.Nat,w:.Nat] -> [a:Int,b:Int] -> Int
/// r   : Int
/// r*  : cn[Int,cn[Int,Int]]
/// ```
/// The pullback has to be in cps for compliance.
/// ```
/// mul* := λ s. (s*b,s*a)
/// mul'_cps : Π [m:.Nat,w:.Nat] -> cn[[Int,Int],cn[Int,   cn[Int,cn[Int,Int]]]]
/// r,r* = (cps2ds (mul'_cps (m,w))) (a,b)
/// ```
/// 
/// The pullback is the derivative with respect to the input (weighted with the out tangent).
/// For arithmetic operations, s is simply multiplied to each input tangent:
/// `∂_i f(x1,...,xn) * s`
/// You will also come to the conclusion that the applied partial pullback needs to be:
/// `sum x_i*(∂_i f(x1,...,xn) * s) = sum x_i*(•)` with • as the formula from above
/// This is a direct result from the chain composition with the partial pullback of a tuple.
/// The tuple pullback transports the partial pullbacks of the operands and handles the sums.
/// By its nature the pullback of a tuple needs to be a sum.
/// 
/// ### %core.icmp.xYgLE (sle)
/// 
/// The comparison pullback exists formally but is not used.
/// 
.lam .extern internal_diff_core_icmp_xYgLE 
    ![w: .Nat] ->
    (.Cn[[.Idx w, .Idx w], .Cn[.Idx 2, .Cn[.Idx 2, .Cn[.Idx w, .Idx w]]]])
    = { 
        .cn inner_cmp 
        ![[a: .Idx w, b: .Idx w], ret:.Cn[.Idx 2, .Cn[.Idx 2, .Cn[.Idx w, .Idx w]]]]
        = { 
            .let result = %core.icmp.sle (w) (a,b);
            .cn cmp_pb ![s: .Idx 2, pb_ret:.Cn[.Idx w, .Idx w]]
            = { 
                .let z = 0:(.Idx w);
                pb_ret (z, z)
            };
            ret (result,cmp_pb)
        };
        inner_cmp
    };
/// core.icmp.e
.lam .extern internal_diff_core_icmp_xyglE 
    ![w: .Nat] ->
    (.Cn[[.Idx w, .Idx w], .Cn[.Idx 2, .Cn[.Idx 2, .Cn[.Idx w, .Idx w]]]])
    = { 
        .cn inner_cmp 
        ![[a: .Idx w, b: .Idx w], ret:.Cn[.Idx 2, .Cn[.Idx 2, .Cn[.Idx w, .Idx w]]]]
        = { 
            .let result = %core.icmp.e (w) (a,b);
            .cn cmp_pb ![s: .Idx 2, pb_ret:.Cn[.Idx w, .Idx w]]
            = { 
                .let z = 0:(.Idx w);
                pb_ret (z, z)
            };
            ret (result,cmp_pb)
        };
        inner_cmp
    };
///
/// ### %core.wrap.add
/// 
/// s ↦ (s, s)
///
.lam .extern internal_diff_core_wrap_add!s:.Nat -> .Nat -> (.Cn[[.Idx s, .Idx s], .Cn[.Idx s, .Cn[.Idx s, .Cn[.Idx s, .Idx s]]]]) = 
    .lam lam_mode m: .Nat -> (.Cn[[.Idx s, .Idx s], .Cn[.Idx s, .Cn[.Idx s, .Cn[.Idx s, .Idx s]]]]) = { 
        .cn inner_add_deriv_cps![[a:.Idx s, b:.Idx s], ret:.Cn[.Idx s, .Cn[.Idx s, .Cn[.Idx s, .Idx s]]]] = { 
            .let result = %core.wrap.add s m (a,b);
            .cn add_pb ![i:(.Idx s), pb_ret:(.Cn [.Idx s, .Idx s])] = { 
                pb_ret (i,i)
            };
            ret (result,add_pb)
        };
        inner_add_deriv_cps
    };
    lam_mode;
///
/// ### %core.wrap.mul
///
/// s ↦ (s*b, s*a)
/// 
.lam .extern internal_diff_core_wrap_mul!s:.Nat -> .Nat -> (.Cn[[.Idx s, .Idx s], .Cn[.Idx s, .Cn[.Idx s, .Cn[.Idx s, .Idx s]]]]) = 
    .lam lam_mode m: .Nat -> (.Cn[[.Idx s, .Idx s], .Cn[.Idx s, .Cn[.Idx s, .Cn[.Idx s, .Idx s]]]]) = { 
        .cn inner_mul_deriv_cps![[a:.Idx s, b:.Idx s], ret:.Cn[.Idx s, .Cn[.Idx s, .Cn[.Idx s, .Idx s]]]] = { 
            .let result = %core.wrap.mul s m (a,b);
            .cn mul_pb ![i:(.Idx s), pb_ret:(.Cn [.Idx s, .Idx s])] = { 
                .let lhs = %core.wrap.mul s m (i,b);
                .let rhs = %core.wrap.mul s m (i,a);
                pb_ret (lhs, rhs)
            };
            ret (result,mul_pb)
        };
        inner_mul_deriv_cps
    };
<<<<<<< HEAD
    lam_mode;
=======
    inner_mul_deriv_cps
};
// .ax %matrix.constMat: Π [n: .Nat, S: «n; .Nat», T: *] -> [%mem.M,T] -> [%mem.M,%matrix.Mat (n,S,T)];
// .ax %matrix.init: Π [n: .Nat, S: «n; .Nat», T: *, %mem.M] -> [%mem.M,%matrix.Mat (n,S,T)];
// .ax %matrix.prod:  Π [m: .Nat, k: .Nat, l: .Nat, w: .Nat] -> 
//     [%mem.M,%matrix.Mat (2,(m, k),%core.Real w), %matrix.Mat (2,(k, l),%core.Real w)] -> [%mem.M,%matrix.Mat (2,(m, l),%core.Real w)], normalize_prod;
// .ax %matrix.transpose: Π [[k:.Nat, l:.Nat], T: *] -> 
//     [%mem.M,%matrix.Mat (2,(k,l),T)] -> [%mem.M,%matrix.Mat (2,(l,k),T)], normalize_transpose;
// .ax %matrix.sum: Π [n: .Nat, S: «n; .Nat», w:.Nat] -> [%mem.M,%matrix.Mat (n,S,%core.Real w)] -> [%mem.M,%core.Real w];

/// ### %matrix.transpose
/// 
/// mem*Mat -> mem*Mat * (mem*Mat -> mem*Mat)
/// 
// .lam .extern internal_diff_matrix_transpose
//     ![[k:.Nat, l:.Nat], T: *] -> 
//     (.Cn[
//         [%mem.M,%matrix.Mat (2,(k,l),T)], 
//         .Cn[
//             [%mem.M,%matrix.Mat (2,(l,k),T)], 
//             .Cn[
//                 [%mem.M,%matrix.Mat (2,(l,k),T)], 
//                 .Cn[%mem.M,%matrix.Mat (2,(k,l),T)]
//             ]
//         ]
//     ])
//     = { 
//     .cn inner_deriv_cps_transpose
//         ![
//         [mem:%mem.M, M:%matrix.Mat (2,(k,l),T)], 
//         ret: .Cn[
//             [%mem.M,%matrix.Mat (2,(l,k),T)], 
//             .Cn[
//                 [%mem.M,%matrix.Mat (2,(l,k),T)], 
//                 .Cn[%mem.M,%matrix.Mat (2,(k,l),T)]
//             ]
//         ]
//         ]@(.tt)
//         = { 
//         .let result = %matrix.transpose ((k,l),T) (mem,M);
//         .cn pb ![
//             [mem:%mem.M,S:%matrix.Mat (2,(l,k),T)], 
//             pb_ret: .Cn[%mem.M,%matrix.Mat (2,(k,l),T)]
//         ]@(.tt) = { 
//             .let pb_res = %matrix.transpose ((l,k),T) (mem,S);
//             pb_ret pb_res
//         };
//         ret (result,pb)
//     };
//     inner_deriv_cps_transpose
// };
>>>>>>> 9f8dae16
<|MERGE_RESOLUTION|>--- conflicted
+++ resolved
@@ -153,11 +153,12 @@
         };
         inner_mul_deriv_cps
     };
-<<<<<<< HEAD
     lam_mode;
-=======
-    inner_mul_deriv_cps
-};
+    // inner_mul_deriv_cps
+// };
+
+
+
 // .ax %matrix.constMat: Π [n: .Nat, S: «n; .Nat», T: *] -> [%mem.M,T] -> [%mem.M,%matrix.Mat (n,S,T)];
 // .ax %matrix.init: Π [n: .Nat, S: «n; .Nat», T: *, %mem.M] -> [%mem.M,%matrix.Mat (n,S,T)];
 // .ax %matrix.prod:  Π [m: .Nat, k: .Nat, l: .Nat, w: .Nat] -> 
@@ -206,5 +207,4 @@
 //         ret (result,pb)
 //     };
 //     inner_deriv_cps_transpose
-// };
->>>>>>> 9f8dae16
+// };