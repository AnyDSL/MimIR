/// # The automatic differentiation dialect {#autodiff}
///
/// [TOC]
///
/// ## Dependencies
///
.import mem;
/// For derivatives:
.import core;
///
///
/// ## Types
///
.ax %autodiff.Tangent: * -> *, normalize_Tangent;
///
/// ## Operations
///
/// ### %autodiff.ad
/// 
/// This axiom operates on functions and types.
///
/// For function types the augmented type is computed: `(T -> U) => (T -> U × (U -> T))`
.ax %autodiff.AD: * -> *, normalize_AD;
/// On closed terms (functions, operators, ho arguments, registered axioms, etc.) the augmented term is returned.
/// The augmented term `f'` returns the result together with the pullback.
/// `autodiff f = f' = λ args. (f args, f*)` 
.ax %autodiff.ad: Π [T: *] -> T -> %autodiff.AD T, normalize_ad;
///
/// ### %autodiff.zero
/// 
/// Represents universal zero such that `(zero T) +_T t = t`.
///
.ax %autodiff.zero: Π [T:*] -> T, normalize_zero;
///
/// ### %autodiff.add
/// 
/// A universal addition that consumes zeros and defaults to normal addition for scalar types.
/// It lifts additions over types with structure and performs special casing for types with do not allow for addition.
/// The sum construct performs addition over a list of terms.
///
/// TODO: how do we handle summations that need memory? (grab current memory?)
.ax %autodiff.add: Π [T:*] -> [T,T] -> T, normalize_add;
.ax %autodiff.sum: Π [n:.Nat,T:*] -> «n; T» -> T, normalize_sum;
///
/// ## Registered translations
/// 
/// In this section, we define translations for axioms of other dialects.
/// This best would be done using a register mechanism in a third dialect or at least in a separate file.
/// 
/// The general concept is that a call to an axiom is replaced with a call to the augmented axiom.
/// The augmented axiom needs a wrapper for meta arguments (HO-function).
/// Appropiate cps2ds wrappers are introduced to handle that the augmented axioms are in cps where the original axioms were in ds.
/// Example:
/// ```
/// mul' => args -> result*pullback
/// call: r    = mul  (m,w) (a,b) 
/// res : r,r* = mul' (m,w) (a,b)
/// ```
/// The types (with `Int` for `(Int w)`) are:
/// ```
/// mul : Π [m:.Nat,w:.Nat] -> [a:Int,b:Int] -> Int
/// r   : Int
/// r*  : cn[Int,cn[Int,Int]]
/// ```
/// The pullback has to be in cps for compliance.
/// ```
/// mul* := λ s. (s*b,s*a)
/// mul'_cps : Π [m:.Nat,w:.Nat] -> cn[[Int,Int],cn[Int,   cn[Int,cn[Int,Int]]]]
/// r,r* = (cps2ds (mul'_cps (m,w))) (a,b)
/// ```
/// 
/// The pullback is the derivative with respect to the input (weighted with the out tangent).
/// For arithmetic operations, s is simply multiplied to each input tangent:
/// `∂_i f(x1,...,xn) * s`
/// You will also come to the conclusion that the applied partial pullback needs to be:
/// `sum x_i*(∂_i f(x1,...,xn) * s) = sum x_i*(•)` with • as the formula from above
/// This is a direct result from the chain composition with the partial pullback of a tuple.
/// The tuple pullback transports the partial pullbacks of the operands and handles the sums.
/// By its nature the pullback of a tuple needs to be a sum.
/// 
/// ### %core.icmp.xYgLE (sle)
/// 
/// The comparison pullback exists formally but is not used.
/// 
.lam .extern internal_diff_core_icmp_xYgLE 
    ![w: .Nat] ->
    (.Cn[[.Idx w, .Idx w], .Cn[.Idx 2, .Cn[.Idx 2, .Cn[.Idx w, .Idx w]]]])
    = { 
        .cn inner_cmp 
        ![[a: .Idx w, b: .Idx w], ret:.Cn[.Idx 2, .Cn[.Idx 2, .Cn[.Idx w, .Idx w]]]]
        = { 
            .let result = %core.icmp.sle (w) (a,b);
            .cn cmp_pb ![s: .Idx 2, pb_ret:.Cn[.Idx w, .Idx w]]
            = { 
                .let z = 0:(.Idx w);
                pb_ret (z, z)
            };
            ret (result,cmp_pb)
        };
        inner_cmp
    };
<<<<<<< HEAD

.lam .extern internal_diff_core_icmp_XygLe
=======
/// core.icmp.e
.lam .extern internal_diff_core_icmp_xyglE 
>>>>>>> 639b8fd0
    ![w: .Nat] ->
    (.Cn[[.Idx w, .Idx w], .Cn[.Idx 2, .Cn[.Idx 2, .Cn[.Idx w, .Idx w]]]])
    = { 
        .cn inner_cmp 
        ![[a: .Idx w, b: .Idx w], ret:.Cn[.Idx 2, .Cn[.Idx 2, .Cn[.Idx w, .Idx w]]]]
        = { 
<<<<<<< HEAD
            .let result = %core.icmp.ul (w) (a,b);
=======
            .let result = %core.icmp.e (w) (a,b);
>>>>>>> 639b8fd0
            .cn cmp_pb ![s: .Idx 2, pb_ret:.Cn[.Idx w, .Idx w]]
            = { 
                .let z = 0:(.Idx w);
                pb_ret (z, z)
            };
            ret (result,cmp_pb)
        };
        inner_cmp
    };
///
/// ### %core.wrap.add
/// 
/// s ↦ (s, s)
///
.lam .extern internal_diff_core_wrap_add
    ![m:.Nat, w:.Nat] -> 
    (.Cn[[.Idx w, .Idx w], .Cn[.Idx w, .Cn[.Idx w, .Cn[.Idx w, .Idx w]]]])
    = { 
    .cn inner_add_deriv_cps
        ![[a:.Idx w, b:.Idx w], ret:.Cn[.Idx w, .Cn[.Idx w, .Cn[.Idx w, .Idx w]]]]
        = { 
        .let result = %core.wrap.add (m,w) (a,b);
        .cn add_pb ![s:(.Idx w), pb_ret:(.Cn [.Idx w, .Idx w])] = { 
            pb_ret (s,s)
        };
        ret (result,add_pb)
    };
    inner_add_deriv_cps
};
///
/// ### %core.wrap.mul
///
/// s ↦ (s*b, s*a)
/// 
.lam .extern internal_diff_core_wrap_mul
    ![m:.Nat, w:.Nat] -> 
    (.Cn[[.Idx w, .Idx w], .Cn[.Idx w, .Cn[.Idx w, .Cn[.Idx w, .Idx w]]]])
    = { 
    .cn inner_mul_deriv_cps
        ![[a:.Idx w, b:.Idx w], ret:.Cn[.Idx w, .Cn[.Idx w, .Cn[.Idx w, .Idx w]]]]@(.tt)
        = { 
        .let result = %core.wrap.mul (m,w) (a,b);
        .cn mul_pb ![s:(.Idx w), pb_ret:(.Cn [.Idx w, .Idx w])]@(.tt) = { 
            .let lhs = %core.wrap.mul (m,w) (s,b);
            .let rhs = %core.wrap.mul (m,w) (s,a);
            pb_ret (lhs, rhs)
        };
        ret (result,mul_pb)
    };
    inner_mul_deriv_cps
};<|MERGE_RESOLUTION|>--- conflicted
+++ resolved
@@ -99,24 +99,33 @@
         };
         inner_cmp
     };
-<<<<<<< HEAD
-
+/// core.icmp.ul
 .lam .extern internal_diff_core_icmp_XygLe
-=======
-/// core.icmp.e
-.lam .extern internal_diff_core_icmp_xyglE 
->>>>>>> 639b8fd0
     ![w: .Nat] ->
     (.Cn[[.Idx w, .Idx w], .Cn[.Idx 2, .Cn[.Idx 2, .Cn[.Idx w, .Idx w]]]])
     = { 
         .cn inner_cmp 
         ![[a: .Idx w, b: .Idx w], ret:.Cn[.Idx 2, .Cn[.Idx 2, .Cn[.Idx w, .Idx w]]]]
         = { 
-<<<<<<< HEAD
             .let result = %core.icmp.ul (w) (a,b);
-=======
+            .cn cmp_pb ![s: .Idx 2, pb_ret:.Cn[.Idx w, .Idx w]]
+            = { 
+                .let z = 0:(.Idx w);
+                pb_ret (z, z)
+            };
+            ret (result,cmp_pb)
+        };
+        inner_cmp
+    };
+/// core.icmp.e
+.lam .extern internal_diff_core_icmp_xyglE 
+    ![w: .Nat] ->
+    (.Cn[[.Idx w, .Idx w], .Cn[.Idx 2, .Cn[.Idx 2, .Cn[.Idx w, .Idx w]]]])
+    = { 
+        .cn inner_cmp 
+        ![[a: .Idx w, b: .Idx w], ret:.Cn[.Idx 2, .Cn[.Idx 2, .Cn[.Idx w, .Idx w]]]]
+        = { 
             .let result = %core.icmp.e (w) (a,b);
->>>>>>> 639b8fd0
             .cn cmp_pb ![s: .Idx 2, pb_ret:.Cn[.Idx w, .Idx w]]
             = { 
                 .let z = 0:(.Idx w);
