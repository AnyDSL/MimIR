--- conflicted
+++ resolved
@@ -5,23 +5,22 @@
 
 #include "thorin/util/assert.h"
 
+#include "dialects/affine/affine.h"
 #include "dialects/autodiff/autodiff.h"
+#include "dialects/autodiff/autogen.h"
 #include "dialects/autodiff/auxiliary/autodiff_aux.h"
+#include "dialects/autodiff/builder.h"
 #include "dialects/autodiff/passes/autodiff_eval.h"
 #include "dialects/core/core.h"
 #include "dialects/direct/direct.h"
 #include "dialects/mem/autogen.h"
 #include "dialects/mem/mem.h"
-#include "dialects/affine/affine.h"
-#include "dialects/autodiff/autogen.h"
-#include "dialects/autodiff/builder.h"
 
 namespace thorin::autodiff {
 
 // TODO remove macro
 #define f_arg_ty continuation_dom(f->type())
 
-<<<<<<< HEAD
 const Def* AutoDiffEval::augment_lit(const Lit* lit, Lam* f, Lam* f_diff) {
     auto& world = lit->world();
 
@@ -29,13 +28,14 @@
     // set zero pullback
     auto pb                   = zero_pullback(lit->type(), f);
     partial_pullback[aug_lit] = pb;
-=======
-const Def* AutoDiffEval::augment_lit(const Lit* lit, Lam* f, Lam*) {
-    auto pb               = zero_pullback(lit->type(), f_arg_ty);
-    partial_pullback[lit] = pb;
->>>>>>> 639b8fd0
     return lit;
 }
+
+// const Def* AutoDiffEval::augment_lit(const Lit* lit, Lam* f, Lam*) {
+//     auto pb               = zero_pullback(lit->type(), f_arg_ty);
+//     partial_pullback[lit] = pb;
+//     return lit;
+// }
 
 const Def* AutoDiffEval::augment_var(const Var* var, Lam*, Lam*) {
     assert(augmented.count(var));
@@ -58,14 +58,9 @@
     }
     // TODO: better fix (another pass as analysis?)
     if (is_open_continuation(lam) || lam->name().find("ret") != std::string::npos ||
-<<<<<<< HEAD
-        lam->name().find("_cont") != std::string::npos) {
-        // a open continuation is the same as return
-=======
         lam->name().find("_cont") != std::string::npos || !is_closed(lam)) {
-        // A open continuation behaves the same as return:
+        // An open continuation behaves the same as return:
         // ```
->>>>>>> 639b8fd0
         // cont: Cn[X]
         // cont': Cn[X,Cn[X,A]]
         // dependency on closed function context
@@ -80,13 +75,9 @@
         auto aug_ty = autodiff_inner_type_fun(lam->type(), f_arg_ty)->as<Pi>();
         world.DLOG("augmented type is {}", aug_ty);
         // assert(0);
-<<<<<<< HEAD
-        auto aug_lam              = world.nom_lam(aug_ty, world.dbg("aug_" + lam->name()));
-=======
 
         auto aug_lam = world.nom_lam(aug_ty, world.dbg("aug_" + lam->name()));
         open_continuation.insert(aug_lam);
->>>>>>> 639b8fd0
         auto aug_var              = aug_lam->var((nat_t)0);
         augmented[lam->var()]     = aug_var;
         augmented[lam]            = aug_lam; // TODO: only one of these two
@@ -116,14 +107,10 @@
         return aug_lam;
     }
     world.DLOG("found a closed function call {} : {}", lam, lam->type());
-<<<<<<< HEAD
-    // general function
-=======
     // Some general function in the program needs to be differentiated.
 
     assert(is_closed(lam));
 
->>>>>>> 639b8fd0
     auto aug_lam = op_autodiff(lam);
     // TODO: directly more association here?
     world.DLOG("augmented function is {} : {}", aug_lam, aug_lam->type());
@@ -139,9 +126,9 @@
     auto aug_tuple = augment(tuple, f, f_diff);
     auto aug_index = augment(index, f, f_diff);
 
-    auto aug_ext              = world.extract(aug_tuple, aug_index);
-
-    if(match<mem::M>(ext->type())){
+    auto aug_ext = world.extract(aug_tuple, aug_index);
+
+    if (match<mem::M>(ext->type())) {
         partial_pullback[aug_ext] = zero_pullback(ext->type(), f);
         return aug_ext;
     }
@@ -164,34 +151,32 @@
         auto pb_ty    = pullback_type(ext->type(), f_arg_ty);
         auto pb_fun   = world.nom_lam(pb_ty, world.dbg("extract_pb"));
         world.DLOG("Pullback: {} : {}", pb_fun, pb_fun->type());
-<<<<<<< HEAD
 
         auto aug_tuple_type = aug_tuple->type();
 
-        auto mem = mem::mem_var(pb_fun);
+        auto mem           = mem::mem_var(pb_fun);
         auto pb_tangent_ty = mem::strip_mem_ty(pb_fun->dom(0));
-        
+
         auto pb_tangent = mem::strip_mem(pb_fun->var((nat_t)0, world.dbg("s")));
 
         auto init = autodiff_zero(mem, aug_tuple);
 
-        const Def* tuple_tan  = world.insert(init, aug_index, pb_tangent, world.dbg("tup_s"));
+        const Def* tuple_tan = world.insert(init, aug_index, pb_tangent, world.dbg("tup_s"));
 
         pb_fun->app(true, tuple_pb, {tuple_tan, pb_fun->var(1)});
-=======
-        world.DLOG("Tuple pb is {} : {}", tuple_pb, tuple_pb->type());
-        auto pb_tangent = pb_fun->var((nat_t)0, world.dbg("s"));
-        // R auto tuple_tan  = world.insert(op_zero(aug_tuple->type()), aug_index, pb_tangent, world.dbg("tup_s"));
-        //  we create a uni vector of E^T (not to be confused with (E')^T)
-        auto tuple_tan_type = tuple_pb->type()->as<Pi>()->dom(0);
-        auto tuple_tan      = world.insert(op_zero(tuple_tan_type), aug_index, pb_tangent, world.dbg("tup_s"));
-        world.DLOG("Unit Vector: {} : {}", tuple_tan, tuple_tan->type());
-        pb_fun->app(true, tuple_pb,
-                    {
-                        tuple_tan,
-                        pb_fun->var(1) // ret_var but make sure to select correct one
-                    });
->>>>>>> 639b8fd0
+
+        // world.DLOG("Tuple pb is {} : {}", tuple_pb, tuple_pb->type());
+        // auto pb_tangent = pb_fun->var((nat_t)0, world.dbg("s"));
+        // // R auto tuple_tan  = world.insert(op_zero(aug_tuple->type()), aug_index, pb_tangent, world.dbg("tup_s"));
+        // //  we create a uni vector of E^T (not to be confused with (E')^T)
+        // auto tuple_tan_type = tuple_pb->type()->as<Pi>()->dom(0);
+        // auto tuple_tan      = world.insert(op_zero(tuple_tan_type), aug_index, pb_tangent, world.dbg("tup_s"));
+        // world.DLOG("Unit Vector: {} : {}", tuple_tan, tuple_tan->type());
+        // pb_fun->app(true, tuple_pb,
+        //             {
+        //                 tuple_tan,
+        //                 pb_fun->var(1) // ret_var but make sure to select correct one
+        //             });
         pb = pb_fun;
     }
     assert(pb);
@@ -200,7 +185,6 @@
     return aug_ext;
 }
 
-
 const Def* AutoDiffEval::augment_tuple(const Tuple* tup, Lam* f, Lam* f_diff) {
     auto& world = tup->world();
 
@@ -208,15 +192,11 @@
 
     auto projs = tup->projs();
     // TODO: should use ops instead?
-    DefArray aug_ops(projs, [&](const Def* op) { 
-        return augment(op, f, f_diff); 
-    });
+    DefArray aug_ops(projs, [&](const Def* op) { return augment(op, f, f_diff); });
 
     auto aug_tup = world.tuple(aug_ops);
 
-    DefArray pbs( aug_ops, [&](const Def* op) { 
-        return get_pullback(op, f);
-    });
+    DefArray pbs(aug_ops, [&](const Def* op) { return get_pullback(op, f); });
     world.DLOG("tuple pbs {,}", pbs);
     // create shadow pb
     auto shadow_pb           = world.tuple(pbs);
@@ -236,20 +216,20 @@
 
     // TODO: move op_cps2ds to direct dialect and merge then
     auto T = tangent_type_fun(f_arg_ty);
-    
+
     auto mem = mem::mem_var(pb);
-    //auto T_without_mem = remove_mem(T);
+    // auto T_without_mem = remove_mem(T);
     auto sum = autodiff_zero(mem, f);
 
     size_t src = 0;
-    for(size_t i = 0 ; i < pbs.size() ; i++){
+    for (size_t i = 0; i < pbs.size(); i++) {
         auto re = direct::op_cps2ds_dep(pbs[i]);
         const Def* app;
-        if(match<mem::M>(aug_ops[i]->type())){
+        if (match<mem::M>(aug_ops[i]->type())) {
             app = world.app(re, {mem});
-        }else{
+        } else {
             auto extract = world.extract(pb_tangent, src);
-            while(match<mem::M>(extract->type())){
+            while (match<mem::M>(extract->type())) {
                 src++;
                 extract = world.extract(pb_tangent, src);
             }
@@ -262,7 +242,8 @@
 
     sum = world.insert(sum, (u64)0, mem);
 
-    //DefArray tangents(pbs.size(), [&](nat_t i) { return world.app(direct::op_cps2ds_dep(pbs[i]), world.extract(pb_tangent, i)); });
+    // DefArray tangents(pbs.size(), [&](nat_t i) { return world.app(direct::op_cps2ds_dep(pbs[i]),
+    // world.extract(pb_tangent, i)); });
     pb->app(true, pb->var(1), sum);
     partial_pullback[aug_tup] = pb;
 
@@ -312,38 +293,38 @@
     return aug_pack;
 }
 
-Lam* mem_return_lam(World& w, std::string name, Defs domain = {}, bool filter = true){
+Lam* mem_return_lam(World& w, std::string name, Defs domain = {}, bool filter = true) {
     auto mem_ty = mem::type_mem(w);
-    auto cn = build(w).add(mem_ty).add(domain).add(w.cn({mem_ty})).cn();
-    auto lam = w.nom_lam(cn, w.dbg(name));
+    auto cn     = build(w).add(mem_ty).add(domain).add(w.cn({mem_ty})).cn();
+    auto lam    = w.nom_lam(cn, w.dbg(name));
     lam->set_filter(filter);
     return lam;
 }
 
-Lam* return_lam(World& w, std::string name, Defs domain = {}, bool filter = true){
+Lam* return_lam(World& w, std::string name, Defs domain = {}, bool filter = true) {
     auto mem_ty = mem::type_mem(w);
-    auto cn = build(w).add(domain).add(w.cn({mem_ty})).cn();
-    auto lam = w.nom_lam(cn, w.dbg(name));
+    auto cn     = build(w).add(domain).add(w.cn({mem_ty})).cn();
+    auto lam    = w.nom_lam(cn, w.dbg(name));
     lam->set_filter(filter);
     return lam;
 }
 
-Lam* mem_lam(World& w, std::string name, bool filter = true){
+Lam* mem_lam(World& w, std::string name, bool filter = true) {
     auto mem_ty = mem::type_mem(w);
-    auto lam = w.nom_lam(w.cn({mem_ty}), w.dbg(name));
+    auto lam    = w.nom_lam(w.cn({mem_ty}), w.dbg(name));
     lam->set_filter(filter);
     return lam;
 }
 
-Lam* call_pullback_ptr(const Def* gradient_ptr, const Def* pullback_ptr){
-    auto& w = gradient_ptr->world();
+Lam* call_pullback_ptr(const Def* gradient_ptr, const Def* pullback_ptr) {
+    auto& w  = gradient_ptr->world();
     auto lam = mem_return_lam(w, "call_pullback", {}, false);
 
     auto [mem2, gradient_val] = mem::op_load(mem::mem_var(lam), gradient_ptr)->projs<2>();
     auto [mem3, pullback_val] = mem::op_load(mem2, pullback_ptr)->projs<2>();
 
     auto yield_ty = pullback_val->type()->as<Pi>()->dom(1)->as<Pi>();
-    auto yield = w.nom_lam(yield_ty, w.dbg("end_call_pullback"));
+    auto yield    = w.nom_lam(yield_ty, w.dbg("end_call_pullback"));
     yield->set_filter(false);
 
     yield->set_body(w.app(lam->var(1_s), mem::mem_var(yield)));
@@ -353,25 +334,25 @@
 }
 
 Lam* call_pullbacks(const Def* gradient, const Def* pullback);
-Lam* call_pullback_arr(const Def* gradient_arr, const Def* pullback_arr){
+Lam* call_pullback_arr(const Def* gradient_arr, const Def* pullback_arr) {
     auto& w = gradient_arr->world();
 
     auto ptr_ty = match<mem::Ptr>(gradient_arr->type());
     auto arr_ty = ptr_ty->arg(0)->isa<Arr>();
-    auto shape = arr_ty->shape();
+    auto shape  = arr_ty->shape();
 
     auto shape_lit = as_lit(shape);
 
     auto shape_i32 = core::op_bitcast(w.type_int_(32), shape);
 
     auto loop = mem_return_lam(w, "call_pullback_arr", {}, false);
-    auto brk = mem_lam(w, "end_call_pullback_arr", false);
+    auto brk  = mem_lam(w, "end_call_pullback_arr", false);
     auto body = return_lam(w, "body_call_pullback_arr", {w.type_int_(32), mem::type_mem(w)}, false);
     auto next = body->var(2);
 
     brk->set_body(w.app(loop->var(1_s), mem::mem_var(brk)));
 
-    auto i = body->var(0_s);
+    auto i     = body->var(0_s);
     auto i_idx = core::op_bitcast(w.type_idx(shape_lit), i);
 
     auto gradient_lea = mem::op_lea(gradient_arr, i_idx);
@@ -379,36 +360,36 @@
 
     Lam* caller = call_pullbacks(gradient_lea, pullback_lea);
 
-    auto yield = mem_lam(w, "next_pullback_call",  false);
+    auto yield = mem_lam(w, "next_pullback_call", false);
     yield->set_filter(false);
     yield->set_body(w.app(next, mem::mem_var(yield)));
 
     body->set_body(w.app(caller, {mem::mem_var(body), yield}));
-   
+
     auto app = affine::op_for(w, w.lit_int_(32, 0), shape_i32, w.lit_int_(32, 1), {mem::mem_var(loop)}, body, brk);
     loop->set_body(app);
     return loop;
 }
 
-Lam* call_pullbacks(const Def* gradient, const Def* pullback){
-    auto ptr = match<mem::Ptr>(gradient->type());
+Lam* call_pullbacks(const Def* gradient, const Def* pullback) {
+    auto ptr     = match<mem::Ptr>(gradient->type());
     auto pointee = ptr->arg(0);
-    if(pointee->isa<Arr>()){
+    if (pointee->isa<Arr>()) {
         return call_pullback_arr(gradient, pullback);
-    }else{
+    } else {
         return call_pullback_ptr(gradient, pullback);
     }
 }
 
-const Def* AutoDiffEval::wrap_call_pullbacks(const Def* arg_pb, const Def* arg){
+const Def* AutoDiffEval::wrap_call_pullbacks(const Def* arg_pb, const Def* arg) {
     auto& w = arg->world();
 
     DefVec pullbacks;
-    for( auto arg_proj : arg->projs() ){
+    for (auto arg_proj : arg->projs()) {
         auto augment_arg_proj = augmented[arg_proj];
-        if(!augment_arg_proj) continue;
+        if (!augment_arg_proj) continue;
         auto pullback_root = shadow_pullbacks[augment_arg_proj];
-        if(!pullback_root) continue;
+        if (!pullback_root) continue;
         pullbacks.push_back(pullback_root);
     }
 
@@ -416,10 +397,8 @@
     propagate_gradients->set_filter(false);
 
     DefVec gradients;
-    for( auto var : propagate_gradients->var(0_s)->projs() ){
-        if(match<mem::Ptr>(var->type())){
-            gradients.push_back(var);
-        }
+    for (auto var : propagate_gradients->var(0_s)->projs()) {
+        if (match<mem::Ptr>(var->type())) { gradients.push_back(var); }
     }
 
     auto pullbacks_size = pullbacks.size();
@@ -429,11 +408,11 @@
 
     auto current = propagate_gradients;
 
-    for(size_t i = 0 ; i < pullbacks_size ; i++){
+    for (size_t i = 0; i < pullbacks_size; i++) {
         auto gradient = gradients[i];
         auto pullback = pullbacks[i];
 
-        auto next = mem_lam(w, "next_loop", false);
+        auto next     = mem_lam(w, "next_loop", false);
         auto loop_lam = call_pullbacks(gradient, pullback);
         current->set_body(w.app(loop_lam, {mem::mem_var(current), next}));
         current = next;
@@ -444,24 +423,22 @@
     return propagate_gradients;
 }
 
-Lam* AutoDiffEval::free_memory_lam(){
+Lam* AutoDiffEval::free_memory_lam() {
     auto& w = world();
 
     auto free = mem_return_lam(w, "free");
 
     auto mem = mem::mem_var(free);
-    for( auto memory : allocated_memory ){
-        mem = mem::op_free(mem, memory);
-    }
+    for (auto memory : allocated_memory) { mem = mem::op_free(mem, memory); }
 
     free->set_body(w.app(free->var(1_s), mem));
     return free;
 }
 
-const Lam* wrap_append_app(const Def* lam, const Def* call_after_lam){
+const Lam* wrap_append_app(const Def* lam, const Def* call_after_lam) {
     auto& w = lam->world();
 
-    auto lam_ty = lam->type()->as<Pi>();
+    auto lam_ty     = lam->type()->as<Pi>();
     auto lam_ret_ty = lam_ty->dom(1)->as<Pi>();
 
     auto wrapper = w.nom_lam(lam_ty, w.dbg(lam->name() + "_wrapper"));
@@ -524,13 +501,13 @@
 
         world.DLOG("continuation {} : {} => {} : {}", callee, callee->type(), aug_callee, aug_callee->type());
         bool isa = aug_arg->isa<Extract>();
-        if(!partial_pullback[aug_arg]){
-            augmented.erase(arg); 
-            augment(arg,f,f_diff);
+        if (!partial_pullback[aug_arg]) {
+            augmented.erase(arg);
+            augment(arg, f, f_diff);
         }
-        auto arg_pb  = partial_pullback[aug_arg];
-
-        if(callee == f->ret_var()){
+        auto arg_pb = partial_pullback[aug_arg];
+
+        if (callee == f->ret_var()) {
             arg_pb = wrap_call_pullbacks(arg_pb, arg);
             arg_pb = wrap_append_app(arg_pb, free_memory_lam());
         }
@@ -679,20 +656,20 @@
 }
 
 const Def* AutoDiffEval::augment_lea(const App* lea, Lam* f, Lam* f_diff) {
-    auto &w = world();
+    auto& w = world();
 
     auto [arr_ptr, idx] = lea->arg()->projs<2>();
-    auto aug_ptr = augment(arr_ptr, f, f_diff);
-    auto aug_idx = augment(idx, f, f_diff);
-
-    auto aug_lea = mem::op_lea(aug_ptr, aug_idx);
+    auto aug_ptr        = augment(arr_ptr, f, f_diff);
+    auto aug_idx        = augment(idx, f, f_diff);
+
+    auto aug_lea              = mem::op_lea(aug_ptr, aug_idx);
     partial_pullback[aug_lea] = zero_pullback(aug_lea->type(), f);
 
     auto gradient_array = gradient_ptrs[aug_ptr];
-    //no pullbacks, just need shadow information for ptr
-    if(gradient_array){
+    // no pullbacks, just need shadow information for ptr
+    if (gradient_array) {
         gradient_ptrs[aug_lea] = mem::op_lea(gradient_array, aug_idx, w.dbg("pullback_lea"));
-    }else{
+    } else {
         auto pullback_array = shadow_pullbacks[aug_ptr];
         assert(pullback_array);
         shadow_pullbacks[aug_lea] = mem::op_lea(pullback_array, aug_idx, w.dbg("pullback_lea"));
@@ -701,20 +678,20 @@
     return aug_lea;
 }
 
-Lam* AutoDiffEval::create_gradient_collector(const Def* gradient_lea, Lam* f){
-    auto &w = world();
-    auto elem_ty = match<mem::Ptr>(gradient_lea->type())->arg(0);
+Lam* AutoDiffEval::create_gradient_collector(const Def* gradient_lea, Lam* f) {
+    auto& w               = world();
+    auto elem_ty          = match<mem::Ptr>(gradient_lea->type())->arg(0);
     auto [arg_ty, ret_pi] = f->type()->doms<2>();
-    auto pb_type = pullback_type(elem_ty, arg_ty);
+    auto pb_type          = pullback_type(elem_ty, arg_ty);
 
     auto pb_lam = w.nom_lam(pb_type, w.dbg("load_pb"));
 
     auto [pb_arg, pb_ret] = pb_lam->vars<2>();
-    auto [pb_mem, pb_s] = pb_arg->projs<2>();
-
-    auto [gradient_mem, gradient] = mem::op_load(pb_mem, gradient_lea,  w.dbg("gradient_array_load"))->projs<2>();
-    auto add = core::op(core::wrap::add, core::WMode::none, gradient, pb_s);
-    auto store_mem = mem::op_store(gradient_mem, gradient_lea, add, w.dbg("add_to_gradient") );
+    auto [pb_mem, pb_s]   = pb_arg->projs<2>();
+
+    auto [gradient_mem, gradient] = mem::op_load(pb_mem, gradient_lea, w.dbg("gradient_array_load"))->projs<2>();
+    auto add                      = core::op(core::wrap::add, core::WMode::none, gradient, pb_s);
+    auto store_mem                = mem::op_store(gradient_mem, gradient_lea, add, w.dbg("add_to_gradient"));
 
     auto default_zero = autodiff_zero(store_mem, f);
     pb_lam->set_body(w.app(pb_ret, {default_zero}));
@@ -724,7 +701,7 @@
 }
 
 const Def* AutoDiffEval::augment_load(const App* load, Lam* f, Lam* f_diff) {
-    auto &w = world();
+    auto& w = world();
 
     auto [load_mem, load_ptr] = load->args<2>();
 
@@ -736,39 +713,37 @@
     auto aug_load_mem = aug_load->arg(1);
 
     auto gradient_ptr = gradient_ptrs[aug_ptr];
-    if(gradient_ptr){
-        //for arrays with gradient array instead of loading pullbacks 
-        //we can specify a continuation which will add the gradient to the gradient array
+    if (gradient_ptr) {
+        // for arrays with gradient array instead of loading pullbacks
+        // we can specify a continuation which will add the gradient to the gradient array
         partial_pullback[aug_load] = create_gradient_collector(gradient_ptr, f);
         return aug_load;
-    }else{
-        //load pullback from shadow array
+    } else {
+        // load pullback from shadow array
         auto pullback_ptr = shadow_pullbacks[aug_ptr];
         assert(pullback_ptr);
-        auto [pullback_mem, pullback] = mem::op_load(aug_load_mem, pullback_ptr,  w.dbg("pullback_load"))->projs<2>();
-        partial_pullback[aug_load] = pullback;
+        auto [pullback_mem, pullback] = mem::op_load(aug_load_mem, pullback_ptr, w.dbg("pullback_load"))->projs<2>();
+        partial_pullback[aug_load]    = pullback;
         return w.tuple({pullback_mem, aug_load});
     }
 }
 
 const Def* AutoDiffEval::augment_store(const App* store, Lam* f, Lam* f_diff) {
-    auto &world = store->world();
-
-    auto aug_arg = augment(store->arg(), f, f_diff);
+    auto& world = store->world();
+
+    auto aug_arg                     = augment(store->arg(), f, f_diff);
     auto [aug_mem, aug_ptr, aug_val] = aug_arg->projs<3>();
 
     auto shadow_pb_ptr = shadow_pullbacks[aug_ptr];
 
-    auto pb = partial_pullback[aug_val];
-    auto pb_store = mem::op_store(aug_mem, shadow_pb_ptr, pb);
+    auto pb        = partial_pullback[aug_val];
+    auto pb_store  = mem::op_store(aug_mem, shadow_pb_ptr, pb);
     auto aug_store = mem::op_store(pb_store, aug_ptr, aug_val);
     return aug_store;
 }
 
-
-
 const Def* AutoDiffEval::zero_pullback(const Def* domain, Lam* f) {
-    const Def* A = f_arg_ty;
+    const Def* A   = f_arg_ty;
     auto& world    = A->world();
     auto A_tangent = tangent_type_fun(A);
     auto pb_ty     = pullback_type(domain, A);
@@ -777,33 +752,32 @@
     return pb;
 }
 
-const Def* AutoDiffEval::get_pullback(const Def* op, Lam* f){
-    auto pb = partial_pullback[op];    
-    if(!pb){
-        return zero_pullback(op->type(), f);
-    }
+const Def* AutoDiffEval::get_pullback(const Def* op, Lam* f) {
+    auto pb = partial_pullback[op];
+    if (!pb) { return zero_pullback(op->type(), f); }
     return pb;
 }
 
 const Def* AutoDiffEval::augment_alloc(const App* alloc, Lam* f, Lam* f_diff) {
-    auto &world = alloc->world();
+    auto& world  = alloc->world();
     auto aug_mem = augment(alloc->arg(0_s), f, f_diff);
 
     auto callee = alloc->callee()->as<App>();
-    auto type = callee->arg(0_s);
-    
+    auto type   = callee->arg(0_s);
+
     auto [alloc_mem, alloc_ptr] = mem::op_alloc(type, aug_mem)->projs<2>();
 
     auto pb_ty = create_ho_pb_type(type, f->dom(0_s));
-    auto [alloc_mem_2, pullback_ptr] = mem::op_malloc(pb_ty, alloc_mem, world.dbg(alloc->name() + "_pullback_alloc_arr"))->projs<2>();
-    
+    auto [alloc_mem_2, pullback_ptr] =
+        mem::op_malloc(pb_ty, alloc_mem, world.dbg(alloc->name() + "_pullback_alloc_arr"))->projs<2>();
+
     allocated_memory.insert(pullback_ptr);
     shadow_pullbacks[alloc_ptr] = pullback_ptr;
-    
+
     auto tup = world.tuple({alloc_mem_2, alloc_ptr});
 
-    partial_pullback[tup] = zero_pullback(tup->type(), f);
-    partial_pullback[alloc_mem_2] = zero_pullback(alloc_mem_2->type(), f);
+    partial_pullback[tup]          = zero_pullback(tup->type(), f);
+    partial_pullback[alloc_mem_2]  = zero_pullback(alloc_mem_2->type(), f);
     partial_pullback[pullback_ptr] = zero_pullback(pullback_ptr->type(), f);
 
     return tup;
@@ -811,17 +785,17 @@
 
 const Def* AutoDiffEval::augment_malloc(const App* malloc, Lam* f, Lam* f_diff) {
     auto aug_arg = augment(malloc->arg(), f, f_diff);
-    //TODO: not yet implemented
+    // TODO: not yet implemented
     malloc->dump();
     malloc->dump();
     return malloc;
 }
 
 const Def* AutoDiffEval::augment_bitcast(const App* bitcast, Lam* f, Lam* f_diff) {
-    auto &world = bitcast->world();
+    auto& world  = bitcast->world();
     auto aug_arg = augment(bitcast->arg(), f, f_diff);
 
-    auto dst = core::op_bitcast(bitcast->type(), aug_arg);
+    auto dst              = core::op_bitcast(bitcast->type(), aug_arg);
     partial_pullback[dst] = zero_pullback(dst->type(), f);
     return dst;
 }
@@ -836,29 +810,17 @@
 
     world.DLOG("Augment def {} : {}", def, def->type());
 
-    if (auto lea = match<mem::lea>(def)) {
-        return augment_lea(lea->as<App>(), f, f_diff);
-    }
-
-    if (auto load = match<mem::load>(def)) {
-        return augment_load(load->as<App>(), f, f_diff);
-    }
-
-    if (auto store = match<mem::store>(def)) {
-        return augment_store(store->as<App>(), f, f_diff);
-    }
-
-    if (auto malloc = match<mem::malloc>(def)) {
-        return augment_malloc(malloc->as<App>(), f, f_diff);
-    }
-
-    if (auto alloc = match<mem::alloc>(def)) {
-        return augment_alloc(alloc->as<App>(), f, f_diff);
-    }
-
-    if (auto bitcast = match<core::bitcast>(def)) {
-        return augment_bitcast(bitcast->as<App>(), f, f_diff);
-    }
+    if (auto lea = match<mem::lea>(def)) { return augment_lea(lea->as<App>(), f, f_diff); }
+
+    if (auto load = match<mem::load>(def)) { return augment_load(load->as<App>(), f, f_diff); }
+
+    if (auto store = match<mem::store>(def)) { return augment_store(store->as<App>(), f, f_diff); }
+
+    if (auto malloc = match<mem::malloc>(def)) { return augment_malloc(malloc->as<App>(), f, f_diff); }
+
+    if (auto alloc = match<mem::alloc>(def)) { return augment_alloc(alloc->as<App>(), f, f_diff); }
+
+    if (auto bitcast = match<core::bitcast>(def)) { return augment_bitcast(bitcast->as<App>(), f, f_diff); }
 
     // app => cont, operator, function
     if (auto app = def->isa<App>()) {
@@ -866,60 +828,20 @@
         auto arg    = app->arg();
         world.DLOG("Augment application: app {} with {}", callee, arg);
         return augment_app(app, f, f_diff);
-<<<<<<< HEAD
-    }
-
-    // projection
-    else if (auto ext = def->isa<Extract>()) {
-        // world.DLOG("Augment extract: {}", def);
-=======
     } else if (auto ext = def->isa<Extract>()) {
->>>>>>> 639b8fd0
         auto tuple = ext->tuple();
         auto index = ext->index();
         world.DLOG("Augment extract: {} #[{}]", tuple, index);
         return augment_extract(ext, f, f_diff);
-<<<<<<< HEAD
-    }
-
-    // vars (function argument)
-    else if (auto var = def->isa<Var>()) {
-        world.DLOG("Augment variable: {}", var);
-        return augment_var(var, f, f_diff);
-    }
-
-    // lam
-    else if (auto lam = def->isa_nom<Lam>()) {
-=======
     } else if (auto var = def->isa<Var>()) {
         world.DLOG("Augment variable: {}", var);
         return augment_var(var, f, f_diff);
     } else if (auto lam = def->isa_nom<Lam>()) {
->>>>>>> 639b8fd0
         world.DLOG("Augment nom lambda: {}", lam);
         return augment_lam(lam, f, f_diff);
     } else if (auto lam = def->isa<Lam>()) {
         world.ELOG("Augment lambda: {}", lam);
         assert(false && "can not handle non-nominal lambdas");
-<<<<<<< HEAD
-    }
-
-    // constants
-    else if (auto lit = def->isa<Lit>()) {
-        world.DLOG("Augment literal: {}", def);
-        return augment_lit(lit, f, f_diff);
-    }
-
-    // tuple
-    else if (auto tup = def->isa<Tuple>()) {
-        world.DLOG("Augment tuple: {}", def);
-        return augment_tuple(tup, f, f_diff);
-    }
-
-    // pack
-    else if (auto pack = def->isa<Pack>()) {
-        // TODO: nom pack
-=======
     } else if (auto lit = def->isa<Lit>()) {
         world.DLOG("Augment literal: {}", def);
         return augment_lit(lit, f, f_diff);
@@ -928,21 +850,12 @@
         return augment_tuple(tup, f, f_diff);
     } else if (auto pack = def->isa<Pack>()) {
         // TODO: handle nom packs (dependencies in the pack) (=> see paper about vectors)
->>>>>>> 639b8fd0
         auto shape = pack->arity(); // TODO: arity vs shape
         auto body  = pack->body();
         world.DLOG("Augment pack: {} : {} with {}", shape, shape->type(), body);
         return augment_pack(pack, f, f_diff);
-<<<<<<< HEAD
-    }
-
-    // axiom
-    //  TODO: move concrete handling to own file, directory
-    else if (auto ax = def->isa<Axiom>()) {
-=======
     } else if (auto ax = def->isa<Axiom>()) {
         //  TODO: move concrete handling to own function / file / directory (file per dialect)
->>>>>>> 639b8fd0
         world.DLOG("Augment axiom: {} : {}", ax, ax->type());
         world.DLOG("axiom curry: {}", ax->curry());
         world.DLOG("axiom flags: {}", ax->flags());
@@ -965,14 +878,7 @@
         return diff_fun;
     }
 
-<<<<<<< HEAD
-    // for axiom app
-    // else if (auto pi = def->isa<Pi>()) {
-    // }
-
-=======
     // TODO: handle Pi for axiom app
->>>>>>> 639b8fd0
     // TODO: remaining (lambda, axiom)
 
     world.ELOG("did not expect to augment: {} : {}", def, def->type());
