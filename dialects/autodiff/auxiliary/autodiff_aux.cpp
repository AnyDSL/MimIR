#include "dialects/autodiff/auxiliary/autodiff_aux.h"

#include "thorin/def.h"
#include "thorin/tuple.h"

#include "dialects/autodiff/autodiff.h"
#include "dialects/autodiff/builder.h"
#include "dialects/mem/autogen.h"
#include "dialects/mem/mem.h"

namespace thorin::autodiff {

const Def* id_pullback(const Def* A) {
    auto& world       = A->world();
    auto arg_pb_ty    = pullback_type(A, A);
    auto id_pb        = world.nom_lam(arg_pb_ty, world.dbg("id_pb"));
    auto id_pb_scalar = id_pb->var((nat_t)0, world.dbg("s"));
    // assert(id_pb!=NULL);
    // assert(id_pb->ret_var()!=NULL);
    // assert(id_pb_scalar!=NULL);
    id_pb->app(true,
               // id_pb->ret_var(),
               id_pb->var(1), // can not use ret_var as the result might be higher order
               id_pb_scalar);

    // world.DLOG("id_pb for type {} is {} : {}",A,id_pb,id_pb->type());
    return id_pb;
}

const Def* zero_pullback(const Def* E, const Def* A) {
    auto& world    = A->world();
    auto A_tangent = tangent_type_fun(A);
    auto pb_ty     = pullback_type(E, A);
    auto pb        = world.nom_lam(pb_ty, world.dbg("zero_pb"));
    world.DLOG("zero_pullback for {} resp. {} (-> {})", E, A, A_tangent);
    pb->app(true, pb->var(1), op_zero(A_tangent));
    return pb;
}

// R P => P'
// R TODO: function => extend
// R const Def* augment_type_fun(const Def* ty) { return ty; }
//  P => P*
//  TODO: nothing? function => R? Mem => R?
//  TODO: rename to op_tangent_type
const Def* tangent_type_fun(const Def* ty) { return ty; }

/// computes pb type `E* -> A*`
/// `E` - type of the expression (return type for a function)
/// `A` - type of the argument (point of orientation resp. derivative - argument type for partial pullbacks)
const Pi* pullback_type(const Def* E, const Def* A) {
    auto& world   = E->world();
    auto tang_arg = tangent_type_fun(A);
    auto tang_ret = tangent_type_fun(E);
    tang_arg->dump();
    tang_ret->dump();
    auto pb_ty = world.cn({equip_mem(tang_ret), world.cn(equip_mem(tang_arg))});
    pb_ty->dump();
    return pb_ty;
}

<<<<<<< HEAD
// `A,R => A'->R' * (R* -> A*) = (A->R)' `
=======
// TODO:
// A' := D A
// D (Cn [A, Cn B]) = Cn [D A, Cn (D_A B)]

// TODO: directly D_A on Cn B ?

// type transformation respective A
// D_A B = [D B, Cn [B^T, Cn A^T]]
const Def* autodiff_inner_type_fun(const Def* B, const Def* A) {
    auto& world = B->world();
    if (auto pi = B->isa<Pi>()) {
        // TODO: direct style
        auto B     = pi->dom();
        auto aug_B = autodiff_inner_type_fun(B, A); // D_A B
        auto pb_ty = pullback_type(B, A);           // B^T -> A^T
        auto aug_T = world.cn(world.sigma({aug_B, pb_ty}));
        // return world.cn(autodiff_inner_type_fun(dom, A));
        world.DLOG("computed inner ad type for {} resp. {}", B, A);
        world.DLOG("inner ad type: {}", aug_T);
        return aug_T;
    }
    if (auto sig = B->isa<Sigma>()) {
        // TODO: nom sigma
        DefArray ops(sig->ops(), [&](const Def* op) { return autodiff_inner_type_fun(op, A); });
        world.DLOG("ops: {,}", ops);
        return world.sigma(ops);
    }
    return autodiff_type_fun(B);
    // auto aug_B = autodiff_type_fun(B); // D B
    // auto pb_ty = pullback_type(B, A);  // B^T -> A^T
    // auto aug_T = world.sigma({aug_B, pb_ty});
    // return aug_T;
}

// `A,R` => `(A->R)' = A' -> R' * (R* -> A*)`
>>>>>>> 639b8fd0
const Pi* autodiff_type_fun(const Def* arg, const Def* ret) {
    auto& world = arg->world();
    world.DLOG("autodiff type for {} => {}", arg, ret);
    arg->dump();
    auto aug_arg = autodiff_type_fun(arg);
    // auto aug_ret = autodiff_inner_type_fun(ret, arg);
    auto aug_ret = autodiff_inner_type_fun(world.cn(ret), arg);
    world.DLOG("augmented types: {} => {}", aug_arg, aug_ret);
    if (!aug_arg || !aug_ret) return nullptr;
    // `Q* -> P*`
    // auto pb_ty = pullback_type(ret, arg);
    // world.DLOG("pb type: {}", pb_ty);
    // `P' -> Q' * (Q* -> P*)`

    // auto deriv_ty = world.cn({aug_arg, world.cn({aug_ret, pb_ty})});
    // auto deriv_ty = world.cn({aug_arg, world.cn(aug_ret)});
    auto deriv_ty = world.cn({aug_arg, aug_ret});
    world.DLOG("autodiff type: {}", deriv_ty);
    return deriv_ty;
}

const Pi* autodiff_type_fun_pi(const Pi* pi) {
    auto& world = pi->world();
    world.DLOG("autodiff type for pi: {}", pi);
    if (!is_continuation_type(pi)) {
        // direct style
        // TODO: dependency
        auto arg = pi->dom();
        auto ret = pi->codom();
        if (ret->isa<Pi>()) {
            auto aug_arg = autodiff_type_fun(arg);
            if (!aug_arg) return nullptr;
            auto aug_ret = autodiff_type_fun(pi->codom());
            if (!aug_ret) return nullptr;
            return world.pi(aug_arg, aug_ret);
        }
        return autodiff_type_fun(arg, ret);
    }
    auto [arg, ret_pi] = pi->doms<2>();
    auto ret           = ret_pi->as<Pi>()->dom();
    world.DLOG("compute AD type for pi");
    return autodiff_type_fun(arg, ret);
}

// Performs the type transformation `A` => `A'`.
// This is of special importance for functions: `P->Q` => `P'->Q' * (Q* -> P*)`.
const Def* autodiff_type_fun(const Def* ty) {
    auto& world = ty->world();
    // TODO: handle DS (operators)
    if (auto pi = ty->isa<Pi>()) { return autodiff_type_fun_pi(pi); }
<<<<<<< HEAD
    // TODO: what is this object? (only numbers are printed)
    // possible abstract type from autodiff axiom
    world.DLOG("AutoDiff on type: {}", ty);

    if (auto mem = match<mem::M>(ty)) { return mem; }

    if (auto ptr = match<mem::Ptr>(ty)) {
        auto type = ptr->op(0);
        return ptr;
    }

    if (ty->isa<Idx>()) { return ty; }

=======
    // Also handles autodiff call from axiom declaration => abstract => leave it.
    world.DLOG("AutoDiff on type: {} <{}>", ty, ty->node_name());
    if (Idx::size(ty)) { return ty; }
>>>>>>> 639b8fd0
    if (ty == world.type_nat()) return ty;
    if (auto arr = ty->isa<Arr>()) {
        auto shape   = arr->shape();
        auto body    = arr->body();
        auto body_ad = autodiff_type_fun(body);
        if (!body_ad) return nullptr;
        return world.arr(shape, body_ad);
    } else if (auto sig = ty->isa<Sigma>()) {
        // TODO: nom sigma
        DefArray ops(sig->ops(), [&](const Def* op) { return autodiff_type_fun(op); });
        return world.sigma(ops);
    } else if (auto real = match<core::Real>(ty)) {
        return ty;
    }

    world.WLOG("no-diff type: {}", ty);
    // ty->dump(300);
    // world.write("tmp.txt");
    // can not work with
    // assert(false && "autodiff_type should not be invoked on non-pi types");
    // return ty;
    return nullptr;
}

const Def* zero_def(const Def* T) {
    // TODO: we want: zero mem -> zero mem or bot
    // zero [A,B,C] -> [zero A, zero B, zero C]
    auto& world = T->world();
    world.DLOG("zero_def for type {} <{}>", T, T->node_name());
    if (auto arr = T->isa<Arr>()) {
        auto shape = arr->shape();
        auto body  = arr->body();
        // auto inner_zero = zero_def(body);
        auto inner_zero = op_zero(body);
        auto zero_arr   = world.pack(shape, inner_zero);
        world.DLOG("zero_def for array of shape {} with type {}", shape, body);
        world.DLOG("zero_arr: {}", zero_arr);
        return zero_arr;
<<<<<<< HEAD
        // }else if(auto lit = match<type_int_>()) { }
        // }else if(auto tint = T->isa<Tag::Int>()) {
    } else if (auto idx = T->isa<Idx>()) {
=======
    } else if (Idx::size(T)) {
>>>>>>> 639b8fd0
        // TODO: real
        auto zero = world.lit(T, 0, world.dbg("zero"));
        world.DLOG("zero_def for int is {}", zero);
        return zero;
<<<<<<< HEAD
    } else if (auto app = T->isa<App>()) {
        auto callee = app->callee();
        // auto args = app->args();
        world.DLOG("app callee: {} : {} <{}>", callee, callee->type(), callee->node_name());
        // TODO: can you directly match Tag::Int?
        if (callee->isa<Idx>()) {
            // auto size = app->arg(0);
            auto zero = world.lit_idx(T, 0, world.dbg("zero"));
            // world.DLOG("zero_def for int of size {} is {}", size, zero);
            world.DLOG("zero_def for int is {}", zero);
            return zero;
        }
=======
    } else if (auto real = match<core::Real>(T)) {
        auto width = as_lit<nat_t>(real->arg());
        auto zero  = core::lit_real(T->world(), width, 0.0);
        world.DLOG("zero_def for real is {}", zero);
        return zero;
>>>>>>> 639b8fd0
    } else if (auto sig = T->isa<Sigma>()) {
        DefArray ops(sig->ops(), [&](const Def* op) { return op_zero(op); });
        return world.tuple(ops);
    }

    if (match<mem::M>(T)) { return world.bot(mem::type_mem(world)); }

    if (match<mem::Ptr>(T)) {
        auto lit_zero = world.lit_int_(64, 0);
        return core::op_bitcast(T, lit_zero);
    }

    // or return bot
    // assert(0);
    // or id => zero T
    T->dump();
    return nullptr;
}

const Def* op_sum(const Def* T, DefArray defs) {
    // TODO: assert all are of type T
    auto& world = T->world();
    return world.raw_app(world.raw_app(world.ax<sum>(), {world.lit_nat(defs.size()), T}), world.tuple(defs));
}

} // namespace thorin::autodiff

namespace thorin {

const Pi* cn_mem_wrap(const Pi* pi) {
    auto& world = pi->world();
    auto dom    = pi->dom();

    const Pi* result;
    if (pi->ret_pi()) {
        auto arg    = equip_mem(dom->proj(0));
        auto ret_pi = cn_mem_wrap(dom->proj(1)->as<Pi>());
        result      = world.cn({arg, ret_pi});
    } else {
        auto arg = equip_mem(dom);
        result   = world.cn({arg});
    }

    return result;
}

const Def* lam_mem_wrap(const Def* lam) {
    auto& world = lam->world();
    auto type   = lam->type()->as<Pi>();
    if (!match<mem::M>(type->dom(0)->proj(0))) {
        auto wrap = cn_mem_wrap(type);

        auto mem_lam    = world.nom_lam(wrap, world.dbg("memorized_" + lam->name()));
        auto lam_return = world.nom_lam(type->ret_pi(), world.dbg("memorized_return_" + lam->name()));

        auto mem_vars = mem_lam->var((nat_t)0)->projs();
        auto mem      = mem_vars[0];
        auto vars     = lam_return->vars();

        auto compound = build(world).add(mem).add(vars).tuple();
        auto compound2 = build(world).add(mem_vars.skip_front()).add(lam_return).tuple();

        lam_return->set_body(world.app(mem_lam->ret_var(), compound));

        mem_lam->set_body(world.app(lam, compound2));

        mem_lam->set_filter(true);
        lam_return->set_filter(true);
        return mem_lam;
    }

    return lam;
}

bool contains_mem(const Def* def) {
    if (match<mem::M>(def)) { return true; }

    bool is_mem = false;
    if (def->isa<Sigma>()) {
        return std::ranges::any_of(def->ops(), [](auto op) { return contains_mem(op); });
    } else if (auto pack = def->isa<Pack>()) {
        return contains_mem(pack->body());
    } else if (auto arr = def->isa<Arr>()) {
        return contains_mem(arr->body());
    }
}

const Def* equip_mem(const Def* def) {
    auto& world  = def->world();
    auto memType = mem::type_mem(world);
    if (contains_mem(def)) { return def; }

    if (def->isa<Sigma>()) {
        size_t size = def->num_ops() + 1;
        DefArray newOps(size, [&](size_t i) { return i == 0 ? memType : def->op(i - 1); });

        return world.sigma(newOps);
    } else if (auto pack = def->isa<Pack>()) {
        auto count = as_lit(pack->shape());
        DefArray newOps(count + 1, [&](size_t i) { return i == 0 ? memType : pack->body(); });

        return world.sigma(newOps);
    } else if (auto arr = def->isa<Arr>()) {
        auto count = as_lit(arr->shape());
        DefArray newOps(count + 1, [&](size_t i) { return i == 0 ? memType : arr->body(); });

        return world.sigma(newOps);
    } else {
        return world.sigma({memType, def});
    }
}

const Def* continuation_codom(const Def* E) {
    auto pi = E->as<Pi>();
    assert(pi != NULL);
    return pi->dom(1)->as<Pi>()->dom();
}

bool is_continuation_type(const Def* E) {
    if (auto pi = E->isa<Pi>()) { return pi->codom()->isa<Bot>(); }
    return false;
}

bool is_continuation(const Def* e) { return is_continuation_type(e->type()); }

bool is_returning_continuation(const Def* e) {
    auto E = e->type();
    if (auto pi = E->isa<Pi>()) {
        // R world.DLOG("codom is {}", pi->codom());
        // R world.DLOG("codom kind is {}", pi->codom()->node_name());
        //  duck-typing applies here
        //  use short-circuit evaluation to reuse previous results
        return is_continuation_type(pi) &&       // continuation
               pi->num_doms() == 2 &&            // args, return
               is_continuation_type(pi->dom(1)); // return type
    }
    return false;
}

bool is_open_continuation(const Def* e) { return is_continuation(e) && !is_returning_continuation(e); }

bool is_direct_style_function(const Def* e) {
    // codom != Bot
    return e->type()->isa<Pi>() && !is_continuation(e);
}

const Def* continuation_dom(const Def* E) {
    auto pi = E->as<Pi>();
    assert(pi != NULL);
    if (pi->num_doms() == 0) { return pi->dom(); }
    return pi->dom(0);
}

/// high level
/// f: B -> C
/// g: A -> B
/// f o g := λ x. f(g(x)) : A -> C
/// with cps style
/// f: cn[B, cn C]
/// g: cn[A, cn B]
/// h = f o g
/// h : cn[A, cn C]
/// h = λ a ret_h. g(a,h')
/// h' : cn B
/// h' = λ b. f(b,ret_h)
const Def* compose_continuation(const Def* f, const Def* g) {
    assert(is_continuation(f));
    auto& world = f->world();
    world.DLOG("compose f (B->C): {} : {}", f, f->type());
    world.DLOG("compose g (A->B): {} : {}", g, g->type());
    assert(is_returning_continuation(f));
    assert(is_returning_continuation(g));

    f = lam_mem_wrap(f);
    g = lam_mem_wrap(g);

    auto F = f->type()->as<Pi>();
    auto G = g->type()->as<Pi>();

    auto is_mem = match<mem::M>(F->dom(0)->proj(0));

    F->dump();
    G->dump();

    auto A = continuation_dom(G);
    auto B = continuation_codom(G);

    auto B_hat = continuation_dom(F);
    auto C     = continuation_codom(F);
    // better handled by application type checks
    // auto B2 = continuation_dom(F);
    // assert(B == B2);

    world.DLOG("compose f (B->C): {} : {}", f, F);
    world.DLOG("compose g (A->B): {} : {}", g, G);
    world.DLOG("  A: {}", A);
    world.DLOG("  B: {}", B);
    world.DLOG("  C: {}", C);

    auto H     = world.cn({A, world.cn(C)});
    auto Hcont = world.cn(B);

    auto h     = world.nom_lam(H, world.dbg("comp_" + f->name() + "_" + g->name()));
    auto hcont = world.nom_lam(Hcont, world.dbg("comp_" + f->name() + "_" + g->name() + "_cont"));

    h->app(true, g, {h->var((nat_t)0), hcont});

    hcont->app(true, f,
               {
                   hcont->var(), // Warning: not var(0) => only one var => normalization flattens tuples down here
                   h->var(1)     // ret_var
               });

    return h;
}

bool is_closed(Lam* lam) {
    Scope s{lam};
    return s.free_vars().empty();
}

} // namespace thorin

void findAndReplaceAll(std::string& data, std::string toSearch, std::string replaceStr) {
    size_t pos = data.find(toSearch);
    while (pos != std::string::npos) {
        data.replace(pos, toSearch.size(), replaceStr);
        pos = data.find(toSearch, pos + replaceStr.size());
    }
}<|MERGE_RESOLUTION|>--- conflicted
+++ resolved
@@ -59,9 +59,6 @@
     return pb_ty;
 }
 
-<<<<<<< HEAD
-// `A,R => A'->R' * (R* -> A*) = (A->R)' `
-=======
 // TODO:
 // A' := D A
 // D (Cn [A, Cn B]) = Cn [D A, Cn (D_A B)]
@@ -96,8 +93,7 @@
     // return aug_T;
 }
 
-// `A,R` => `(A->R)' = A' -> R' * (R* -> A*)`
->>>>>>> 639b8fd0
+// `A,R => A'->R' * (R* -> A*) = (A->R)' `
 const Pi* autodiff_type_fun(const Def* arg, const Def* ret) {
     auto& world = arg->world();
     world.DLOG("autodiff type for {} => {}", arg, ret);
@@ -148,7 +144,6 @@
     auto& world = ty->world();
     // TODO: handle DS (operators)
     if (auto pi = ty->isa<Pi>()) { return autodiff_type_fun_pi(pi); }
-<<<<<<< HEAD
     // TODO: what is this object? (only numbers are printed)
     // possible abstract type from autodiff axiom
     world.DLOG("AutoDiff on type: {}", ty);
@@ -160,13 +155,11 @@
         return ptr;
     }
 
-    if (ty->isa<Idx>()) { return ty; }
-
-=======
+    // R if (ty->isa<Idx>()) { return ty; }
+
     // Also handles autodiff call from axiom declaration => abstract => leave it.
     world.DLOG("AutoDiff on type: {} <{}>", ty, ty->node_name());
     if (Idx::size(ty)) { return ty; }
->>>>>>> 639b8fd0
     if (ty == world.type_nat()) return ty;
     if (auto arr = ty->isa<Arr>()) {
         auto shape   = arr->shape();
@@ -205,37 +198,17 @@
         world.DLOG("zero_def for array of shape {} with type {}", shape, body);
         world.DLOG("zero_arr: {}", zero_arr);
         return zero_arr;
-<<<<<<< HEAD
-        // }else if(auto lit = match<type_int_>()) { }
-        // }else if(auto tint = T->isa<Tag::Int>()) {
-    } else if (auto idx = T->isa<Idx>()) {
-=======
+        // R } else if (auto idx = T->isa<Idx>()) {
     } else if (Idx::size(T)) {
->>>>>>> 639b8fd0
         // TODO: real
         auto zero = world.lit(T, 0, world.dbg("zero"));
         world.DLOG("zero_def for int is {}", zero);
         return zero;
-<<<<<<< HEAD
-    } else if (auto app = T->isa<App>()) {
-        auto callee = app->callee();
-        // auto args = app->args();
-        world.DLOG("app callee: {} : {} <{}>", callee, callee->type(), callee->node_name());
-        // TODO: can you directly match Tag::Int?
-        if (callee->isa<Idx>()) {
-            // auto size = app->arg(0);
-            auto zero = world.lit_idx(T, 0, world.dbg("zero"));
-            // world.DLOG("zero_def for int of size {} is {}", size, zero);
-            world.DLOG("zero_def for int is {}", zero);
-            return zero;
-        }
-=======
     } else if (auto real = match<core::Real>(T)) {
         auto width = as_lit<nat_t>(real->arg());
         auto zero  = core::lit_real(T->world(), width, 0.0);
         world.DLOG("zero_def for real is {}", zero);
         return zero;
->>>>>>> 639b8fd0
     } else if (auto sig = T->isa<Sigma>()) {
         DefArray ops(sig->ops(), [&](const Def* op) { return op_zero(op); });
         return world.tuple(ops);
@@ -295,7 +268,7 @@
         auto mem      = mem_vars[0];
         auto vars     = lam_return->vars();
 
-        auto compound = build(world).add(mem).add(vars).tuple();
+        auto compound  = build(world).add(mem).add(vars).tuple();
         auto compound2 = build(world).add(mem_vars.skip_front()).add(lam_return).tuple();
 
         lam_return->set_body(world.app(mem_lam->ret_var(), compound));
