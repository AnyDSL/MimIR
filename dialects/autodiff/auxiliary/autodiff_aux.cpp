#include "dialects/autodiff/auxiliary/autodiff_aux.h"

#include "thorin/def.h"
#include "thorin/tuple.h"

#include "dialects/autodiff/autodiff.h"
#include "dialects/math/math.h"
#include "dialects/mem/mem.h"

namespace thorin::autodiff {

const Def* id_pullback(const Def* A) {
    auto& world       = A->world();
    auto arg_pb_ty    = pullback_type(A, A);
    auto id_pb        = world.nom_lam(arg_pb_ty, world.dbg("id_pb"));
    auto id_pb_scalar = id_pb->var((nat_t)0, world.dbg("s"));
    id_pb->app(true,
               id_pb->var(1), // can not use ret_var as the result might be higher order
               id_pb_scalar);

    return id_pb;
}

const Def* zero_pullback(const Def* E, const Def* A) {
    auto& world    = A->world();
    auto A_tangent = tangent_type_fun(A);
    auto pb_ty     = pullback_type(E, A);
    auto pb        = world.nom_lam(pb_ty, world.dbg("zero_pb"));
    world.DLOG("zero_pullback for {} resp. {} (-> {})", E, A, A_tangent);
    pb->app(true, pb->var(1), op_zero(A_tangent));
    return pb;
}

//  `P` => `P*`
//  TODO: nothing? function => R? Mem => R?
//  TODO: rename to op_tangent_type
const Def* tangent_type_fun(const Def* ty) { return ty; }

/// computes pb type `E* -> A*`
/// `E` - type of the expression (return type for a function)
/// `A` - type of the argument (point of orientation resp. derivative - argument type for partial pullbacks)
const Pi* pullback_type(const Def* E, const Def* A) {
    auto& world   = E->world();
    auto tang_arg = tangent_type_fun(A);
    auto tang_ret = tangent_type_fun(E);
    auto pb_ty    = world.cn({tang_ret, world.cn({tang_arg})});
    return pb_ty;
}

// TODO:
// A' := D A
// D (Cn [A, Cn B]) = Cn [D A, Cn (D_A B)]

// TODO: directly D_A on Cn B ?

// type transformation respective A
// D_A B = [D B, Cn [B^T, Cn A^T]]
const Def* autodiff_inner_type_fun(const Def* B, const Def* A) {
    auto& world = B->world();
    if (auto pi = B->isa<Pi>()) {
        // TODO: direct style
        auto B     = pi->dom();
        auto aug_B = autodiff_inner_type_fun(B, A); // D_A B
        auto pb_ty = pullback_type(B, A);           // B^T -> A^T
        auto aug_T = world.cn(world.sigma({aug_B, pb_ty}));
        // return world.cn(autodiff_inner_type_fun(dom, A));
        world.DLOG("computed inner ad type for {} resp. {}", B, A);
        world.DLOG("inner ad type: {}", aug_T);
        return aug_T;
    }
    if (auto sig = B->isa<Sigma>()) {
        // TODO: nom sigma
        DefArray ops(sig->ops(), [&](const Def* op) { return autodiff_inner_type_fun(op, A); });
        world.DLOG("ops: {,}", ops);
        return world.sigma(ops);
    }
    return autodiff_type_fun(B);
    // auto aug_B = autodiff_type_fun(B); // D B
    // auto pb_ty = pullback_type(B, A);  // B^T -> A^T
    // auto aug_T = world.sigma({aug_B, pb_ty});
    // return aug_T;
}

// `A,R` => `(A->R)' = A' -> R' * (R* -> A*)`
const Pi* autodiff_type_fun(const Def* arg, const Def* ret) {
    auto& world = arg->world();
    world.DLOG("autodiff type for {} => {}", arg, ret);
    auto aug_arg = autodiff_type_fun(arg);
    // auto aug_ret = autodiff_inner_type_fun(ret, arg);
    auto aug_ret = autodiff_inner_type_fun(world.cn(ret), arg);
    world.DLOG("augmented types: {} => {}", aug_arg, aug_ret);
    if (!aug_arg || !aug_ret) return nullptr;
    // `Q* -> P*`
    // auto pb_ty = pullback_type(ret, arg);
    // world.DLOG("pb type: {}", pb_ty);
    // `P' -> Q' * (Q* -> P*)`

    // auto deriv_ty = world.cn({aug_arg, world.cn({aug_ret, pb_ty})});
    // auto deriv_ty = world.cn({aug_arg, world.cn(aug_ret)});
    auto deriv_ty = world.cn({aug_arg, aug_ret});
    world.DLOG("autodiff type: {}", deriv_ty);
    return deriv_ty;
}

const Pi* autodiff_type_fun_pi(const Pi* pi) {
    auto& world = pi->world();
    world.DLOG("autodiff type for pi: {}", pi);
    if (!is_continuation_type(pi)) {
        // direct style
        // TODO: dependency
        auto arg = pi->dom();
        auto ret = pi->codom();
        if (ret->isa<Pi>()) {
            auto aug_arg = autodiff_type_fun(arg);
            if (!aug_arg) return nullptr;
            auto aug_ret = autodiff_type_fun(pi->codom());
            if (!aug_ret) return nullptr;
            return world.pi(aug_arg, aug_ret);
        }
        return autodiff_type_fun(arg, ret);
    }
    auto [arg, ret_pi] = pi->doms<2>();
    auto ret           = ret_pi->as<Pi>()->dom();
    world.DLOG("compute AD type for pi");
    return autodiff_type_fun(arg, ret);
}

// In general transforms `A` => `A'`.
// Especially `P->Q` => `P'->Q' * (Q* -> P*)`.
const Def* autodiff_type_fun(const Def* ty) {
    auto& world = ty->world();
    // TODO: handle DS (operators)
    if (auto pi = ty->isa<Pi>()) { return autodiff_type_fun_pi(pi); }
    // Also handles autodiff call from axiom declaration => abstract => leave it.
    world.DLOG("AutoDiff on type: {} <{}>", ty, ty->node_name());
    if (Idx::size(ty)) { return ty; }
    if (ty == world.type_nat()) return ty;
    if (auto arr = ty->isa<Arr>()) {
        auto shape   = arr->shape();
        auto body    = arr->body();
        auto body_ad = autodiff_type_fun(body);
        if (!body_ad) return nullptr;
        return world.arr(shape, body_ad);
    } else if (auto sig = ty->isa<Sigma>()) {
        // TODO: nom sigma
        DefArray ops(sig->ops(), [&](const Def* op) { return autodiff_type_fun(op); });
        world.DLOG("ops: {,}", ops);
        return world.sigma(ops);
    } else if (auto real = match<math::F>(ty)) {
        return ty;
    }
    // mem
    if (match<mem::M>(ty)) return ty;
    world.WLOG("no-diff type: {}", ty);
    return nullptr;
}

const Def* zero_def(const Def* T) {
    // TODO: we want: zero mem -> zero mem or bot
    // zero [A,B,C] -> [zero A, zero B, zero C]
    auto& world = T->world();
    world.DLOG("zero_def for type {} <{}>", T, T->node_name());
    if (auto arr = T->isa<Arr>()) {
        auto shape      = arr->shape();
        auto body       = arr->body();
        auto inner_zero = world.app(world.ax<zero>(), body);
        auto zero_arr   = world.pack(shape, inner_zero);
        world.DLOG("zero_def for array of shape {} with type {}", shape, body);
        world.DLOG("zero_arr: {}", zero_arr);
        return zero_arr;
    } else if (Idx::size(T)) {
        // TODO: real
        auto zero = world.lit(T, 0, world.dbg("zero"));
        world.DLOG("zero_def for int is {}", zero);
        return zero;
    } else if (auto real = match<math::F>(T)) {
<<<<<<< HEAD
        auto width = as_lit<nat_t>(real->arg());
        // auto zero  = math::lit_(T->world(), width, 0.0);
        // world.DLOG("zero_def for real is {}", zero);
        // return zero;
        assert(false && "TODO: floats");
=======
        // auto width = as_lit<nat_t>(real->arg());
        // TODO: get width correctly
        auto zero = math::lit_f(T->world(), 64, 0.0);
        world.DLOG("zero_def for real is {}", zero);
        return zero;
>>>>>>> 9f8dae16
    } else if (auto sig = T->isa<Sigma>()) {
        DefArray ops(sig->ops(), [&](const Def* op) { return world.app(world.ax<zero>(), op); });
        return world.tuple(ops);
    }

    // or return bot
    // or id => zero T
    // return world.app(world.ax<zero>(), T);
    return nullptr;
}

const Def* op_sum(const Def* T, DefArray defs) {
    // TODO: assert all are of type T
    auto& world = T->world();
    return world.raw_app(world.raw_app(world.ax<sum>(), {world.lit_nat(defs.size()), T}), world.tuple(defs));
}

} // namespace thorin::autodiff

namespace thorin {

bool is_continuation_type(const Def* E) {
    if (auto pi = E->isa<Pi>()) { return pi->codom()->isa<Bot>(); }
    return false;
}

bool is_continuation(const Def* e) { return is_continuation_type(e->type()); }

bool is_returning_continuation(const Def* e) {
    // TODO: fix open functions
    auto E = e->type();
    if (auto pi = E->isa<Pi>()) {
        //  duck-typing applies here
        //  use short-circuit evaluation to reuse previous results
        return is_continuation_type(pi) &&       // continuation
               pi->num_doms() == 2 &&            // args, return
               is_continuation_type(pi->dom(1)); // return type
    }
    return false;
}

bool is_open_continuation(const Def* e) { return is_continuation(e) && !is_returning_continuation(e); }

bool is_direct_style_function(const Def* e) {
    // codom != Bot
    return e->type()->isa<Pi>() && !is_continuation(e);
}

const Def* continuation_dom(const Def* E) {
    auto pi = E->as<Pi>();
    assert(pi != NULL);
    if (pi->num_doms() == 0) { return pi->dom(); }
    return pi->dom(0);
}

const Def* continuation_codom(const Def* E) {
    auto pi = E->as<Pi>();
    assert(pi != NULL);
    return pi->dom(1)->as<Pi>()->dom();
}

/// The high level view is:
/// ```
/// f: B -> C
/// g: A -> B
/// f o g := λ x. f(g(x)) : A -> C
/// ```
/// In cps the types look like:
/// ```
/// f: cn[B, cn C]
/// g: cn[A, cn B]
/// h = f o g
/// h : cn[A, cn C]
/// h = λ a ret_h. g(a,h')
/// h' : cn B
/// h' = λ b. f(b,ret_h)
/// ```
const Def* compose_continuation(const Def* f, const Def* g) {
    assert(is_continuation(f));
    auto& world = f->world();
    world.DLOG("compose f (B->C): {} : {}", f, f->type());
    world.DLOG("compose g (A->B): {} : {}", g, g->type());
    assert(is_returning_continuation(f));
    assert(is_returning_continuation(g));

    auto F = f->type()->as<Pi>();
    auto G = g->type()->as<Pi>();

    auto A = continuation_dom(G);
    auto B = continuation_codom(G);
    auto C = continuation_codom(F);
    // The type check of codom G = dom F is better handled by the application type checking

    world.DLOG("compose f (B->C): {} : {}", f, F);
    world.DLOG("compose g (A->B): {} : {}", g, G);
    world.DLOG("  A: {}", A);
    world.DLOG("  B: {}", B);
    world.DLOG("  C: {}", C);

    auto H     = world.cn({A, world.cn(C)});
    auto Hcont = world.cn(B);

    auto h     = world.nom_lam(H, world.dbg("comp_" + f->name() + "_" + g->name()));
    auto hcont = world.nom_lam(Hcont, world.dbg("comp_" + f->name() + "_" + g->name() + "_cont"));

    h->app(true, g, {h->var((nat_t)0), hcont});

    hcont->app(true, f,
               {
                   hcont->var(), // Warning: not var(0) => only one var => normalization flattens tuples down here
                   h->var(1)     // ret_var
               });

    return h;
}

bool is_closed(Lam* lam) {
    Scope s{lam};
    return s.free_vars().empty();
}

} // namespace thorin

void findAndReplaceAll(std::string& data, std::string toSearch, std::string replaceStr) {
    size_t pos = data.find(toSearch);
    while (pos != std::string::npos) {
        data.replace(pos, toSearch.size(), replaceStr);
        pos = data.find(toSearch, pos + replaceStr.size());
    }
}<|MERGE_RESOLUTION|>--- conflicted
+++ resolved
@@ -174,19 +174,11 @@
         world.DLOG("zero_def for int is {}", zero);
         return zero;
     } else if (auto real = match<math::F>(T)) {
-<<<<<<< HEAD
-        auto width = as_lit<nat_t>(real->arg());
-        // auto zero  = math::lit_(T->world(), width, 0.0);
-        // world.DLOG("zero_def for real is {}", zero);
-        // return zero;
-        assert(false && "TODO: floats");
-=======
         // auto width = as_lit<nat_t>(real->arg());
         // TODO: get width correctly
         auto zero = math::lit_f(T->world(), 64, 0.0);
         world.DLOG("zero_def for real is {}", zero);
         return zero;
->>>>>>> 9f8dae16
     } else if (auto sig = T->isa<Sigma>()) {
         DefArray ops(sig->ops(), [&](const Def* op) { return world.app(world.ax<zero>(), op); });
         return world.tuple(ops);
