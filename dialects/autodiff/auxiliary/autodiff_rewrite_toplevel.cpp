--- conflicted
+++ resolved
@@ -1,19 +1,18 @@
+#include "dialects/affine/affine.h"
+#include "dialects/affine/autogen.h"
 #include "dialects/autodiff/autodiff.h"
 #include "dialects/autodiff/auxiliary/autodiff_aux.h"
 #include "dialects/autodiff/passes/autodiff_eval.h"
-
 #include "dialects/mem/autogen.h"
-#include "dialects/affine/autogen.h"
 #include "dialects/mem/mem.h"
-#include "dialects/affine/affine.h"
 
 namespace thorin::autodiff {
 
-const Def* create_ho_pb_type(const Def* def, const Def* arg_ty){
-    if(auto arr = def->isa<Arr>()){
-        auto &world = def->world();
-        auto shape = arr->shape();
-        auto body = create_ho_pb_type(arr->body(), arg_ty);
+const Def* create_ho_pb_type(const Def* def, const Def* arg_ty) {
+    if (auto arr = def->isa<Arr>()) {
+        auto& world = def->world();
+        auto shape  = arr->shape();
+        auto body   = create_ho_pb_type(arr->body(), arg_ty);
         return world.arr(shape, body);
     }
 
@@ -36,8 +35,8 @@
         DefArray ops(tup->ops(), [&](const Def* op) { return autodiff_zero(mem, op); });
         return world.tuple(ops);
     }
-    
-    if(match<mem::M>(ty)){
+
+    if (match<mem::M>(ty)) {
         return mem;
     }
 
@@ -47,13 +46,11 @@
         world.DLOG("zero_def for int is {}", zero);
         return zero;
     }
-    
-    if(match<mem::Ptr>(ty)){
+
+    if (match<mem::Ptr>(ty)) {
         auto gradient = gradient_ptrs[def];
 
-        if(gradient == nullptr){
-            return world.top(ty);
-        }
+        if (gradient == nullptr) { return world.top(ty); }
 
         return gradient;
     }
@@ -68,26 +65,27 @@
     assert(false);
 }
 
-const Def* AutoDiffEval::autodiff_epilogue(Lam* f_outer, Lam* f_inner, const Def* diff_ty){
+const Def* AutoDiffEval::autodiff_epilogue(Lam* f_outer, Lam* f_inner, const Def* diff_ty) {
     auto& world = f_outer->world();
 
     auto arg = mem::replace_mem(mem::mem_var(f_inner), f_outer->var(0_s));
-    if(match<mem::M>(f_outer->dom((nat_t) 0)->proj(0))){
+    if (match<mem::M>(f_outer->dom((nat_t)0)->proj(0))) {
         const Def* current_mem = mem::mem_var(f_outer);
 
-        for(auto var : f_outer->var((nat_t)0)->projs()){
+        for (auto var : f_outer->var((nat_t)0)->projs()) {
             auto var_ty = var->type();
-            if(auto ptr = match<mem::Ptr>(var_ty)){
-                auto [mem2, gradient_ptr] = mem::op_alloc(ptr->arg(0), current_mem, world.dbg(var->name() + "_gradient_arr"))->projs<2>();
+            if (auto ptr = match<mem::Ptr>(var_ty)) {
+                auto [mem2, gradient_ptr] =
+                    mem::op_alloc(ptr->arg(0), current_mem, world.dbg(var->name() + "_gradient_arr"))->projs<2>();
                 current_mem = mem2;
 
-                //auto pb_ty = create_ho_pb_type(ptr->arg(0), diff_ty);
-                //auto [mem3, pb_ptr] = mem::op_alloc(pb_ty, mem2, world.dbg(var->name() + "_pullback_arr"))->projs<2>();
-                //current_mem = mem3;
+                // auto pb_ty = create_ho_pb_type(ptr->arg(0), diff_ty);
+                // auto [mem3, pb_ptr] = mem::op_alloc(pb_ty, mem2, world.dbg(var->name() +
+                // "_pullback_arr"))->projs<2>(); current_mem = mem3;
 
-                //allocated_memory.insert(pb_ptr);
+                // allocated_memory.insert(pb_ptr);
                 gradient_ptrs[var] = gradient_ptr;
-                //shadow_pullbacks[var] = pb_ptr;
+                // shadow_pullbacks[var] = pb_ptr;
             }
         }
 
@@ -101,179 +99,77 @@
 /// side effect: register pullback
 const Def* AutoDiffEval::derive_(const Def* def) {
     auto& world = def->world();
-<<<<<<< HEAD
+    // TODO: assert nominal
     if (auto lam = def->isa_nom<Lam>()) {
         world.DLOG("Derive lambda: {}", def);
         auto deriv_ty = autodiff_type_fun_pi(lam->type());
-        auto deriv_outer    = world.nom_lam(deriv_ty, world.dbg(lam->name() + "_deriv_outer"));
-        auto memType = mem::type_mem(world);
-        auto deriv_inner    = world.nom_lam(world.cn({memType, deriv_outer->ret_pi()}), world.dbg(lam->name() + "_deriv_inner"));
+        // TODO: remove redundant function
+        auto deriv_outer = world.nom_lam(deriv_ty, world.dbg(lam->name() + "_deriv_outer"));
+        auto memType     = mem::type_mem(world);
+        auto deriv_inner =
+            world.nom_lam(world.cn({memType, deriv_outer->ret_pi()}), world.dbg(lam->name() + "_deriv_inner"));
 
+        // We first pre-register the derivatives.
+        // This knowledge is needed for recursion.
+        // (Alternatively, we could also use projections out the variables instead of pre-partial-pullback
+        // initialization.)
+        derived[lam] = deriv_outer;
 
-        // pre register derivative
-        // needed for recursion
-        // (could also be used for projecting out the variables
-        //  instead of pre-partial-pullback initialization)
-        derived[lam] = deriv_outer;
-=======
-    auto lam    = def->as_nom<Lam>(); // TODO check if nominal
-    world.DLOG("Derive lambda: {}", def);
-    auto deriv_ty = autodiff_type_fun_pi(lam->type());
-    auto deriv    = world.nom_lam(deriv_ty, world.dbg(lam->name() + "_deriv"));
+        auto [arg_ty, ret_pi] = lam->type()->doms<2>();
+        auto deriv_all_args   = deriv->var();
+        // const Def* deriv_arg  = deriv->var((nat_t)0, world.dbg("arg"));
 
-    // We first pre-register the derivatives.
-    // This knowledge is needed for recursion.
-    // (Alternatively, we could also use projections out the variables instead of pre-partial-pullback
-    // initialization.)
-    derived[lam] = deriv;
->>>>>>> 639b8fd0
+        const Def* deriv_arg = deriv_outer->var((nat_t)0, world.dbg("arg"));
 
-    auto [arg_ty, ret_pi] = lam->type()->doms<2>();
-    auto deriv_all_args   = deriv->var();
-    const Def* deriv_arg  = deriv->var((nat_t)0, world.dbg("arg"));
+        // We generate the shadow pullbacks dynamically to save work and avoid code duplication.
+        // Only the toplevel pullback for arguments and return continuation is special cased.
 
-<<<<<<< HEAD
-        // R auto arg_ty_tangent = tangent_type_fun(arg_ty);
-        //  equal to
-        //   deriv->dom(1)->as<Pi>() // return type
-        //       ->dom(1)->as<Pi>()  // pb type
-        //       ->dom(1)->as<Pi>()->dom() // arg tangent type
-        //  cn[in_ty, cn[out_ty, cn[out_tan_ty, cn[in_tan_ty]]]]
-        //                                         ^~~~~~~~~
-
-        // register pullback args
-        // R auto arg_pb_ty = world.cn({arg_ty_tangent, world.cn({arg_ty_tangent})});
-
-        // auto arg_pb_ty = pullback_type(arg_ty, arg_ty);
-        // auto id_pb = world.nom_lam(arg_pb_ty, world.dbg(lam->name()+"_arg_pb"));
-        // auto id_pb_scalar = id_pb->var((nat_t)0, world.dbg("s"));
-        // id_pb->app(
-        //     true,
-        //     id_pb->ret_var(),
-        //     id_pb_scalar
-        // );
-
-        // R auto deriv_ret = deriv->var((nat_t)1, world.dbg("ret"));
-        // R partial_pullback[deriv_arg] = id_pb;
-
-        // R shadow pullback for arguments
-        // R shadow_pullback[deriv_all_args] = build_shadow_id_pb(deriv_all_args->type());
-        //  create_shadow_id_pb(deriv_all_args);
-
-        // let shadow pb be created dynamically
-        // only handle toplevel [args, ret] specially with a pseudo shadow pb
-        // TODO: move to header
-        // short theory of shadow pb:
-        // t: [B0, ..., Bn]
-        // t*: [B0, ..., Bn] -> A
-        // t*_S: [B0 -> A, ..., Bn -> A]
-        // b = t#i : Bi
-        // b* : Bi -> A
-        // b* = t*_S #i (if exists)
-        // equivalent to
-        //    \lambda (s:Bi). t*_S (insert s at i in (zero [B0, ..., Bn]))
-        //
-        // but the DS/CPS special case has to be handled separately
-
-        const Def* var = autodiff_epilogue(deriv_outer, deriv_inner, arg_ty);
-        augmented[lam->var()] = var;
-
-        // TODO: check identity
-        // could use identity tangent(arg_ty) = tangent(augment(arg_ty))
-        // with deriv_arg->type() = augment(arg_ty)
-        const Def* deriv_arg = deriv_outer->var((nat_t)0, world.dbg("arg"));
+        // TODO: check identity: could use identity tangent(arg_ty) = tangent(augment(arg_ty)) with deriv_arg->type() =
+        // augment(arg_ty) We give the argument the identity pullback.
         auto arg_id_pb              = id_pullback(arg_ty);
         partial_pullback[deriv_arg] = arg_id_pb;
-        // set no pullback to all_arg and return
-        // second component has to exist but should not be accessed
+        // The return continuation has to formally exist but should never be directly accessed.
         auto ret_var = deriv_inner->var(1);
-        // auto ret_pb=world.bot(world.type_bot());
-        // auto ret_pb = zero_pullback(ret_var->type(), arg_ty);
+        // auto ret_pb               = zero_pullback(lam->var(1)->type(), arg_ty);
         auto ret_pb               = zero_pullback(lam->var(1)->type(), lam);
         partial_pullback[ret_var] = ret_pb;
 
-        shadow_pullback[var] = world.tuple({arg_id_pb, ret_pb});
+        shadow_pullback[deriv_all_args] = world.tuple({arg_id_pb, ret_pb});
         world.DLOG("pullback for argument {} : {} is {} : {}", deriv_arg, deriv_arg->type(), arg_id_pb,
                    arg_id_pb->type());
-        world.DLOG("args shadow pb is {} : {}", shadow_pullback[var],
-                   shadow_pullback[var]->type());
+        world.DLOG("args shadow pb is {} : {}", shadow_pullback[deriv_all_args],
+                   shadow_pullback[deriv_all_args]->type());
 
-        // TODO: remove as this is subsumed by lam->deriv
-        // R const Def* lam_ret   = lam->var(1, world.dbg("ret"));
-        // R const Def* deriv_ret = deriv->var(1, world.dbg("ret"));
-        // R derived[lam_ret] = deriv_ret;
+        // We pre-register the augment replacements.
+        // The function and its variables are replaced by their new derived versions.
+        // TODO: maybe leave out function call (duplication with derived)
+        augmented[def] = deriv;
+        world.DLOG("Associate {} with {}", def, deriv);
+        world.DLOG("  {} : {}", lam, lam->type());
+        world.DLOG("  {} : {}", deriv, deriv->type());
+        // augmented[lam->var()] = deriv->var();
 
-        // pre-register augment replacements
-        // TODO: maybe leave out
-        // function call (duplication with derived)
-        augmented[def] = deriv_outer;
-        world.DLOG("Associate {} with {}", def, deriv_outer);
-        world.DLOG("  {} : {}", lam, lam->type());
-        world.DLOG("  {} : {}", deriv_outer, deriv_outer->type());
-        // TODO: transively remove
-        // arguments (maybe not necessary)
-        // auto src_arg = lam->var()
-        
-        world.DLOG("Associate vars {} with {}", lam->var(), deriv_outer->var());
-=======
-    // We generate the shadow pullbacks dynamically to save work and avoid code duplication.
-    // Only the toplevel pullback for arguments and return continuation is special cased.
+        const Def* var        = autodiff_epilogue(deriv_outer, deriv_inner, arg_ty);
+        augmented[lam->var()] = var;
+        world.DLOG("Associate vars {} with {}", lam->var(), deriv->var());
 
-    // TODO: check identity: could use identity tangent(arg_ty) = tangent(augment(arg_ty)) with deriv_arg->type() =
-    // augment(arg_ty) We give the argument the identity pullback.
-    auto arg_id_pb              = id_pullback(arg_ty);
-    partial_pullback[deriv_arg] = arg_id_pb;
-    // The return continuation has to formally exist but should never be directly accessed.
-    auto ret_var              = deriv->var(1);
-    auto ret_pb               = zero_pullback(lam->var(1)->type(), arg_ty);
-    partial_pullback[ret_var] = ret_pb;
+        // already contains the correct application of
+        // deriv->ret_var() by specification
+        // f : cn[R] has a partial derivative (exception to closed rule)
+        // f': cn[R, cn[R, cn[A]]]
+        //   this is needed for continuations (without closure conversion)
+        //   but also essentially for the return continuation
 
-    shadow_pullback[deriv_all_args] = world.tuple({arg_id_pb, ret_pb});
-    world.DLOG("pullback for argument {} : {} is {} : {}", deriv_arg, deriv_arg->type(), arg_id_pb, arg_id_pb->type());
-    world.DLOG("args shadow pb is {} : {}", shadow_pullback[deriv_all_args], shadow_pullback[deriv_all_args]->type());
-
-    // We pre-register the augment replacements.
-    // The function and its variables are replaced by their new derived versions.
-    // TODO: maybe leave out function call (duplication with derived)
-    augmented[def] = deriv;
-    world.DLOG("Associate {} with {}", def, deriv);
-    world.DLOG("  {} : {}", lam, lam->type());
-    world.DLOG("  {} : {}", deriv, deriv->type());
-    augmented[lam->var()] = deriv->var();
-    world.DLOG("Associate vars {} with {}", lam->var(), deriv->var());
-
-    // already contains the correct application of
-    // deriv->ret_var() by specification
-    // f : cn[R] has a partial derivative (exception to closed rule)
-    // f': cn[R, cn[R, cn[A]]]
-    //   this is needed for continuations (without closure conversion)
-    //   but also essentially for the return continuation
->>>>>>> 639b8fd0
-
-    // Here a reminder of types:
-    // The expression `e: B` has the implicit function `e_fun: A -> B`
-    // The partial pullback is then `e*: B* -> A*`
-    // The derivatived version is `e': B' × (B* -> A*)` which is an application of `e'_fun: A' -> B' × (B* -> A*)`
-    auto new_body = augment(lam->body(), lam, deriv);
-    deriv->set_filter(lam->filter());
-    deriv->set_body(new_body);
-
-<<<<<<< HEAD
-        // reminder of types:
-        // expression e: B
-        //   implicit: e_fun: A -> B
-        // partial pullback: e*: B* -> A*
-        // partial derivative: e': B' × (B* -> A*)
-        //   implicit: e'_fun: A' -> B' × (B* -> A*)
+        // Here a reminder of types:
+        // The expression `e: B` has the implicit function `e_fun: A -> B`
+        // The partial pullback is then `e*: B* -> A*`
+        // The derivatived version is `e': B' × (B* -> A*)` which is an application of `e'_fun: A' -> B' × (B* -> A*)`
         auto new_body = augment(lam->body(), lam, deriv_outer);
         deriv_inner->set_filter(true);
         deriv_inner->set_body(new_body);
-
         return deriv_outer;
     }
-=======
-    return deriv;
->>>>>>> 639b8fd0
+    // TODO: handle else
 }
 
 } // namespace thorin::autodiff