--- conflicted
+++ resolved
@@ -39,6 +39,7 @@
     const Def* augment_lit(const Lit*, Lam*, Lam*);
     const Def* augment_tuple(const Tuple*, Lam*, Lam*);
     const Def* augment_pack(const Pack* pack, Lam* f, Lam* f_diff);
+
     const Def* augment_lea(const App*, Lam*, Lam*);
     const Def* augment_load(const App*, Lam*, Lam*);
     const Def* augment_store(const App*, Lam*, Lam*);
@@ -50,7 +51,6 @@
     const Def* autodiff_zero(const Def* mem, const Def* def);
 
     const Def* zero_pullback(const Def* domain, Lam* f);
-
 
     const Def* autodiff_epilogue(Lam* f_outer, Lam* f_inner, const Def* diff_ty);
     const Def* wrap_call_pullbacks(const Def* arg_pb, const Def* arg);
@@ -96,19 +96,14 @@
     /// dst Def -> dst Def
     Def2Def shadow_pullback;
 
-<<<<<<< HEAD
-    // TODO: remove?
-    Def2Def app_pb;
+    // R Def2Def app_pb;
 
-    Def2Def shadow_pullbacks;
     Def2Def gradient_ptrs;
-
     DefSet allocated_memory;
     DefSet caches;
-=======
+
     /// dst Def set
     DefSet open_continuation;
->>>>>>> 639b8fd0
 };
 
 } // namespace thorin::autodiff