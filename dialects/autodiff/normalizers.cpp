#include <iostream>

#include "thorin/axiom.h"
#include "thorin/world.h"

#include "dialects/autodiff/autodiff.h"
#include "dialects/autodiff/auxiliary/autodiff_aux.h"
#include "dialects/core/core.h"

namespace thorin::autodiff {

/// Currently this normalizer does nothin.
/// TODO: Maybe we want to handle trivial lookup replacements here.
const Def* normalize_autodiff(const Def* type, const Def* callee, const Def* arg, const Def* dbg) {
    auto& world = type->world();
    return world.raw_app(callee, arg, dbg);
}

const Def* normalize_autodiff_type(const Def* type, const Def* callee, const Def* arg, const Def* dbg) {
    auto& world = type->world();
    auto ad_ty  = autodiff_type_fun(arg);
    if (ad_ty) return ad_ty;
    return world.raw_app(callee, arg, dbg);
}

const Def* normalize_tangent_type(const Def*, const Def*, const Def* arg, const Def*) { return tangent_type_fun(arg); }

/// Currently this normalizer does nothing.
/// We usually want to keep zeros as long as possible to avoid unnecessary allocations.
/// A high-level addition with zero can be shortened directly.
const Def* normalize_zero(const Def* type, const Def* callee, const Def* arg, const Def* dbg) {
    auto& world = type->world();
    return world.raw_app(callee, arg, dbg);
}

/// Currently resolved the full addition.
/// There is no benefit in keeping additions around longer than necessary.
const Def* normalize_add(const Def* type, const Def* callee, const Def* arg, const Def* dbg) {
    auto& world = type->world();

    // TODO: add tuple -> tuple of adds
    // TODO: add zero -> other
    // TODO: unify mapping over structure with other aspects like zero

    auto T      = callee->as<App>()->arg();
    auto [a, b] = arg->projs<2>();

    world.DLOG("add {} {} {}", T, a, b);

    if (match<zero>(a)) {
        world.DLOG("0+b");
        return b;
    }
    if (match<zero>(b)) {
        world.DLOG("0+a");
        return a;
    }
    // A value level match would be harder as a tuple might in reality be a var or extract
    if (auto sig = T->isa<Sigma>()) {
        world.DLOG("add tuple");
        auto p = sig->num_ops(); // TODO: or num_projs
        DefArray ops(p, [&](size_t i) {
            return world.app(world.app(world.ax<add>(), sig->op(i)), {a->proj(i), b->proj(i)});
        });
        return world.tuple(ops);
    } else if (auto arr = T->isa<Arr>()) {
        // TODO: is this working for non-lit (non-tuple) or do we need a loop?
        world.DLOG("add arrays {} {} {}", T, a, b);
        auto pack      = world.nom_pack(T);
        auto body_type = arr->body();
        world.DLOG("body type {}", body_type);
        pack->set(world.app(world.app(world.ax<add>(), body_type),
                            {world.extract(a, pack->var()), world.extract(b, pack->var())}));
        world.DLOG("pack {}", pack);
        return pack;
    } else if (Idx::size(type)) {
        world.DLOG("add int");
        auto width = as_lit(world.iinfer(a));
        world.DLOG("width {}", width);
        auto int_add =
            world.app(world.app(world.ax(core::wrap::add), {world.lit_nat_0(), world.lit_nat(width)}), {a, b});
        world.DLOG("int add {} : {}", int_add, world.iinfer(int_add));
        return int_add;
<<<<<<< HEAD
    } else if (T->isa<App>()) {
=======
    } else if (auto real = match<core::Real>(T)) {
        auto width = as_lit<nat_t>(real->arg());
        world.DLOG("width {}", width);
        auto real_add =
            world.app(world.app(world.ax(core::rop::add), {world.lit_nat_0(), world.lit_nat(width)}), {a, b});
        world.DLOG("real add {} : {}", real_add, real_add->type());
        return real_add;

    } else if (auto app = T->isa<App>()) {
        auto callee = app->callee();
>>>>>>> 67192e3a
        assert(0 && "not handled");
    }
    // TODO: mem stays here (only resolved after direct simplification)

    return world.raw_app(callee, arg, dbg);
}

const Def* normalize_sum(const Def* type, const Def* callee, const Def* arg, const Def* dbg) {
    auto& world = type->world();

    auto [count, T] = callee->as<App>()->args<2>();

    if (auto lit = count->isa<Lit>()) {
        auto val = lit->get<nat_t>();
        world.DLOG("val: {}", val);
        DefArray args = arg->projs(val);
        auto sum      = world.app(world.ax<zero>(), T);
        // This special case would also be handled by add zero
        if (val >= 1) { sum = args[0]; }
        for (size_t i = 1; i < val; ++i) sum = world.app(world.app(world.ax<add>(), T), {sum, args[i]});
        return sum;
    }
    assert(0);

    return world.raw_app(callee, arg, dbg);
}

THORIN_autodiff_NORMALIZER_IMPL

} // namespace thorin::autodiff<|MERGE_RESOLUTION|>--- conflicted
+++ resolved
@@ -81,9 +81,6 @@
             world.app(world.app(world.ax(core::wrap::add), {world.lit_nat_0(), world.lit_nat(width)}), {a, b});
         world.DLOG("int add {} : {}", int_add, world.iinfer(int_add));
         return int_add;
-<<<<<<< HEAD
-    } else if (T->isa<App>()) {
-=======
     } else if (auto real = match<core::Real>(T)) {
         auto width = as_lit<nat_t>(real->arg());
         world.DLOG("width {}", width);
@@ -94,7 +91,6 @@
 
     } else if (auto app = T->isa<App>()) {
         auto callee = app->callee();
->>>>>>> 67192e3a
         assert(0 && "not handled");
     }
     // TODO: mem stays here (only resolved after direct simplification)
