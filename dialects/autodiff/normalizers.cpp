#include <iostream>

#include "thorin/axiom.h"
#include "thorin/world.h"

#include "dialects/autodiff/autodiff.h"
#include "dialects/autodiff/auxiliary/autodiff_aux.h"
#include "dialects/core/core.h"
<<<<<<< HEAD
=======
#include "dialects/math/autogen.h"
>>>>>>> 9f8dae16
#include "dialects/math/math.h"

namespace thorin::autodiff {

/// Currently this normalizer does nothin.
/// TODO: Maybe we want to handle trivial lookup replacements here.
const Def* normalize_ad(const Def* type, const Def* callee, const Def* arg, const Def* dbg) {
    auto& world = type->world();
    return world.raw_app(callee, arg, dbg);
}

const Def* normalize_AD(const Def* type, const Def* callee, const Def* arg, const Def* dbg) {
    auto& world = type->world();
    auto ad_ty  = autodiff_type_fun(arg);
    if (ad_ty) return ad_ty;
    return world.raw_app(callee, arg, dbg);
}

const Def* normalize_Tangent(const Def*, const Def*, const Def* arg, const Def*) { return tangent_type_fun(arg); }

/// Currently this normalizer does nothing.
/// We usually want to keep zeros as long as possible to avoid unnecessary allocations.
/// A high-level addition with zero can be shortened directly.
const Def* normalize_zero(const Def* type, const Def* callee, const Def* arg, const Def* dbg) {
    auto& world = type->world();
    return world.raw_app(callee, arg, dbg);
}

/// Currently resolved the full addition.
/// There is no benefit in keeping additions around longer than necessary.
const Def* normalize_add(const Def* type, const Def* callee, const Def* arg, const Def* dbg) {
    auto& world = type->world();

    // TODO: add tuple -> tuple of adds
    // TODO: add zero -> other
    // TODO: unify mapping over structure with other aspects like zero

    auto T      = callee->as<App>()->arg();
    auto [a, b] = arg->projs<2>();

    world.DLOG("add {} {} {}", T, a, b);

    if (match<zero>(a)) {
        world.DLOG("0+b");
        return b;
    }
    if (match<zero>(b)) {
        world.DLOG("0+a");
        return a;
    }
    // A value level match would be harder as a tuple might in reality be a var or extract
    if (auto sig = T->isa<Sigma>()) {
        world.DLOG("add tuple");
        auto p = sig->num_ops(); // TODO: or num_projs
        DefArray ops(p, [&](size_t i) {
            return world.app(world.app(world.ax<add>(), sig->op(i)), {a->proj(p, i), b->proj(p, i)});
        });
        return world.tuple(ops);
    } else if (auto arr = T->isa<Arr>()) {
        // TODO: is this working for non-lit (non-tuple) or do we need a loop?
        world.DLOG("add arrays {} {} {}", T, a, b);
        auto pack      = world.nom_pack(T);
        auto body_type = arr->body();
        world.DLOG("body type {}", body_type);
        pack->set(world.app(world.app(world.ax<add>(), body_type),
                            {world.extract(a, pack->var()), world.extract(b, pack->var())}));
        world.DLOG("pack {}", pack);
        return pack;
    } else if (Idx::size(type)) {
        world.DLOG("add int");
        auto width = as_lit(world.iinfer(a));
        world.DLOG("width {}", width);
        auto int_add = core::op(core::wrap::add, 0_n, a, b);
        world.DLOG("int add {} : {}", int_add, world.iinfer(int_add));
        return int_add;
    } else if (auto real = match<math::F>(T)) {
<<<<<<< HEAD
        // auto width = as_lit<nat_t>(real->arg());
        // world.DLOG("width {}", width);
        // auto real_add =
        //     world.app(world.app(world.ax(core::rop::add), {world.lit_nat_0(), world.lit_nat(width)}), {a, b});
        // world.DLOG("real add {} : {}", real_add, real_add->type());
        // return real_add;
        assert(false && "TODO: add floats");
=======
        auto real_add = math::op(math::arith::add, math::Mode::fast, a, b);
        // auto width = as_lit<nat_t>(real->arg());
        // world.DLOG("width {}", width);
        // auto real_add =
        //     world.app(world.app(world.ax(math::arith::add), {world.lit_nat_0(), world.lit_nat(width)}), {a, b});
        world.DLOG("real add {} : {}", real_add, real_add->type());
        return real_add;

>>>>>>> 9f8dae16
    } else if (auto app = T->isa<App>()) {
        auto callee = app->callee();
        assert(0 && "not handled");
    }
    // TODO: mem stays here (only resolved after direct simplification)

    return world.raw_app(callee, arg, dbg);
}

const Def* normalize_sum(const Def* type, const Def* callee, const Def* arg, const Def* dbg) {
    auto& world = type->world();

    auto [count, T] = callee->as<App>()->args<2>();

    if (auto lit = count->isa<Lit>()) {
        auto val = lit->get<nat_t>();
        world.DLOG("val: {}", val);
        DefArray args = arg->projs(val);
        auto sum      = world.app(world.ax<zero>(), T);
        // This special case would also be handled by add zero
        if (val >= 1) { sum = args[0]; }
        for (size_t i = 1; i < val; ++i) sum = world.app(world.app(world.ax<add>(), T), {sum, args[i]});
        return sum;
    }
    assert(0);

    return world.raw_app(callee, arg, dbg);
}

THORIN_autodiff_NORMALIZER_IMPL

} // namespace thorin::autodiff<|MERGE_RESOLUTION|>--- conflicted
+++ resolved
@@ -6,10 +6,6 @@
 #include "dialects/autodiff/autodiff.h"
 #include "dialects/autodiff/auxiliary/autodiff_aux.h"
 #include "dialects/core/core.h"
-<<<<<<< HEAD
-=======
-#include "dialects/math/autogen.h"
->>>>>>> 9f8dae16
 #include "dialects/math/math.h"
 
 namespace thorin::autodiff {
@@ -86,15 +82,6 @@
         world.DLOG("int add {} : {}", int_add, world.iinfer(int_add));
         return int_add;
     } else if (auto real = match<math::F>(T)) {
-<<<<<<< HEAD
-        // auto width = as_lit<nat_t>(real->arg());
-        // world.DLOG("width {}", width);
-        // auto real_add =
-        //     world.app(world.app(world.ax(core::rop::add), {world.lit_nat_0(), world.lit_nat(width)}), {a, b});
-        // world.DLOG("real add {} : {}", real_add, real_add->type());
-        // return real_add;
-        assert(false && "TODO: add floats");
-=======
         auto real_add = math::op(math::arith::add, math::Mode::fast, a, b);
         // auto width = as_lit<nat_t>(real->arg());
         // world.DLOG("width {}", width);
@@ -102,8 +89,6 @@
         //     world.app(world.app(world.ax(math::arith::add), {world.lit_nat_0(), world.lit_nat(width)}), {a, b});
         world.DLOG("real add {} : {}", real_add, real_add->type());
         return real_add;
-
->>>>>>> 9f8dae16
     } else if (auto app = T->isa<App>()) {
         auto callee = app->callee();
         assert(0 && "not handled");
