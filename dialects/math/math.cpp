#include "dialects/math/math.h"

#include <thorin/config.h>
#include <thorin/pass/pass.h>

#include "thorin/dialects.h"

using namespace thorin;

extern "C" THORIN_EXPORT DialectInfo thorin_get_dialect_info() {
<<<<<<< HEAD
    return {"math", nullptr, nullptr, nullptr,
=======
    return {"math", nullptr, [](Backends&) {},
>>>>>>> 6c0024c6
            [](Normalizers& normalizers) { math::register_normalizers(normalizers); }};
}<|MERGE_RESOLUTION|>--- conflicted
+++ resolved
@@ -8,10 +8,6 @@
 using namespace thorin;
 
 extern "C" THORIN_EXPORT DialectInfo thorin_get_dialect_info() {
-<<<<<<< HEAD
-    return {"math", nullptr, nullptr, nullptr,
-=======
     return {"math", nullptr, [](Backends&) {},
->>>>>>> 6c0024c6
             [](Normalizers& normalizers) { math::register_normalizers(normalizers); }};
 }