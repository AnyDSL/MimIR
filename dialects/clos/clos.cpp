#include "dialects/clos/clos.h"

#include <thorin/config.h>
#include <thorin/pass/pass.h>

#include "thorin/dialects.h"

#include "thorin/pass/fp/eta_exp.h"
#include "thorin/pass/fp/eta_red.h"
#include "thorin/pass/rw/scalarize.h"

#include "dialects/clos/pass/fp/lower_typed_clos_prep.h"
#include "dialects/clos/pass/rw/branch_clos_elim.h"
#include "dialects/clos/pass/rw/clos2sjlj.h"
#include "dialects/clos/pass/rw/clos_conv_prep.h"
#include "dialects/clos/phase/clos_conv.h"
#include "dialects/clos/phase/lower_typed_clos.h"
<<<<<<< HEAD
#include "dialects/mem/passes/rw/reshape.h"
=======
#include "dialects/mem/mem.h"
>>>>>>> e05a86e1
#include "dialects/mem/passes/fp/copy_prop.h"

using namespace thorin;

class ClosConvWrapper : public RWPass<ClosConvWrapper, Lam> {
public:
    ClosConvWrapper(PassMan& man)
        : RWPass(man, "clos_conv") {}

    void prepare() override { clos::ClosConv(world()).run(); }
};

class LowerTypedClosWrapper : public RWPass<LowerTypedClosWrapper, Lam> {
public:
    LowerTypedClosWrapper(PassMan& man)
        : RWPass(man, "lower_typed_clos") {}

    void prepare() override { clos::LowerTypedClos(world()).run(); }
};

class DebugWrapper : public RWPass<LowerTypedClosWrapper, Lam>{
public:
    DebugWrapper(PassMan& man)
            : RWPass(man, "lower_typed_clos") {}

    void prepare() override{
        world().debug_dump();
    }

};

extern "C" THORIN_EXPORT DialectInfo thorin_get_dialect_info() {
    return {"clos",
            [](PipelineBuilder& builder) {
<<<<<<< HEAD
                int base = 140;
                //closure_conv

                builder.add_opt(base++);

                builder.extend_opt_phase(base++, [](PassMan& man) {
                    man.add<DebugWrapper>();
                });
                builder.extend_opt_phase(base++, [](PassMan& man) {
                    man.add<mem::Reshape>(mem::Reshape::Flat);
                });

                builder.extend_opt_phase(base++, [](PassMan& man) {
                    man.add<DebugWrapper>();
                });
                builder.extend_opt_phase(base++, [](PassMan& man) {
                    man.add<clos::ClosConvPrep>( nullptr);
                });
                builder.extend_opt_phase(base++, [](PassMan& man) {
                    man.add<EtaExp>(nullptr);
                });
                builder.extend_opt_phase(base++, [](PassMan& man) {
                    man.add<ClosConvWrapper>();
                });
=======
                int base = 121;
                // closure_conv
                builder.extend_opt_phase(base++, [](PassMan& man) { man.add<clos::ClosConvPrep>(nullptr); });
                builder.extend_opt_phase(base++, [](PassMan& man) { man.add<EtaExp>(nullptr); });
                builder.extend_opt_phase(base++, [](PassMan& man) { man.add<ClosConvWrapper>(); });
>>>>>>> e05a86e1
                builder.extend_opt_phase(base++, [](PassMan& man) {
                    auto er = man.add<EtaRed>(true);
                    auto ee = man.add<EtaExp>(er);
                    man.add<Scalerize>(ee);
                });
                // lower_closures
                builder.extend_opt_phase(base++, [](PassMan& man) {
                    man.add<Scalerize>(nullptr);
                    man.add<clos::BranchClosElim>();
                    man.add<mem::CopyProp>(nullptr, nullptr, true);
                    man.add<clos::LowerTypedClosPrep>();
                    man.add<clos::Clos2SJLJ>();
                });

<<<<<<< HEAD
                builder.extend_opt_phase(base++, [](PassMan& man) {
                    man.add<LowerTypedClosWrapper>();
                });

                builder.add_opt(base++);
=======
                builder.extend_opt_phase(base++, [](PassMan& man) { man.add<LowerTypedClosWrapper>(); });
>>>>>>> e05a86e1
            },
            nullptr, [](Normalizers& normalizers) { clos::register_normalizers(normalizers); }};
}<|MERGE_RESOLUTION|>--- conflicted
+++ resolved
@@ -15,12 +15,9 @@
 #include "dialects/clos/pass/rw/clos_conv_prep.h"
 #include "dialects/clos/phase/clos_conv.h"
 #include "dialects/clos/phase/lower_typed_clos.h"
-<<<<<<< HEAD
+#include "dialects/mem/mem.h"
+#include "dialects/mem/passes/fp/copy_prop.h"
 #include "dialects/mem/passes/rw/reshape.h"
-=======
-#include "dialects/mem/mem.h"
->>>>>>> e05a86e1
-#include "dialects/mem/passes/fp/copy_prop.h"
 
 using namespace thorin;
 
@@ -40,52 +37,30 @@
     void prepare() override { clos::LowerTypedClos(world()).run(); }
 };
 
-class DebugWrapper : public RWPass<LowerTypedClosWrapper, Lam>{
+class DebugWrapper : public RWPass<LowerTypedClosWrapper, Lam> {
 public:
     DebugWrapper(PassMan& man)
-            : RWPass(man, "lower_typed_clos") {}
+        : RWPass(man, "lower_typed_clos") {}
 
-    void prepare() override{
-        world().debug_dump();
-    }
-
+    void prepare() override { world().debug_dump(); }
 };
 
 extern "C" THORIN_EXPORT DialectInfo thorin_get_dialect_info() {
     return {"clos",
             [](PipelineBuilder& builder) {
-<<<<<<< HEAD
                 int base = 140;
-                //closure_conv
+                // closure_conv
 
                 builder.add_opt(base++);
 
-                builder.extend_opt_phase(base++, [](PassMan& man) {
-                    man.add<DebugWrapper>();
-                });
-                builder.extend_opt_phase(base++, [](PassMan& man) {
-                    man.add<mem::Reshape>(mem::Reshape::Flat);
-                });
+                builder.extend_opt_phase(base++, [](PassMan& man) { man.add<DebugWrapper>(); });
+                builder.extend_opt_phase(base++, [](PassMan& man) { man.add<mem::Reshape>(mem::Reshape::Flat); });
+                builder.extend_opt_phase(base++, [](PassMan& man) { man.add<DebugWrapper>(); });
 
-                builder.extend_opt_phase(base++, [](PassMan& man) {
-                    man.add<DebugWrapper>();
-                });
-                builder.extend_opt_phase(base++, [](PassMan& man) {
-                    man.add<clos::ClosConvPrep>( nullptr);
-                });
-                builder.extend_opt_phase(base++, [](PassMan& man) {
-                    man.add<EtaExp>(nullptr);
-                });
-                builder.extend_opt_phase(base++, [](PassMan& man) {
-                    man.add<ClosConvWrapper>();
-                });
-=======
-                int base = 121;
-                // closure_conv
                 builder.extend_opt_phase(base++, [](PassMan& man) { man.add<clos::ClosConvPrep>(nullptr); });
                 builder.extend_opt_phase(base++, [](PassMan& man) { man.add<EtaExp>(nullptr); });
                 builder.extend_opt_phase(base++, [](PassMan& man) { man.add<ClosConvWrapper>(); });
->>>>>>> e05a86e1
+
                 builder.extend_opt_phase(base++, [](PassMan& man) {
                     auto er = man.add<EtaRed>(true);
                     auto ee = man.add<EtaExp>(er);
@@ -100,15 +75,9 @@
                     man.add<clos::Clos2SJLJ>();
                 });
 
-<<<<<<< HEAD
-                builder.extend_opt_phase(base++, [](PassMan& man) {
-                    man.add<LowerTypedClosWrapper>();
-                });
+                builder.extend_opt_phase(base++, [](PassMan& man) { man.add<LowerTypedClosWrapper>(); });
 
                 builder.add_opt(base++);
-=======
-                builder.extend_opt_phase(base++, [](PassMan& man) { man.add<LowerTypedClosWrapper>(); });
->>>>>>> e05a86e1
             },
             nullptr, [](Normalizers& normalizers) { clos::register_normalizers(normalizers); }};
 }