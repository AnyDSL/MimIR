--- conflicted
+++ resolved
@@ -139,41 +139,6 @@
 
 extern "C" THORIN_EXPORT DialectInfo thorin_get_dialect_info() {
     return {"clos",
-<<<<<<< HEAD
-            [](PipelineBuilder& builder) {
-                int base = 140;
-                // closure_conv
-
-                builder.add_opt(base++);
-
-                builder.extend_opt_phase(base++, [](PassMan& man) { man.add<DebugDump>(); });
-                builder.extend_opt_phase(base++, [](PassMan& man) { man.add<mem::Reshape>(mem::Reshape::Flat); });
-                // or codegen prep phase
-                builder.extend_opt_phase(base++, [](PassMan& man) { man.add<mem::AddMemWrapper>(); });
-                builder.extend_opt_phase(base++, [](PassMan& man) { man.add<DebugDump>(); });
-
-                builder.extend_opt_phase(base++, [](PassMan& man) { man.add<clos::ClosConvPrep>(nullptr); });
-                builder.extend_opt_phase(base++, [](PassMan& man) { man.add<EtaExp>(nullptr); });
-                builder.extend_opt_phase(base++, [](PassMan& man) { man.add<ClosConvWrapper>(); });
-
-                builder.extend_opt_phase(base++, [](PassMan& man) {
-                    auto er = man.add<EtaRed>(true);
-                    auto ee = man.add<EtaExp>(er);
-                    man.add<Scalerize>(ee);
-                });
-                // lower_closures
-                builder.extend_opt_phase(base++, [](PassMan& man) {
-                    man.add<Scalerize>(nullptr);
-                    man.add<clos::BranchClosElim>();
-                    man.add<mem::CopyProp>(nullptr, nullptr, true);
-                    man.add<clos::LowerTypedClosPrep>();
-                    man.add<clos::Clos2SJLJ>();
-                });
-
-                builder.extend_opt_phase(base++, [](PassMan& man) { man.add<LowerTypedClosWrapper>(); });
-
-                // builder.add_opt(base++);
-            },
             [](Passes& passes) {
                 register_pass<clos::clos_conv_prep_pass, clos::ClosConvPrep>(passes, nullptr);
                 register_pass<clos::clos_conv_pass, ClosConvWrapper>(passes);
@@ -181,14 +146,6 @@
                 register_pass<clos::lower_typed_clos_prep_pass, clos::LowerTypedClosPrep>(passes);
                 register_pass<clos::clos2sjlj_pass, clos::Clos2SJLJ>(passes);
                 register_pass<clos::lower_typed_clos_pass, LowerTypedClosWrapper>(passes);
-=======
-            [](Passes& passes) {
-                register_pass<clos::clos_conv_prep_pass, clos::ClosConvPrep>(passes, nullptr);
-                register_pass<clos::clos_conv_pass, clos::ClosConvWrapper>(passes);
-                register_pass<clos::branch_clos_pass, clos::BranchClosElim>(passes);
-                register_pass<clos::lower_typed_clos_prep_pass, clos::LowerTypedClosPrep>(passes);
-                register_pass<clos::clos2sjlj_pass, clos::Clos2SJLJ>(passes);
-                register_pass<clos::lower_typed_clos_pass, clos::LowerTypedClosWrapper>(passes);
                 // TODO:; remove after ho_codegen merge
                 passes[flags_t(Axiom::Base<clos::eta_red_bool_pass>)] = [&](World& world, PipelineBuilder& builder,
                                                                             const Def* app) {
@@ -196,7 +153,6 @@
                     auto bb_only = bb->as<Lit>()->get<u64>();
                     builder.add_pass<EtaRed>(app, bb_only);
                 };
->>>>>>> c46517d0
             },
             nullptr, [](Normalizers& normalizers) { clos::register_normalizers(normalizers); }};
 }