#include "dialects/clos/clos.h"

#include <thorin/config.h>
#include <thorin/pass/pass.h>

#include "thorin/dialects.h"

#include "thorin/pass/fp/eta_exp.h"
#include "thorin/pass/fp/eta_red.h"
#include "thorin/pass/rw/scalarize.h"

#include "dialects/clos/pass/fp/lower_typed_clos_prep.h"
#include "dialects/clos/pass/rw/branch_clos_elim.h"
#include "dialects/clos/pass/rw/clos2sjlj.h"
#include "dialects/clos/pass/rw/clos_conv_prep.h"
#include "dialects/clos/pass/rw/phase_wrapper.h"
#include "dialects/mem/mem.h"
#include "dialects/mem/passes/fp/copy_prop.h"
#include "dialects/mem/passes/rw/reshape.h"
#include "dialects/refly/passes/debug_dump.h"

namespace thorin::clos {

/*
 * ClosLit
 */

const Def* ClosLit::env() {
    assert(def_);
    return std::get<2_u64>(clos_unpack(def_));
}

const Def* ClosLit::fnc() {
    assert(def_);
    return std::get<1_u64>(clos_unpack(def_));
}

Lam* ClosLit::fnc_as_lam() {
    auto f = fnc();
    if (auto a = match<attr>(f)) f = a->arg();
    return f->isa_nom<Lam>();
}

const Def* ClosLit::env_var() { return fnc_as_lam()->var(Clos_Env_Param); }

ClosLit isa_clos_lit(const Def* def, bool lambda_or_branch) {
    auto tpl = def->isa<Tuple>();
    if (tpl && isa_clos_type(def->type())) {
        auto a   = attr::bot;
        auto fnc = std::get<1_u64>(clos_unpack(tpl));
        if (auto fa = match<attr>(fnc)) {
            fnc = fa->arg();
            a   = fa.id();
        }
        if (!lambda_or_branch || fnc->isa<Lam>()) return ClosLit(tpl, a);
    }
    return ClosLit(nullptr, attr::bot);
}

const Def* clos_pack_dbg(const Def* env, const Def* lam, const Def* dbg, const Def* ct) {
    assert(env && lam);
    assert(!ct || isa_clos_type(ct));
    auto& w = env->world();
    auto pi = lam->type()->as<Pi>();
    assert(env->type() == pi->dom(Clos_Env_Param));
    ct = (ct) ? ct : clos_type(w.cn(clos_remove_env(pi->dom())));
    return w.tuple(ct, {env->type(), lam, env}, dbg)->isa<Tuple>();
}

std::tuple<const Def*, const Def*, const Def*> clos_unpack(const Def* c) {
    assert(c && isa_clos_type(c->type()));
    // auto& w       = c->world();
    // auto env_type = c->proj(0_u64);
    // // auto pi       = clos_type_to_pi(c->type(), env_type);
    // auto fn       = w.extract(c, w.lit_int(3, 1));
    // auto env      = w.extract(c, w.lit_int(3, 2));
    // return {env_type, fn, env};
    auto [ty, pi, env] = c->projs<3>();
    return {ty, pi, env};
}

const Def* clos_apply(const Def* closure, const Def* args) {
    auto& w           = closure->world();
    auto [_, fn, env] = clos_unpack(closure);
    auto pi           = fn->type()->as<Pi>();
    return w.app(fn, DefArray(pi->num_doms(), [&](auto i) { return clos_insert_env(i, env, args); }));
}

/*
 * closure types
 */

const Sigma* isa_clos_type(const Def* def) {
    auto& w  = def->world();
    auto sig = def->isa_nom<Sigma>();
    if (!sig || sig->num_ops() < 3 || sig->op(0_u64) != w.type()) return nullptr;
    auto var = sig->var(0_u64);
    if (sig->op(2_u64) != var) return nullptr;
    auto pi = sig->op(1_u64)->isa<Pi>();
    return (pi && pi->is_cn() && pi->num_ops() > 1_u64 && pi->dom(Clos_Env_Param) == var) ? sig : nullptr;
}

Sigma* clos_type(const Pi* pi) { return ctype(pi->world(), pi->doms(), nullptr)->as_nom<Sigma>(); }

const Pi* clos_type_to_pi(const Def* ct, const Def* new_env_type) {
    assert(isa_clos_type(ct));
    auto& w      = ct->world();
    auto pi      = ct->op(1_u64)->as<Pi>();
    auto new_dom = new_env_type ? clos_sub_env(pi->dom(), new_env_type) : clos_remove_env(pi->dom());
    return w.cn(new_dom);
}

/*
 * closure environments
 */

const Def* clos_insert_env(size_t i, const Def* env, std::function<const Def*(size_t)> f) {
    return (i == Clos_Env_Param) ? env : f(shift_env(i));
}

const Def* clos_remove_env(size_t i, std::function<const Def*(size_t)> f) { return f(skip_env(i)); }

const Def* ctype(World& w, Defs doms, const Def* env_type) {
    if (!env_type) {
        auto sigma = w.nom_sigma(w.type(), 3_u64, w.dbg("Clos"));
        sigma->set(0_u64, w.type());
        sigma->set(1_u64, ctype(w, doms, sigma->var(0_u64)));
        sigma->set(2_u64, sigma->var(0_u64));
        return sigma;
    }
    return w.cn(DefArray(doms.size() + 1,
                         [&](auto i) { return clos_insert_env(i, env_type, [&](auto j) { return doms[j]; }); }));
}

} // namespace thorin::clos

using namespace thorin;

extern "C" THORIN_EXPORT DialectInfo thorin_get_dialect_info() {
    return {"clos",
<<<<<<< HEAD
            [](PipelineBuilder& builder) {
                int base = 140;
                // closure_conv

                builder.add_opt(base++);

                builder.extend_opt_phase(base++, [](PassMan& man) { man.add<DebugDump>(); });
                builder.extend_opt_phase(base++, [](PassMan& man) { man.add<mem::Reshape>(mem::Reshape::Flat); });
                builder.extend_opt_phase(base++, [](PassMan& man) { man.add<DebugDump>(); });

                builder.extend_opt_phase(base++, [](PassMan& man) { man.add<clos::ClosConvPrep>(nullptr); });
                builder.extend_opt_phase(base++, [](PassMan& man) { man.add<EtaExp>(nullptr); });
                builder.extend_opt_phase(base++, [](PassMan& man) { man.add<ClosConvWrapper>(); });

                builder.extend_opt_phase(base++, [](PassMan& man) {
                    auto er = man.add<EtaRed>(true);
                    auto ee = man.add<EtaExp>(er);
                    man.add<Scalerize>(ee);
                });
                // lower_closures
                builder.extend_opt_phase(base++, [](PassMan& man) {
                    man.add<Scalerize>(nullptr);
                    man.add<clos::BranchClosElim>();
                    man.add<mem::CopyProp>(nullptr, nullptr, true);
                    man.add<clos::LowerTypedClosPrep>();
                    man.add<clos::Clos2SJLJ>();
                });

                builder.extend_opt_phase(base++, [](PassMan& man) { man.add<LowerTypedClosWrapper>(); });

                // builder.add_opt(base++);
=======
            [](Passes& passes) {
                register_pass<clos::clos_conv_prep_pass, clos::ClosConvPrep>(passes, nullptr);
                register_pass<clos::clos_conv_pass, clos::ClosConvWrapper>(passes);
                register_pass<clos::branch_clos_pass, clos::BranchClosElim>(passes);
                register_pass<clos::lower_typed_clos_prep_pass, clos::LowerTypedClosPrep>(passes);
                register_pass<clos::clos2sjlj_pass, clos::Clos2SJLJ>(passes);
                register_pass<clos::lower_typed_clos_pass, clos::LowerTypedClosWrapper>(passes);
                // TODO:; remove after ho_codegen merge
                passes[flags_t(Axiom::Base<clos::eta_red_bool_pass>)] = [&](World&, PipelineBuilder& builder,
                                                                            const Def* app) {
                    auto bb      = app->as<App>()->arg();
                    auto bb_only = bb->as<Lit>()->get<u64>();
                    builder.add_pass<EtaRed>(app, bb_only);
                };
>>>>>>> 866d5853
            },
            nullptr, [](Normalizers& normalizers) { clos::register_normalizers(normalizers); }};
}<|MERGE_RESOLUTION|>--- conflicted
+++ resolved
@@ -138,39 +138,6 @@
 
 extern "C" THORIN_EXPORT DialectInfo thorin_get_dialect_info() {
     return {"clos",
-<<<<<<< HEAD
-            [](PipelineBuilder& builder) {
-                int base = 140;
-                // closure_conv
-
-                builder.add_opt(base++);
-
-                builder.extend_opt_phase(base++, [](PassMan& man) { man.add<DebugDump>(); });
-                builder.extend_opt_phase(base++, [](PassMan& man) { man.add<mem::Reshape>(mem::Reshape::Flat); });
-                builder.extend_opt_phase(base++, [](PassMan& man) { man.add<DebugDump>(); });
-
-                builder.extend_opt_phase(base++, [](PassMan& man) { man.add<clos::ClosConvPrep>(nullptr); });
-                builder.extend_opt_phase(base++, [](PassMan& man) { man.add<EtaExp>(nullptr); });
-                builder.extend_opt_phase(base++, [](PassMan& man) { man.add<ClosConvWrapper>(); });
-
-                builder.extend_opt_phase(base++, [](PassMan& man) {
-                    auto er = man.add<EtaRed>(true);
-                    auto ee = man.add<EtaExp>(er);
-                    man.add<Scalerize>(ee);
-                });
-                // lower_closures
-                builder.extend_opt_phase(base++, [](PassMan& man) {
-                    man.add<Scalerize>(nullptr);
-                    man.add<clos::BranchClosElim>();
-                    man.add<mem::CopyProp>(nullptr, nullptr, true);
-                    man.add<clos::LowerTypedClosPrep>();
-                    man.add<clos::Clos2SJLJ>();
-                });
-
-                builder.extend_opt_phase(base++, [](PassMan& man) { man.add<LowerTypedClosWrapper>(); });
-
-                // builder.add_opt(base++);
-=======
             [](Passes& passes) {
                 register_pass<clos::clos_conv_prep_pass, clos::ClosConvPrep>(passes, nullptr);
                 register_pass<clos::clos_conv_pass, clos::ClosConvWrapper>(passes);
@@ -185,7 +152,6 @@
                     auto bb_only = bb->as<Lit>()->get<u64>();
                     builder.add_pass<EtaRed>(app, bb_only);
                 };
->>>>>>> 866d5853
             },
             nullptr, [](Normalizers& normalizers) { clos::register_normalizers(normalizers); }};
 }