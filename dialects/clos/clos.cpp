--- conflicted
+++ resolved
@@ -132,33 +132,10 @@
                          [&](auto i) { return clos_insert_env(i, env_type, [&](auto j) { return doms[j]; }); }));
 }
 
-/*
- * Pass Wrappers
- */
-
-<<<<<<< HEAD
-=======
-class ClosConvWrapper : public RWPass<ClosConvWrapper, Lam> {
-public:
-    ClosConvWrapper(PassMan& man)
-        : RWPass(man, "clos_conv") {}
-
-    void prepare() override { ClosConv(world()).run(); }
-};
-
-class LowerTypedClosWrapper : public RWPass<LowerTypedClosWrapper, Lam> {
-public:
-    LowerTypedClosWrapper(PassMan& man)
-        : RWPass(man, "lower_typed_clos") {}
-
-    void prepare() override { LowerTypedClos(world()).run(); }
-};
-
 } // namespace thorin::clos
 
 using namespace thorin;
 
->>>>>>> dc22856c
 extern "C" THORIN_EXPORT DialectInfo thorin_get_dialect_info() {
     return {"clos",
             [](PipelineBuilder& builder) {
@@ -173,12 +150,8 @@
 
                 builder.extend_opt_phase(base++, [](PassMan& man) { man.add<clos::ClosConvPrep>(nullptr); });
                 builder.extend_opt_phase(base++, [](PassMan& man) { man.add<EtaExp>(nullptr); });
-<<<<<<< HEAD
                 builder.extend_opt_phase(base++, [](PassMan& man) { man.add<ClosConvWrapper>(); });
 
-=======
-                builder.extend_opt_phase(base++, [](PassMan& man) { man.add<clos::ClosConvWrapper>(); });
->>>>>>> dc22856c
                 builder.extend_opt_phase(base++, [](PassMan& man) {
                     auto er = man.add<EtaRed>(true);
                     auto ee = man.add<EtaExp>(er);
@@ -193,13 +166,9 @@
                     man.add<clos::Clos2SJLJ>();
                 });
 
-<<<<<<< HEAD
                 builder.extend_opt_phase(base++, [](PassMan& man) { man.add<LowerTypedClosWrapper>(); });
 
-                builder.add_opt(base++);
-=======
-                builder.extend_opt_phase(base++, [](PassMan& man) { man.add<clos::LowerTypedClosWrapper>(); });
->>>>>>> dc22856c
+                // builder.add_opt(base++);
             },
             nullptr, [](Normalizers& normalizers) { clos::register_normalizers(normalizers); }};
 }