--- conflicted
+++ resolved
@@ -6,17 +6,6 @@
 
 namespace thorin::clos {
 
-<<<<<<< HEAD
-/// @name %%clos.alloc_jmpbuf
-///@{
-inline Ref op_alloc_jumpbuf(Ref mem) {
-    World& w = mem->world();
-    return w.app(w.annex<alloc_jmpbuf>(), {w.tuple(), mem});
-}
-///@}
-
-=======
->>>>>>> 2e6b5aec
 /// @name Closures
 ///@{
 
