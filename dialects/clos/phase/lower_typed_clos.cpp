--- conflicted
+++ resolved
@@ -113,11 +113,7 @@
 
     if (auto c = isa_clos_lit(def)) {
         auto env      = rewrite(c.env());
-<<<<<<< HEAD
-        auto mode     = (isa<Tag::Int>(env->type()) || isa<Tag::Ptr>(env->type()) || match<mem::Ptr>(env->type())) ? Unbox : Box;
-=======
         auto mode     = (env->type()->isa<Idx>() || match<mem::Ptr>(env->type())) ? Unbox : Box;
->>>>>>> dc1e62af
         const Def* fn = make_stub(c.fnc_as_lam(), mode, true);
         if (env->type() == w.sigma()) {
             // Optimize empty env
