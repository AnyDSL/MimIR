--- conflicted
+++ resolved
@@ -93,13 +93,8 @@
         auto [jbuf, rbuf, tag] = env->projs<3>();
         auto [m1, r]           = mem::op_alloc(var->type(), m0)->projs<2>();
         auto m2                = w.call<mem::store>(Defs{m1, r, var});
-<<<<<<< HEAD
-        rbuf                   = w.call<core::bitcast>(mem::type_ptr(mem::type_ptr(var->type())), rbuf);
-        auto m3                = w.call<mem::store>(Defs{m2, rbuf, r});
-=======
         rbuf    = w.call<core::bitcast>(world().call<mem::Ptr0>(world().call<mem::Ptr0>(var->type())), rbuf);
         auto m3 = w.call<mem::store>(Defs{m2, rbuf, r});
->>>>>>> 2e6b5aec
         tlam->set(false, w.call<longjmp>(Defs{m3, jbuf, tag}));
         ignore_.emplace(tlam);
     }
