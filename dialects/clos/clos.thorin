/// # The clos Dialect {#clos}
///
/// [TOC]
///
/// ## Dependencies
///
.import mem;
.import compile;
///
/// ## Operations related to longjmp
///
.let BufPtr = %mem.Ptr ((.Idx 256), 0:.Nat);
.ax %clos.alloc_jmpbuf: [[], %mem.M] -> [%mem.M, BufPtr];
.ax %clos.setjmp: [%mem.M, BufPtr] -> [%mem.M, .Idx 4294967296];
.ax %clos.longjmp: .Cn [%mem.M, BufPtr, .Idx 4294967296];
///
/// ## Closure Attribute
///
/// Used internally to classify the use of differen Lambdas.
/// thorin::clos::ClosConvPrep places these attributes:
///     * `ret`: returning lambda
///     * `freeBB`: ordinary basic block (see thorin::Lam::is_basicblock())
///     * `fstclassBB`: basic block that is passed around
///     * `esc`: lambda that escapes its parent scope
///     * `bot`: no special use
.ax %clos.attr(ret, freeBB, fstclassBB, esc, bot): Π T: * -> T -> T, normalize_clos;
///
/// ## Compilation Passes and Phases
/// 
/// ### Passes
/// 
.ax %clos.clos_conv_prep_pass: %compile.Pass;
.ax %clos.clos_conv_pass: %compile.Pass;
.ax %clos.branch_clos_pass: %compile.Pass;
.ax %clos.lower_typed_clos_prep_pass: %compile.Pass;
.ax %clos.clos2sjlj_pass: %compile.Pass;
.ax %clos.lower_typed_clos_pass: %compile.Pass;
<<<<<<< HEAD
=======
.ax %clos.eta_red_bool_pass: .Bool -> %compile.Pass;
>>>>>>> c46517d0
/// 
/// ### Phases
/// 
.let clos_opt1_phase = {
<<<<<<< HEAD
  .let eta_red = %compile.eta_red_pass;
=======
  .let eta_red = (%clos.eta_red_bool_pass (1:.Bool) ); 
>>>>>>> c46517d0
  .let eta_exp = %compile.eta_exp_pass eta_red;
  %compile.pass_phase (%compile.pass_list
      eta_red
      eta_exp
      (%compile.scalerize_pass eta_exp)
  )
};
.let clos_opt2_phase = {
  .let nullptr = %compile.nullptr_pass;
  %compile.pass_phase (%compile.pass_list
      nullptr
      (%compile.scalerize_pass nullptr)
      %clos.branch_clos_pass
      (%mem.copy_prop_pass (nullptr, nullptr, 1:(.Idx 2)))
      %clos.lower_typed_clos_prep_pass
      %clos.clos2sjlj_pass
  )
};
.let clos_phases = {
  .let nullptr = %compile.nullptr_pass;
    %compile.combined_phase 
        (%compile.phase_list
            (%compile.single_pass_phase nullptr)
<<<<<<< HEAD
            optimization_phase
            (%compile.single_pass_phase (%mem.reshape_pass %mem.reshape_flat))
            (%compile.single_pass_phase %mem.add_mem_pass)
=======
            // optimization_phase
            // (%compile.single_pass_phase (%mem.reshape_pass %mem.reshape_flat))
            // (%compile.single_pass_phase %mem.add_mem_pass)
>>>>>>> c46517d0
            (%compile.single_pass_phase %clos.clos_conv_prep_pass)
            (%compile.single_pass_phase (%compile.eta_exp_pass nullptr))
            (%compile.single_pass_phase %clos.clos_conv_pass)
            clos_opt1_phase
            clos_opt2_phase
            (%compile.single_pass_phase %clos.lower_typed_clos_pass)
        )
};<|MERGE_RESOLUTION|>--- conflicted
+++ resolved
@@ -35,19 +35,12 @@
 .ax %clos.lower_typed_clos_prep_pass: %compile.Pass;
 .ax %clos.clos2sjlj_pass: %compile.Pass;
 .ax %clos.lower_typed_clos_pass: %compile.Pass;
-<<<<<<< HEAD
-=======
 .ax %clos.eta_red_bool_pass: .Bool -> %compile.Pass;
->>>>>>> c46517d0
 /// 
 /// ### Phases
 /// 
 .let clos_opt1_phase = {
-<<<<<<< HEAD
-  .let eta_red = %compile.eta_red_pass;
-=======
   .let eta_red = (%clos.eta_red_bool_pass (1:.Bool) ); 
->>>>>>> c46517d0
   .let eta_exp = %compile.eta_exp_pass eta_red;
   %compile.pass_phase (%compile.pass_list
       eta_red
@@ -71,15 +64,9 @@
     %compile.combined_phase 
         (%compile.phase_list
             (%compile.single_pass_phase nullptr)
-<<<<<<< HEAD
             optimization_phase
             (%compile.single_pass_phase (%mem.reshape_pass %mem.reshape_flat))
             (%compile.single_pass_phase %mem.add_mem_pass)
-=======
-            // optimization_phase
-            // (%compile.single_pass_phase (%mem.reshape_pass %mem.reshape_flat))
-            // (%compile.single_pass_phase %mem.add_mem_pass)
->>>>>>> c46517d0
             (%compile.single_pass_phase %clos.clos_conv_prep_pass)
             (%compile.single_pass_phase (%compile.eta_exp_pass nullptr))
             (%compile.single_pass_phase %clos.clos_conv_pass)
