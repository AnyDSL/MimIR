/// # The clos Plugin {#clos}
///
/// @see thorin::clos
///
/// [TOC]
///
/// ## Dependencies
///
.plugin core;
///
/// ## Operations related to longjmp
///
<<<<<<< HEAD
.let %clos.BufPtr = %mem.Ptr ((.Idx 256), 0:.Nat);
.ax %clos.alloc_jmpbuf: [[], %mem.M] -> [%mem.M, %clos.BufPtr];
.ax %clos.setjmp: [%mem.M, %clos.BufPtr] -> [%mem.M, .Idx 4294967296];
.ax %clos.longjmp: .Cn [%mem.M, %clos.BufPtr, .Idx 4294967296];
=======
.let %clos.BufPtr = %mem.Ptr0 %core.I8;
.ax %clos.alloc_jmpbuf: %mem.M -> [%mem.M, %clos.BufPtr];
.ax %clos.setjmp: [%mem.M, %clos.BufPtr] -> [%mem.M, %core.I32];
.ax %clos.longjmp: .Cn [%mem.M, %clos.BufPtr, %core.I32];
>>>>>>> 2e6b5aec
///
/// ## Closure Attribute
///
/// Used internally to classify the use of differen Lambdas.
/// thorin::clos::ClosConvPrep places these attributes:
///     * `ret`: returning lambda
///     * `freeBB`: ordinary basic block (see thorin::Lam::is_basicblock())
///     * `fstclassBB`: basic block that is passed around
///     * `esc`: lambda that escapes its parent scope
///     * `bot`: no special use
///
.ax %clos.attr(ret, freeBB, fstclassBB, esc, bot): Π.T: * -> T -> T, normalize_clos;
///
/// ## Passes and Phases
///
/// ### Passes
///
.ax %clos.clos_conv_prep_pass: %compile.Pass;
.ax %clos.clos_conv_pass: %compile.Pass;
.ax %clos.branch_clos_pass: %compile.Pass;
.ax %clos.lower_typed_clos_prep_pass: %compile.Pass;
.ax %clos.clos2sjlj_pass: %compile.Pass;
.ax %clos.lower_typed_clos_pass: %compile.Pass;
.ax %clos.eta_red_bool_pass: .Bool -> %compile.Pass;
///
/// ### Phases
///
.let clos_opt1_phase = {
  .let eta_red = %clos.eta_red_bool_pass .tt;
  .let eta_exp = %compile.eta_exp_pass eta_red;
  %compile.pass_phase (%compile.pass_list
      eta_red
      eta_exp
      (%compile.scalerize_pass eta_exp)
  )
};
.let clos_opt2_phase = {
  .let nullptr = %compile.nullptr_pass;
  %compile.pass_phase (%compile.pass_list
      nullptr
      (%compile.scalerize_pass nullptr)
      %clos.branch_clos_pass
      (%mem.copy_prop_pass (nullptr, nullptr, .tt))
      %clos.lower_typed_clos_prep_pass
      %clos.clos2sjlj_pass
  )
};
.let clos_phases = {
  .let nullptr = %compile.nullptr_pass;
    %compile.combined_phase
        (%compile.phase_list
            (%compile.single_pass_phase nullptr)
            optimization_phase
            (%compile.single_pass_phase (%mem.reshape_pass %mem.reshape_flat))
            (%compile.single_pass_phase %mem.add_mem_pass)
            (%compile.single_pass_phase %clos.clos_conv_prep_pass)
            (%compile.single_pass_phase (%compile.eta_exp_pass nullptr))
            (%compile.single_pass_phase %clos.clos_conv_pass)
            clos_opt1_phase
            clos_opt2_phase
            (%compile.single_pass_phase %clos.lower_typed_clos_pass)
        )
};<|MERGE_RESOLUTION|>--- conflicted
+++ resolved
@@ -10,17 +10,10 @@
 ///
 /// ## Operations related to longjmp
 ///
-<<<<<<< HEAD
-.let %clos.BufPtr = %mem.Ptr ((.Idx 256), 0:.Nat);
-.ax %clos.alloc_jmpbuf: [[], %mem.M] -> [%mem.M, %clos.BufPtr];
-.ax %clos.setjmp: [%mem.M, %clos.BufPtr] -> [%mem.M, .Idx 4294967296];
-.ax %clos.longjmp: .Cn [%mem.M, %clos.BufPtr, .Idx 4294967296];
-=======
 .let %clos.BufPtr = %mem.Ptr0 %core.I8;
 .ax %clos.alloc_jmpbuf: %mem.M -> [%mem.M, %clos.BufPtr];
 .ax %clos.setjmp: [%mem.M, %clos.BufPtr] -> [%mem.M, %core.I32];
 .ax %clos.longjmp: .Cn [%mem.M, %clos.BufPtr, %core.I32];
->>>>>>> 2e6b5aec
 ///
 /// ## Closure Attribute
 ///
