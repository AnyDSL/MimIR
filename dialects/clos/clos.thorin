--- conflicted
+++ resolved
@@ -8,17 +8,10 @@
 ///
 /// ## Operations related to longjmp
 ///
-<<<<<<< HEAD
-.let BufPtr = %mem.Ptr ((%Int 256), 0:.Nat);
+.let BufPtr = %mem.Ptr ((.Idx 256), 0:.Nat);
 .ax %clos.alloc_jmpbuf: [[], %mem.M] -> [%mem.M, BufPtr];
-.ax %clos.setjmp: [%mem.M, BufPtr] -> [%mem.M, %Int 4294967296];
-.ax %clos.longjmp: .Cn [%mem.M, BufPtr, %Int 4294967296];
-=======
-.let BufPtr = .Idx 8;
-.ax %clos.alloc_jmpbuf: [[], %mem.M] -> [%mem.M, BufPtr];
-.ax %clos.setjmp: [%mem.M, BufPtr] -> [%mem.M, BufPtr, .Idx 4294967296];
+.ax %clos.setjmp: [%mem.M, BufPtr] -> [%mem.M, .Idx 4294967296];
 .ax %clos.longjmp: .Cn [%mem.M, BufPtr, .Idx 4294967296];
->>>>>>> dc1e62af
 ///
 /// ## Closure Annotations
 ///
