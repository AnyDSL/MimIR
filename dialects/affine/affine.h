--- conflicted
+++ resolved
@@ -14,22 +14,9 @@
 
 /// Returns a fully applied affine_for axiom.
 /// See documentation for %affine.For axiom in @ref affine.
-<<<<<<< HEAD
-inline const Def* op_for(World& w,
-                         const Def* begin,
-                         const Def* end,
-                         const Def* step,
-                         Defs inits,
-                         const Def* body,
-                         const Def* brk) {
-    DefArray types(inits.size(), [&](size_t i) { return inits[i]->type(); });
-    auto fn = fn_for(w, types);
-    return w.app(fn, {begin, end, step, w.tuple(inits), body, brk});
-=======
 inline const Def*
 op_for(World& w, const Def* begin, const Def* end, const Def* step, Defs inits, const Def* body, const Def* brk) {
     DefArray types(inits.size(), [&](size_t i) { return inits[i]->type(); });
     return w.app(fn_for(w, types), {begin, end, step, w.tuple(inits), body, brk});
->>>>>>> dc22856c
 }
 } // namespace thorin::affine