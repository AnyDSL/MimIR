#include "dialects/affine/passes/lower_for.h"

#include <thorin/lam.h>

#include "dialects/affine/affine.h"
#include "dialects/mem/mem.h"

namespace thorin::affine {

const Def* LowerFor::rewrite(const Def* def) {
    if (auto i = rewritten_.find(def); i != rewritten_.end()) return i->second;

    if (auto for_ax = match<affine::For>(def)) {
        auto& w = world();
        w.DLOG("rewriting for axiom: {} within {}", for_ax, curr_nom());

        auto for_pi = for_ax->callee_type();
        DefArray for_dom{for_pi->num_doms() - 2, [&](size_t i) { return for_pi->dom(i); }};
        auto for_lam = w.nom_lam(w.cn(for_dom), w.dbg("for"));

        auto body = for_ax->arg(for_ax->num_args() - 2, w.dbg("body"));
        auto brk  = for_ax->arg(for_ax->num_args() - 1, w.dbg("break"));

        auto body_type = body->type()->as<Pi>();
        auto yield_pi  = body_type->doms().back()->as<Pi>();
        auto yield_lam = w.nom_lam(yield_pi, w.dbg("yield"));

        { // construct yield
            auto [iter, end, step, acc] = for_lam->vars<4>({w.dbg("begin"), w.dbg("end"), w.dbg("step"), w.dbg("acc")});
            auto yield_acc              = yield_lam->var();

            auto add = w.call(core::wrap::add, 0_n, Defs{iter, step});
            yield_lam->app(false, for_lam, {add, end, step, yield_acc});
        }
        { // construct for
            auto [iter, end, step, acc] = for_lam->vars<4>();

            // reduce the body to remove the cn parameter
            auto nom_body = body->as_nom<Lam>();
            auto new_body = nom_body->stub(w, w.cn(acc->type()), body->dbg());
            new_body->set(nom_body->reduce(w.tuple({iter, new_body->var(), yield_lam})));

            // break
            auto if_else_cn = w.cn(acc->type());
            auto if_else    = w.nom_lam(if_else_cn, nullptr);
            if_else->app(false, brk, if_else->var());

<<<<<<< HEAD
            auto cmp = core::op(core::icmp::ul, iter, end);
            for_lam->branch(false, cmp, new_body, if_else, acc);
=======
            auto cmp = w.call(core::icmp::ul, Defs{iter, end});
            for_lam->branch(false, cmp, new_body, if_else, w.tuple());
>>>>>>> 2b9ee752
        }

        DefArray for_args{for_ax->num_args() - 2, [&](size_t i) { return for_ax->arg(i); }};
        return rewritten_[def] = w.app(for_lam, for_args, for_ax->dbg());
    }

    return def;
}

} // namespace thorin::affine<|MERGE_RESOLUTION|>--- conflicted
+++ resolved
@@ -45,13 +45,8 @@
             auto if_else    = w.nom_lam(if_else_cn, nullptr);
             if_else->app(false, brk, if_else->var());
 
-<<<<<<< HEAD
-            auto cmp = core::op(core::icmp::ul, iter, end);
+            auto cmp = w.call(core::icmp::ul, Defs{iter, end});
             for_lam->branch(false, cmp, new_body, if_else, acc);
-=======
-            auto cmp = w.call(core::icmp::ul, Defs{iter, end});
-            for_lam->branch(false, cmp, new_body, if_else, w.tuple());
->>>>>>> 2b9ee752
         }
 
         DefArray for_args{for_ax->num_args() - 2, [&](size_t i) { return for_ax->arg(i); }};
