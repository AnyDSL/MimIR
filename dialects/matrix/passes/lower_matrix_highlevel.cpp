#include "dialects/matrix/passes/lower_matrix_highlevel.h"

#include <iostream>

#include <thorin/lam.h>

#include "dialects/affine/affine.h"
#include "dialects/core/core.h"
#include "dialects/direct/direct.h"
#include "dialects/matrix/matrix.h"
#include "dialects/mem/mem.h"

namespace thorin::matrix {

namespace {

std::optional<Ref> internal_function_of_axiom(const Axiom* axiom, Ref meta_args, Ref args) {
    auto& world      = axiom->world();
    std::string name = *axiom->sym();
    find_and_replace(name, ".", "_");
    find_and_replace(name, "%", "");
    name = INTERNAL_PREFIX + name;

    auto replacement = world.external(world.sym(name));
    if (replacement) {
        auto spec_fun = world.app(replacement, meta_args);
        auto ds_fun   = direct::op_cps2ds_dep(spec_fun);
        return world.app(ds_fun, args);
    }
    return std::nullopt;
}

}

Ref LowerMatrixHighLevelMapRed::rewrite(Ref def) {
    if (auto i = rewritten.find(def); i != rewritten.end()) return i->second;
    auto new_def   = rewrite_(def);
    rewritten[def] = new_def;
    return rewritten[def];
}

Ref LowerMatrixHighLevelMapRed::rewrite_(Ref def) {
    if (auto mat_ax = match<matrix::prod>(def)) {
        auto [mem, M, N]  = mat_ax->args<3>();
        auto [m, k, l, w] = mat_ax->decurry()->args<4>();
        auto w_lit        = Lit::isa(w);

<<<<<<< HEAD
        auto ext_fun = world.external(world.sym("extern_matrix_prod"));
        if (ext_fun && (w_lit && w_lit->get<u64>() == 64)) {
=======
        auto ext_fun = world().external(world().sym("extern_matrix_prod"));
        if (ext_fun && (w_lit && *w_lit == 64)) {
>>>>>>> 2e6b5aec
            auto ds_fun  = direct::op_cps2ds_dep(ext_fun);
            auto fun_app = world().app(ds_fun, {mem, m, k, l, M, N});
            return fun_app;
        }
    }

    if (auto outer_app = def->isa<App>()) {
        if (auto inner_app = outer_app->callee()->isa<App>()) {
            if (auto axiom = inner_app->callee()->isa<Axiom>()) {
                if (auto internal_function = internal_function_of_axiom(axiom, inner_app->arg(), outer_app->arg())) {
                    world().DLOG("lower matrix axiom {} in {} : {}", *axiom->sym(), def, def->type());
                    world().DLOG("lower matrix axiom using: {} : {}", *internal_function, (*internal_function)->type());
                    return *internal_function;
                }
            }
        }
    }

    return def;
}

} // namespace thorin::matrix<|MERGE_RESOLUTION|>--- conflicted
+++ resolved
@@ -45,13 +45,8 @@
         auto [m, k, l, w] = mat_ax->decurry()->args<4>();
         auto w_lit        = Lit::isa(w);
 
-<<<<<<< HEAD
-        auto ext_fun = world.external(world.sym("extern_matrix_prod"));
-        if (ext_fun && (w_lit && w_lit->get<u64>() == 64)) {
-=======
         auto ext_fun = world().external(world().sym("extern_matrix_prod"));
         if (ext_fun && (w_lit && *w_lit == 64)) {
->>>>>>> 2e6b5aec
             auto ds_fun  = direct::op_cps2ds_dep(ext_fun);
             auto fun_app = world().app(ds_fun, {mem, m, k, l, M, N});
             return fun_app;
