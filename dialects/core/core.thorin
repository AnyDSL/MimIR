--- conflicted
+++ resolved
@@ -73,14 +73,9 @@
 /// | ciff   |  x |  x |  o |  x | converse implication         |
 /// | or_    |  x |  x |  x |  o | or                           |
 /// | t      |  x |  x |  x |  x | always true                  |
-<<<<<<< HEAD
-///
-.ax %core.bit2( f,      nor,    nciff,  na,     niff,   nb,   _xor, nand,
-                _and,  nxor,    b,      iff,    a,      ciff, _or,  t):
-=======
-.ax %core.bit2(f,    nor,  nciff, na,  niff, nb,   xor_, nand,
-               and_, nxor, b,     iff, a,    ciff, or_,  t):
->>>>>>> 2161e66e
+///
+.ax %core.bit2( f,      nor,    nciff,  na,     niff,   nb,   xor_, nand,
+                and_,  nxor,    b,      iff,    a,      ciff, or_,  t):
     Π w: .Nat -> [.Idx w, .Idx w] -> .Idx w , normalize_bit2;
 ///
 /// ### %core.shr
