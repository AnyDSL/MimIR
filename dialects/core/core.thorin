/// # The core Dialect {#core}
///
/// [TOC]
///
/// ## Dependencies
///
.import mem;
///
/// ## Types
///
/// ### %core.Real
///
.ax %core.Real: .Nat -> *;
///
/// ## Nat Operations
///
/// ### %core.nop
///
/// Standard arithmetic operations on `.Nat`s.
///
.ax %core.nop(add, mul): Π [.Nat, .Nat] -> .Nat, normalize_nop;
///
/// ### %core.ncmp
///
/// Nat comparison is made of 3 disjoint relations:
///     * `G`reater
///     * `L`ess
///     * `E`qual
///
/// | Subtag | Alias | G | L | E | Meaning          |
/// |--------|-------|---|---|---|------------------|
/// | `gle`  | `f`   | o | o | o | always false     |
/// | `glE`  | `e`   | o | o | x | equal            |
/// | `gLe`  | `l`   | o | x | o | less             |
/// | `gLE`  | `le`  | o | x | x | less or equal    |
/// | `Gle`  | `g`   | x | o | o | greater          |
/// | `GlE`  | `ge`  | x | o | x | greater or equal |
/// | `GLe`  | `ne`  | x | x | o | not equal        |
/// | `GLE`  | `t`   | x | x | x | always true      |
///
.ax %core.ncmp(gle = f, glE =  e, gLe =  l, gLE = le,
               Gle = g, GlE = ge, GLe = ne, GLE =  t): 
    Π [.Nat, .Nat] -> .Bool, normalize_ncmp;
///
/// ## Integer Operations
///
/// ### %core.bit1
///
/// This *unary* bitwise operations offers all [4 possible operations](https://en.wikipedia.org/wiki/Truth_table#Unary_operations) as summarized in the following table:
///
/// | Subtag | A | a | Comment                      |
/// |--------|---|---|------------------------------|
/// | f      | o | o | always false                 |
/// | neg    | o | x | negate                       |
/// | id     | x | o | identity                     |
/// | t      | x | x | always true                  |
.ax %core.bit1(f, neg, id, t): Π w: .Nat -> .Idx w -> .Idx w, normalize_bit1;
///
/// ### %core.bit2
///
/// This *binary* bitwise operations offers all [16 possible operations](https://en.wikipedia.org/wiki/Truth_table#Truth_table_for_all_binary_logical_operators) as summarized in the following table:
///
/// | Subtag | AB | Ab | aB | ab | Comment                      |
/// |--------|----|----|----|----|------------------------------|
/// | f      |  o |  o |  o |  o | always false                 |
/// | nor    |  o |  o |  o |  x | not or                       |
/// | nciff  |  o |  o |  x |  o | not converse implication     |
/// | nfst   |  o |  o |  x |  x | not first argument           |
/// | niff   |  o |  x |  o |  o | not implication              |
/// | nsnd   |  o |  x |  o |  x | not second argument          |
/// | xor_   |  o |  x |  x |  o | exclusive or                 |
/// | nand   |  o |  x |  x |  x | not and                      |
/// | and_   |  x |  o |  o |  o | and                          |
/// | nxor   |  x |  o |  o |  x | not exclusive or             |
/// | snd    |  x |  o |  x |  o | second argument              |
/// | iff    |  x |  o |  x |  x | implication (if and only if) |
/// | fst    |  x |  x |  o |  o | first argument               |
/// | ciff   |  x |  x |  o |  x | converse implication         |
/// | or_    |  x |  x |  x |  o | or                           |
/// | t      |  x |  x |  x |  x | always true                  |
.ax %core.bit2(f,    nor,  nciff, na,  niff, nb,   xor_, nand,
               and_, nxor, b,     iff, a,    ciff, or_,  t):
    Π w: .Nat -> [.Idx w, .Idx w] -> .Idx w , normalize_bit2;
///
/// ### %core.shr
///
/// Shift right - integer operation that neither takes a WMode nor produces a side effect:
/// * [`a`rithmetic shift right](https://en.wikipedia.org/wiki/Arithmetic_shift)
/// * [`l`ogical shift right](https://en.wikipedia.org/wiki/Logical_shift)
///
.ax %core.shr(a, l): Π w: .Nat -> [.Idx w, .Idx w] -> .Idx w, normalize_shr;
///
/// ### %core.wrap
///
/// Integer operations that might wrap and, hence, take a WMode.
.ax %core.wrap(add, sub, mul, shl):
    Π [m: .Nat, w: .Nat] -> [.Idx w, .Idx w] -> .Idx w, normalize_wrap;
///
/// ### %core.div
///
/// Signed and unsigned Integer division/remainder.
/// Division by zero is undefined behavior and thus a visible side effect.
/// For this reason, these axioms expect a `%%mem.M`.
.ax %core.div(sdiv, udiv, srem, urem):
    Π w: .Nat -> [%mem.M, .Idx w, .Idx w] -> [%mem.M, .Idx w], normalize_div;
///
/// ### %core.icmp
///
/// Integer comparison is made of 5 disjoint relations:
///     * `X`: first operand plus, second minus
///     * `Y`: first operand minus, second plus
///     * `G`: greater with same sign
///     * `L`: less with same sign
///     * `E`: equal
///
/// Here is the complete picture for `%%core.icmp.xygle x, y` for 3 bit wide integers:
///
/// |        | x        |        |       |       |       | y     |       |       |       |       |
/// |--------|----------|--------|-------|-------|-------|-------|-------|-------|-------|-------|
/// | binary |          |        |  000  |  001  |  010  |  011  |  100  |  101  |  110  |  111  |
/// |        | unsigned |        |  0    |  1    |  2    |  3    |   4   |   5   |   6   |   7   |
/// |        |          | signed |  0    |  1    |  2    |  3    |  -4   |  -3   |  -2   |  -1   |
/// |  000   |  0       |   0    | `E`   | `L`   | `L`   | `L`   | `X`   | `X`   |  `X`  |  `X`  |
/// |  001   |  1       |   1    | `G`   | `E`   | `L`   | `L`   | `X`   | `X`   |  `X`  |  `X`  |
/// |  010   |  2       |   2    | `G`   | `G`   | `E`   | `L`   | `X`   | `X`   |  `X`  |  `X`  |
/// |  011   |  3       |   3    | `G`   | `G`   | `G`   | `E`   | `X`   | `X`   |  `X`  |  `X`  |
/// |  100   |  4       |  -4    | `Y`   | `Y`   | `Y`   | `Y`   | `E`   | `L`   |  `L`  |  `L`  |
/// |  101   |  5       |  -3    | `Y`   | `Y`   | `Y`   | `Y`   | `G`   | `E`   |  `L`  |  `L`  |
/// |  110   |  6       |  -2    | `Y`   | `Y`   | `Y`   | `Y`   | `G`   | `G`   |  `E`  |  `L`  |
/// |  111   |  7       |  -1    | `Y`   | `Y`   | `Y`   | `Y`   | `G`   | `G`   |  `G`  |  `E`  |
///
/// And here is the overview of all possible combinations of relations.
/// Note the aliases you can use for the common integer comparisions front-ends typically want to use:
///
/// | Subtag  | Alias  | X | Y | G | L | E | Meaning                                         |
/// |---------|--------|---|---|---|---|---|-------------------------------------------------|
/// | `xygle` |  `f`   | o | o | o | o | o | always false                                    |
/// | `xyglE` |  `e`   | o | o | o | o | x | equal                                           |
/// | `xygLe` |        | o | o | o | x | o | less (same sign)                                |
/// | `xyglE` |        | o | o | o | x | x | less or equal                                   |
/// | `xyGle` |        | o | o | x | o | o | greater (same sign)                             |
/// | `xyGlE` |        | o | o | x | o | x | greater or equal                                |
/// | `xyGLe` |        | o | o | x | x | o | greater or less                                 |
/// | `xyGLE` |        | o | o | x | x | x | greater or less or equal == same sign           |
/// | `xYgle` |        | o | x | o | o | o | minus plus                                      |
/// | `xYglE` |        | o | x | o | o | x | minus plus or equal                             |
/// | `xYgLe` |  `sl`  | o | x | o | x | o | signed less                                     |
/// | `xYglE` |  `sle` | o | x | o | x | x | signed less or equal                            |
/// | `xYGle` |  `ug`  | o | x | x | o | o | unsigned greater                                |
/// | `xYGlE` |  `uge` | o | x | x | o | x | unsigned greater or equal                       |
/// | `xYGLe` |        | o | x | x | x | o | minus plus or greater or less                   |
/// | `xYGLE` |        | o | x | x | x | x | not plus minus                                  |
/// | `Xygle` |        | x | o | o | o | o | plus minus                                      |
/// | `XyglE` |        | x | o | o | o | x | plus minus or equal                             |
/// | `XygLe` |  `ul`  | x | o | o | x | o | unsigned less                                   |
/// | `XyglE` |  `ule` | x | o | o | x | x | unsigned less or equal                          |
/// | `XyGle` |  `sg`  | x | o | x | o | o | signed greater                                  |
/// | `XyGlE` |  `sge` | x | o | x | o | x | signed greater or equal                         |
/// | `XyGLe` |        | x | o | x | x | o | greater or less or plus minus                   |
/// | `XyGLE` |        | x | o | x | x | x | not minus plus                                  |
/// | `XYgle` |        | x | x | o | o | o | different sign                                  |
/// | `XYglE` |        | x | x | o | o | x | different sign or equal                         |
/// | `XYgLe` |        | x | x | o | x | o | signed or unsigned less                         |
/// | `XYglE` |        | x | x | o | x | x | signed or unsigned less or equal == not greater |
/// | `XYGle` |        | x | x | x | o | o | signed or unsigned greater                      |
/// | `XYGlE` |        | x | x | x | o | x | signed or unsigned greater or equal == not less |
/// | `XYGLe` |  `ne`  | x | x | x | x | o | not equal                                       |
/// | `XYGLE` |  `t`   | x | x | x | x | x | always true                                     |
.ax %core.icmp(xygle = f,  xyglE = e,   xygLe,      xygLE,
               xyGle,      xyGlE,       xyGLe,      xyGLE,
               xYgle,      xYglE,       xYgLe = sl, xYgLE = sle,
               xYGle = ug, xYGlE = uge, xYGLe,      xYGLE,
               Xygle,      XyglE,       XygLe = ul, XygLE = ule,
               XyGle = sg, XyGlE = sge, XyGLe,      XyGLE,
               XYgle,      XYglE,       XYgLe,      XYgLE,
               XYGle,      XYGlE,       XYGLe = ne, XYGLE = t):
    Π w: .Nat -> [.Idx w, .Idx w] -> .Bool , normalize_icmp;
///
/// ## Real Operations
///
/// ### %core.rop
///
/// Floating point (real) operations that take RMode.
.ax %core.rop(add, sub, mul, div, rem):
    Π [m: .Nat, w: .Nat] -> [%core.Real w, %core.Real w] -> %core.Real w, normalize_rop;
///
/// ### %core.rcmp
///
/// Floating point (real) comparison is made of 4 disjoint relations:
///     * `U`nordered (yields true if either operand is a QNAN)
///     * `G`reater
///     * `L`ess
///     * `E`qual
///
/// | Subtag | Alias | U | G | L | E | Meaning                      |
/// |--------|-------|---|---|---|---|------------------------------|
/// | `ugle` |   `f` | o | o | o | o | always false                 |
/// | `uglE` |   `e` | o | o | o | x | ordered and equal            |
/// | `ugLe` |   `l` | o | o | x | o | ordered and less             |
/// | `ugLE` |  `le` | o | o | x | x | ordered and less or equal    |
/// | `uGle` |   `g` | o | x | o | o | ordered and greater          |
/// | `uGlE` |  `ge` | o | x | o | x | ordered and greater or equal |
/// | `uGLe` |  `ne` | o | x | x | o | ordered and not equal        |
/// | `uGLE` |   `o` | o | x | x | x | ordered (no NaNs)            |
/// | `Ugle` |   `u` | x | o | o | o | unordered (either NaNs)      |
/// | `UglE` |  `ue` | x | o | o | x | unordered or equal           |
/// | `UgLe` |  `ul` | x | o | x | o | unordered or less            |
/// | `UgLE` | `ule` | x | o | x | x | unordered or less or equal   |
/// | `UGle` |  `ug` | x | x | o | o | unordered or greater         |
/// | `UGlE` | `uge` | x | x | o | x | unordered or greater or equa |
/// | `UGLe` | `une` | x | x | x | o | unordered or not equal       |
/// | `UGLE` |   `t` | x | x | x | x | always true                  |
.ax %core.rcmp(ugle =   f, uglE =   e, ugLe =   l, ugLE =  le,
               uGle =   g, uGlE =  ge, uGLe =  ne, uGLE =   o,
               Ugle =   u, UglE =  ue, UgLe =  ul, UgLE = ule,
               UGle =  ug, UGlE = uge, UGLe = une, UGLE =   t):
    Π [m: .Nat, w: .Nat] -> [%core.Real w, %core.Real w] -> .Bool, normalize_rcmp;
///
/// ## Conversions
///
/// ### %core.conv
///
/// Bit width (and signedness) conversion for:
///     * `s2s`/`u2u`: `.Idx -> .Idx`
///     * `s2r`/`u2r`: `.Idx -> %%core.Real`
///     * `r2s`/`r2u`: `%%core.Real -> .Idx`
///     * `r2r`: `%%core.Real -> %%core.Real`
///
.ax %core.conv(s2s, u2u): Π [dw: .Nat, sw: .Nat] -> .Idx sw -> .Idx dw, normalize_conv;
.ax %core.conv(s2r, u2r): Π [dw: .Nat, sw: .Nat] -> .Idx sw -> %core.Real dw, normalize_conv;
.ax %core.conv(r2s, r2u): Π [dw: .Nat, sw: .Nat] -> %core.Real sw -> .Idx dw, normalize_conv;
.ax %core.conv(r2r): Π [dw: .Nat, sw: .Nat] -> %core.Real sw -> %core.Real dw, normalize_conv;
///
/// ### %core.bitcast
///
/// Bitcast to reinterpret a value as another type.
/// Can be used for pointer / integer conversions as well as integer / nat conversions.
.ax %core.bitcast: Π [D: *, S: *] -> S -> D, normalize_bitcast;
///
/// ## Other Operations
///
/// ### %core.trait
///
/// Yields the size or align of a type.
.ax %core.trait(size, align): * -> .Nat, normalize_trait;
///
/// ### %core.pe
///
/// Steers the partial evaluator.
.ax %core.pe(hlt, run): Π T: * -> T -> T, normalize_pe;
.ax %core.pe(known): Π T: * -> T -> .Bool, normalize_pe;
///
/// ### %core.zip
///
<<<<<<< HEAD
.ax %core.bitcast: Π [D: *, S: *] -> S -> D, normalize_bitcast;
///
/// ### %core.gpu
///
/// Execute function on GPU.
///
.ax %core.gpu: Π [idx_size: .Nat, Args : *] -> [sideffect: %mem.M, num_groups : %Int idx_size, threads_per_group : %Int idx_size, Func : .Cn [%mem.M, Args, .Cn %mem.M]] -> %mem.M;

.ax %core.local_id: Π [dim : .Nat, idx_size: .Nat] -> %Int idx_size;
.ax %core.group_id: Π [dim : .Nat, idx_size: .Nat] -> %Int idx_size;
.ax %core.group_size: Π [dim : .Nat, idx_size: .Nat] -> %Int idx_size;
.ax %core.num_groups: Π [dim : .Nat, idx_size: .Nat] -> %Int idx_size;
=======
/// For now, not a better place for this and will be moved elsewhere.
.ax %core.zip: Π [r: .Nat, s: «r; .Nat»]
    -> Π [n_i: .Nat, Is: «n_i; *», n_o: .Nat, Os: «n_o; *», f: «i: n_i; Is#i»
    -> «o: n_o; Os#o»] -> «i: n_i; «s; Is#i»» -> «o: n_o; «s; Os#o»», normalize_zip;
>>>>>>> 2378f0ac
<|MERGE_RESOLUTION|>--- conflicted
+++ resolved
@@ -252,22 +252,19 @@
 ///
 /// ### %core.zip
 ///
-<<<<<<< HEAD
-.ax %core.bitcast: Π [D: *, S: *] -> S -> D, normalize_bitcast;
-///
-/// ### %core.gpu
-///
-/// Execute function on GPU.
-///
-.ax %core.gpu: Π [idx_size: .Nat, Args : *] -> [sideffect: %mem.M, num_groups : %Int idx_size, threads_per_group : %Int idx_size, Func : .Cn [%mem.M, Args, .Cn %mem.M]] -> %mem.M;
-
-.ax %core.local_id: Π [dim : .Nat, idx_size: .Nat] -> %Int idx_size;
-.ax %core.group_id: Π [dim : .Nat, idx_size: .Nat] -> %Int idx_size;
-.ax %core.group_size: Π [dim : .Nat, idx_size: .Nat] -> %Int idx_size;
-.ax %core.num_groups: Π [dim : .Nat, idx_size: .Nat] -> %Int idx_size;
-=======
 /// For now, not a better place for this and will be moved elsewhere.
 .ax %core.zip: Π [r: .Nat, s: «r; .Nat»]
     -> Π [n_i: .Nat, Is: «n_i; *», n_o: .Nat, Os: «n_o; *», f: «i: n_i; Is#i»
     -> «o: n_o; Os#o»] -> «i: n_i; «s; Is#i»» -> «o: n_o; «s; Os#o»», normalize_zip;
->>>>>>> 2378f0ac
+
+///
+/// ### %core.gpu
+///
+/// Execute function on GPU.
+///
+.ax %core.gpu: Π [idx_size: .Nat, Args : *] -> [sideffect: %mem.M, num_groups : .Idx idx_size, threads_per_group : .Idx idx_size, Func : .Cn [%mem.M, Args, .Cn %mem.M]] -> %mem.M;
+
+.ax %core.local_id: Π [dim : .Nat, idx_size: .Nat] -> .Idx idx_size;
+.ax %core.group_id: Π [dim : .Nat, idx_size: .Nat] -> .Idx idx_size;
+.ax %core.group_size: Π [dim : .Nat, idx_size: .Nat] -> .Idx idx_size;
+.ax %core.num_groups: Π [dim : .Nat, idx_size: .Nat] -> .Idx idx_size;