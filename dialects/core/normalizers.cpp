--- conflicted
+++ resolved
@@ -338,10 +338,6 @@
 template<nop id>
 const Def* normalize_nop(const Def* type, const Def* callee, const Def* arg, const Def* dbg) {
     auto& world = type->world();
-<<<<<<< HEAD
-    // auto [a, b] = arg->projs<2>();
-    return world.raw_app(callee, arg, dbg);
-=======
     auto [a, b] = arg->projs<2>();
     commute(id, a, b);
 
@@ -355,16 +351,11 @@
     }
 
     return world.raw_app(callee, a, dbg);
->>>>>>> 2a5ea402
 }
 
 template<ncmp id>
 const Def* normalize_ncmp(const Def* type, const Def* callee, const Def* arg, const Def* dbg) {
     auto& world = type->world();
-<<<<<<< HEAD
-    // auto [a, b] = arg->projs<2>();
-    return world.raw_app(callee, arg, dbg);
-=======
 
     if (id == ncmp::t) return world.lit_tt();
     if (id == ncmp::f) return world.lit_ff();
@@ -389,7 +380,6 @@
     }
 
     return world.raw_app(callee, a, dbg);
->>>>>>> 2a5ea402
 }
 
 template<rop id>
