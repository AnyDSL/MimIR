--- conflicted
+++ resolved
@@ -305,23 +305,13 @@
     // clang-format off
     switch (id) {
         case bit2::    f: return world.lit(type,        0);
-<<<<<<< HEAD
-        case bit2::    t: if (s) return world.lit(type, *s-1_u64); break;
+        case bit2::    t: if (ls) return world.lit(type, *ls-1_u64); break;
         case bit2::  fst: return a;
         case bit2::  snd: return b;
         case bit2:: nfst: return world.call(bit1::neg, a, dbg);
         case bit2:: nsnd: return world.call(bit1::neg, b, dbg);
         case bit2:: ciff: return world.call(bit2:: iff, {b, a}, dbg);
         case bit2::nciff: return world.call(bit2::niff, {b, a}, dbg);
-=======
-        case bit2::    t: if (ls) return world.lit(type, *ls-1_u64); break;
-        case bit2::    a: return a;
-        case bit2::    b: return b;
-        case bit2::   na: return op_negate(a, dbg);
-        case bit2::   nb: return op_negate(b, dbg);
-        case bit2:: ciff: return op(bit2:: iff, b, a, dbg);
-        case bit2::nciff: return op(bit2::niff, b, a, dbg);
->>>>>>> da4f40ed
         default:         break;
     }
 
