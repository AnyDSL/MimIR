--- conflicted
+++ resolved
@@ -90,6 +90,7 @@
 public:
     void write_default_decls(std::ostream& stream) const override {
         stream << "declare i8* @malloc(i64)" << '\n'; // HACK
+        stream << "declare void @free(i8*)" << '\n';
         // SJLJ intrinsics (GLIBC Versions)
         stream << "declare i32 @_setjmp(i8*) returns_twice" << '\n';
         stream << "declare void @longjmp(i8*, i32) noreturn" << '\n';
@@ -308,18 +309,9 @@
 void Emitter::start() {
     Super::start();
 
-<<<<<<< HEAD
     target_.write_default_decls(ostream());
     ostream() << '\n';
 
-=======
-    ostream() << "declare i8* @malloc(i64)" << '\n'; // HACK
-    ostream() << "declare void @free(i8*)" << '\n';
-    // SJLJ intrinsics (GLIBC Versions)
-    ostream() << "declare i32 @_setjmp(i8*) returns_twice" << '\n';
-    ostream() << "declare void @longjmp(i8*, i32) noreturn" << '\n';
-    ostream() << "declare i64 @jmpbuf_size()" << '\n';
->>>>>>> 2378f0ac
     ostream() << type_decls_.str() << '\n';
     ostream() << func_decls_.str() << '\n';
     ostream() << vars_decls_.str() << '\n';
@@ -961,7 +953,7 @@
     InvokeKernels(World& world)
         : RWPhase(world, "invoke-kernels") {}
 
-    std::pair<const Def*, bool> post_rewrite(const Def* def) override {
+    const Def* rewrite_structural(const Def* def) override {
         if (auto gpu = match<core::gpu>(def)) {
             // Todo: replace axiom with call to runtime..
             // DefArray doms{gpu->arg()->type()->num_ops(), [&](size_t i) -> const Def* {
@@ -973,13 +965,13 @@
             // "call"));
             // caller->app(false, );
         }
-        return {nullptr, false};
+        return nullptr;
     }
 };
 
 void emit(World& world, std::ostream& ostream) {
     World acc_world;
-    Rewriter rewriter{world, acc_world};
+    Rewriter rewriter{acc_world};
     for (const auto& [_, ax] : world.axioms()) rewriter.rewrite(ax);
     for (const auto& [_, nom] : world.externals()) rewriter.rewrite(nom)->as_nom()->make_external();
 
@@ -990,15 +982,18 @@
 
     if (!acc_world.externals().empty()) {
         AMDGPUTargetDetails amdgpu;
+        // todo: use separate output file
         Emitter gpu_emitter(acc_world, amdgpu, ostream);
         gpu_emitter.run();
 
+        return; // we need to get rid of core::gpu in host code. for now just emit LLVM IR for GPU
         auto direct = Dialect::load("direct", {});
         PipelineBuilder builder;
         direct.register_passes(builder);
         Pipeline pipe{world};
         pipe.add<InvokeKernels>();
-        pipe.add<PassManPhase>(builder.opt_phase(world));
+        auto passes = builder.passes();
+        for (auto p : passes) pipe.add<PassManPhase>(builder.opt_phase(p, world));
         pipe.run();
     }
 
