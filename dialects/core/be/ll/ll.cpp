#include "dialects/core/be/ll/ll.h"

#include <deque>
#include <fstream>
#include <iomanip>
#include <limits>
#include <ranges>

#include "thorin/analyses/cfg.h"
#include "thorin/be/emitter.h"
#include "thorin/util/print.h"
#include "thorin/util/sys.h"

#include "dialects/clos/clos.h"
#include "dialects/core/core.h"
#include "dialects/math/math.h"
#include "dialects/mem/mem.h"

// Lessons learned:
// * **Always** follow all ops - even if you actually want to ignore one.
//   Otherwise, you might end up with an incorrect schedule.
//   This was the case for an Extract of type Mem.
//   While we want to ignore the value obtained from that, since there is no Mem value in LLVM,
//   we still want to **first** recursively emit code for its operands and **then** ignore the Extract itself.
// * i1 has a different meaning in LLVM then in Thorin:
//      * Thorin: {0,  1} = i1
//      * LLVM:   {0, -1} = i1
//   This is a problem when, e.g., using an index of type i1 as LLVM thinks like this:
//   getelementptr ..., i1 1 == getelementptr .., i1 -1
using namespace std::string_literals;

namespace thorin::ll {

static bool is_const(const Def* def) {
    if (def->isa<Bot>()) return true;
    if (def->isa<Lit>()) return true;
    if (auto pack = def->isa_structural<Pack>()) return is_const(pack->shape()) && is_const(pack->body());

    if (auto tuple = def->isa<Tuple>()) {
        auto ops = tuple->ops();
        return std::ranges::all_of(ops, [](auto def) { return is_const(def); });
    }

    return false;
}

struct BB {
    BB()          = default;
    BB(const BB&) = delete;
    BB(BB&& other) { swap(*this, other); }

    std::deque<std::ostringstream>& head() { return parts[0]; }
    std::deque<std::ostringstream>& body() { return parts[1]; }
    std::deque<std::ostringstream>& tail() { return parts[2]; }

    template<class... Args>
    std::string assign(std::string_view name, const char* s, Args&&... args) {
        print(print(body().emplace_back(), "{} = ", name), s, std::forward<Args&&>(args)...);
        return std::string(name);
    }

    template<class... Args>
    void tail(const char* s, Args&&... args) {
        print(tail().emplace_back(), s, std::forward<Args&&>(args)...);
    }

    friend void swap(BB& a, BB& b) {
        using std::swap;
        swap(a.phis, b.phis);
        swap(a.parts, b.parts);
    }

    DefMap<std::vector<std::pair<std::string, std::string>>> phis;
    std::array<std::deque<std::ostringstream>, 3> parts;
};

class Emitter : public thorin::Emitter<std::string, std::string, BB, Emitter> {
public:
    using Super = thorin::Emitter<std::string, std::string, BB, Emitter>;

    Emitter(World& world, std::ostream& ostream)
        : Super(world, "llvm_emitter", ostream) {}

    bool is_valid(std::string_view s) { return !s.empty(); }
    void start() override;
    void emit_imported(Lam*);
    void emit_epilogue(Lam*);
    std::string emit_bb(BB&, const Def*);
    std::string prepare(const Scope&);
    void prepare(Lam*, std::string_view);
    void finalize(const Scope&);

    template<class... Args>
    void declare(const char* s, Args&&... args) {
        std::ostringstream decl;
        print(decl << "declare ", s, std::forward<Args&&>(args)...);
        decls_.emplace(decl.str());
    }

private:
    std::string id(const Def*, bool force_bb = false) const;
    std::string convert(const Def*);
    std::string convert_ret_pi(const Pi*);

    absl::btree_set<std::string> decls_;
    std::ostringstream type_decls_;
    std::ostringstream vars_decls_;
    std::ostringstream func_decls_;
    std::ostringstream func_impls_;
};

/*
 * convert
 */

std::string Emitter::id(const Def* def, bool force_bb /*= false*/) const {
    if (auto global = def->isa<Global>()) return "@" + global->unique_name();

    if (auto lam = def->isa_nom<Lam>(); lam && !force_bb) {
        if (lam->type()->ret_pi()) {
            if (lam->is_external() || !lam->is_set())
                return "@" + lam->name(); // TODO or use is_internal or sth like that?
            return "@" + lam->unique_name();
        }
    }

    return "%" + def->unique_name();
}

std::string Emitter::convert(const Def* type) {
    if (auto i = types_.find(type); i != types_.end()) return i->second;

    assert(!match<mem::M>(type));
    std::ostringstream s;
    std::string name;

    if (type->isa<Nat>()) {
        return types_[type] = "i64";
    } else if (auto size = Idx::size(type)) {
        return types_[type] = "i" + std::to_string(*Idx::size2bitwidth(size));
    } else if (auto w = math::isa_f(type)) {
        switch (*w) {
            case 16: return types_[type] = "half";
            case 32: return types_[type] = "float";
            case 64: return types_[type] = "double";
            default: unreachable();
        }
    } else if (auto ptr = match<mem::Ptr>(type)) {
        auto [pointee, addr_space] = ptr->args<2>();
        // TODO addr_space
        print(s, "{}*", convert(pointee));
    } else if (auto arr = type->isa<Arr>()) {
        auto t_elem = convert(arr->body());
        u64 size    = 0;
        if (auto arity = isa_lit(arr->shape())) size = *arity;
        print(s, "[{} x {}]", size, t_elem);
    } else if (auto pi = type->isa<Pi>()) {
        assert(pi->is_returning() && "should never have to convert type of BB");
        print(s, "{} (", convert_ret_pi(pi->ret_pi()));

        std::string_view sep = "";
        auto doms            = pi->doms();
        for (auto dom : doms.skip_back()) {
            if (match<mem::M>(dom)) continue;
            s << sep << convert(dom);
            sep = ", ";
        }

        s << ")*";
    } else if (auto sigma = type->isa<Sigma>()) {
        if (sigma->isa_nom()) {
            name          = id(sigma);
            types_[sigma] = name;
            print(s, "{} = type", name);
        }
        print(s, "{{");
        std::string_view sep = "";
        for (auto t : sigma->ops()) {
            if (match<mem::M>(t)) continue;
            s << sep << convert(t);
            sep = ", ";
        }
        print(s, "}}");
    } else {
        unreachable();
    }

    if (name.empty()) return types_[type] = s.str();

    assert(!s.str().empty());
    type_decls_ << s.str() << '\n';
    return types_[type] = name;
}

std::string Emitter::convert_ret_pi(const Pi* pi) {
    auto dom = mem::strip_mem_ty(pi->dom());
    if (dom == world().sigma()) { return "void"; }
    return convert(dom);
}

/*
 * emit
 */

void Emitter::start() {
    Super::start();
    // ostream() << "declare i8* @malloc(i64)" << '\n'; // HACK
    // ostream() << "declare void @free(i8*)" << '\n';
    // // SJLJ intrinsics (GLIBC Versions)
    // ostream() << "declare i32 @_setjmp(i8*) returns_twice" << '\n';
    // ostream() << "declare void @longjmp(i8*, i32) noreturn" << '\n';
    // ostream() << "declare i64 @jmpbuf_size()" << '\n';

    ostream() << type_decls_.str() << '\n';
    for (auto&& decl : decls_) ostream() << decl << '\n';
    ostream() << func_decls_.str() << '\n';
    ostream() << vars_decls_.str() << '\n';
    ostream() << func_impls_.str() << '\n';
}

void Emitter::emit_imported(Lam* lam) {
    // TODO merge with declare method
    print(func_decls_, "declare {} {}(", convert_ret_pi(lam->type()->ret_pi()), id(lam));

    auto sep  = "";
    auto doms = lam->doms();
    for (auto dom : doms.skip_back()) {
        if (match<mem::M>(dom)) continue;
        print(func_decls_, "{}{}", sep, convert(dom));
        sep = ", ";
    }

    print(func_decls_, ")\n");
}

std::string Emitter::prepare(const Scope& scope) {
    auto lam = scope.entry()->as_nom<Lam>();

    print(func_impls_, "define {} {}(", convert_ret_pi(lam->type()->ret_pi()), id(lam));

    auto sep  = "";
    auto vars = lam->vars();
    for (auto var : vars.skip_back()) {
        if (match<mem::M>(var->type())) continue;
        auto name    = id(var);
        locals_[var] = name;
        print(func_impls_, "{}{} {}", sep, convert(var->type()), name);
        sep = ", ";
    }

    print(func_impls_, ") {{\n");
    return lam->unique_name();
}

void Emitter::finalize(const Scope& scope) {
    for (auto& [lam, bb] : lam2bb_) {
        for (const auto& [phi, args] : bb.phis) {
            print(bb.head().emplace_back(), "{} = phi {} ", id(phi), convert(phi->type()));
            auto sep = "";
            for (const auto& [arg, pred] : args) {
                print(bb.head().back(), "{}[ {}, {} ]", sep, arg, pred);
                sep = ", ";
            }
        }
    }

    for (auto nom : schedule(scope)) {
        if (auto lam = nom->isa_nom<Lam>()) {
            if (lam == scope.exit()) continue;
            assert(lam2bb_.contains(lam));
            auto& bb = lam2bb_[lam];
            print(func_impls_, "{}:\n", lam->unique_name());

            ++tab;
            for (const auto& part : bb.parts) {
                for (const auto& line : part) tab.print(func_impls_, "{}\n", line.str());
            }
            --tab;
            func_impls_ << std::endl;
        }
    }

    print(func_impls_, "}}\n\n");
}

void Emitter::emit_epilogue(Lam* lam) {
    auto app = lam->body()->as<App>();
    auto& bb = lam2bb_[lam];

    if (app->callee() == entry_->ret_var()) { // return
        std::vector<std::string> values;
        std::vector<const Def*> types;

        for (auto arg : app->args()) {
            if (auto val = emit_unsafe(arg); !val.empty()) {
                values.emplace_back(val);
                types.emplace_back(arg->type());
            }
        }

        switch (values.size()) {
            case 0: return bb.tail("ret void");
            case 1: return bb.tail("ret {} {}", convert(types[0]), values[0]);
            default: {
                std::string prev = "undef";
                auto type        = convert(world().sigma(types));
                for (size_t i = 0, n = values.size(); i != n; ++i) {
                    auto v_elem = values[i];
                    auto t_elem = convert(types[i]);
                    auto namei  = "%ret_val." + std::to_string(i);
                    bb.tail("{} = insertvalue {} {}, {} {}, {}", namei, type, prev, t_elem, v_elem, i);
                    prev = namei;
                }

                bb.tail("ret {} {}", type, prev);
            }
        }
    } else if (auto ex = app->callee()->isa<Extract>(); ex && app->callee_type()->is_basicblock()) {
        for (auto callee_def : ex->tuple()->projs()) {
            auto callee = callee_def->isa_nom<Lam>();
            assert(callee);
            for (size_t i = 0, e = callee->num_vars(); i != e; ++i) {
                if (auto arg = emit_unsafe(app->arg(i)); !arg.empty()) {
                    auto phi = callee->var(i);
                    assert(!match<mem::M>(phi->type()));
                    lam2bb_[callee].phis[phi].emplace_back(arg, id(lam, true));
                    locals_[phi] = id(phi);
                }
            }
        }

        auto c = emit(ex->index());
        if (ex->tuple()->num_projs() == 2) {
            auto [f, t] = ex->tuple()->projs<2>([this](auto def) { return emit(def); });
            return bb.tail("br i1 {}, label {}, label {}", c, t, f);
        } else {
            auto t_c = convert(ex->index()->type());
            bb.tail("switch {} {}, label {} [ ", t_c, c, emit(ex->tuple()->proj(0)));
            for (auto i = 1u; i < ex->tuple()->num_projs(); i++)
                print(bb.tail().back(), "{} {}, label {} ", t_c, std::to_string(i), emit(ex->tuple()->proj(i)));
            print(bb.tail().back(), "]");
        }
    } else if (app->callee()->isa<Bot>()) {
        return bb.tail("ret ; bottom: unreachable");
    } else if (auto callee = app->callee()->isa_nom<Lam>(); callee && callee->is_basicblock()) { // ordinary jump
        for (size_t i = 0, e = callee->num_vars(); i != e; ++i) {
            if (auto arg = emit_unsafe(app->arg(i)); !arg.empty()) {
                auto phi = callee->var(i);
                assert(!match<mem::M>(phi->type()));
                lam2bb_[callee].phis[phi].emplace_back(arg, id(lam, true));
                locals_[phi] = id(phi);
            }
        }
        return bb.tail("br label {}", id(callee));
    } else if (auto longjmp = match<clos::longjmp>(app)) {
        declare("void @longjmp(i8*, i32) noreturn");

        auto [mem, jbuf, tag] = app->args<3>();
        emit_unsafe(mem);
        auto v_jb  = emit(jbuf);
        auto v_tag = emit(tag);
        bb.tail("call void @longjmp(i8* {}, i32 {})", v_jb, v_tag);
        return bb.tail("unreachable");
    } else if (app->callee_type()->is_returning()) { // function call
        auto v_callee = emit(app->callee());

        std::vector<std::string> args;
        auto app_args = app->args();
        for (auto arg : app_args.skip_back()) {
            if (auto v_arg = emit_unsafe(arg); !v_arg.empty()) args.emplace_back(convert(arg->type()) + " " + v_arg);
        }

        if (app->args().back()->isa<Bot>()) {
            // TODO: Perhaps it'd be better to simply η-wrap this prior to the BE...
            assert(convert_ret_pi(app->callee_type()->ret_pi()) == "void");
            bb.tail("call void {}({, })", v_callee, args);
            return bb.tail("unreachable");
        }

        auto ret_lam    = app->args().back()->as_nom<Lam>();
        size_t num_vars = ret_lam->num_vars();
        size_t n        = 0;
        Array<const Def*> values(num_vars);
        Array<const Def*> types(num_vars);
        for (auto var : ret_lam->vars()) {
            if (match<mem::M>(var->type())) continue;
            values[n] = var;
            types[n]  = var->type();
            ++n;
        }

        if (n == 0) {
            bb.tail("call void {}({, })", v_callee, args);
        } else {
            auto name  = "%" + app->unique_name() + ".ret";
            auto t_ret = convert_ret_pi(ret_lam->type());
            bb.tail("{} = call {} {}({, })", name, t_ret, v_callee, args);

            for (size_t i = 0, e = ret_lam->num_vars(); i != e; ++i) {
                auto phi = ret_lam->var(i);
                if (match<mem::M>(phi->type())) continue;

                auto namei = name;
                if (e > 2) {
                    namei += '.' + std::to_string(i - 1);
                    bb.tail("{} = extractvalue {} {}, {}", namei, t_ret, name, i - 1);
                }
                assert(!match<mem::M>(phi->type()));
                lam2bb_[ret_lam].phis[phi].emplace_back(namei, id(lam, true));
                locals_[phi] = id(phi);
            }
        }

        return bb.tail("br label {}", id(ret_lam));
    }
}

static const char* math_suffix(const Def* type) {
    if (auto w = math::isa_f(type)) {
        switch (*w) {
            case 32: return "f";
            case 64: return "";
        }
    }
    err("unsupported foating point type '{}'", type);
}
static const char* llvm_suffix(const Def* type) {
    if (auto w = math::isa_f(type)) {
        switch (*w) {
            case 16: return ".f16";
            case 32: return ".f32";
            case 64: return ".f64";
        }
    }
    err("unsupported foating point type '{}'", type);
}

std::string Emitter::emit_bb(BB& bb, const Def* def) {
    if (def->isa<Var>()) return {};
    if (auto lam = def->isa<Lam>()) return id(lam);

    auto name = id(def);
    std::string op;

    auto emit_tuple = [&](const Def* tuple) {
        if (is_const(tuple)) {
            bool is_array = tuple->type()->isa<Arr>();

            std::string s;
            s += is_array ? "[" : "{";
            auto sep = "";
            for (size_t i = 0, n = tuple->num_projs(); i != n; ++i) {
                auto e = tuple->proj(n, i);
                if (auto v_elem = emit_unsafe(e); !v_elem.empty()) {
                    auto t_elem = convert(e->type());
                    s += sep + t_elem + " " + v_elem;
                    sep = ", ";
                }
            }

            return s += is_array ? "]" : "}";
        }

        std::string prev = "undef";
        auto t           = convert(tuple->type());
<<<<<<< HEAD
        for (size_t src = 0, dst = 0, n = tuple->num_projs(); src != n; ++src) {
            auto e = tuple->proj(n, src);
            if (auto elem = emit_unsafe(e); !elem.empty()) {
                auto elem_t = convert(e->type());
                auto namei  = name + "." + std::to_string(dst);
                prev        = bb.assign(namei, "insertvalue {} {}, {} {}, {}", t, prev, elem_t, elem, dst);
                dst++;
=======
        for (size_t i = 0, n = tuple->num_projs(); i != n; ++i) {
            auto e = tuple->proj(n, i);
            if (auto v_elem = emit_unsafe(e); !v_elem.empty()) {
                auto t_elem = convert(e->type());
                auto namei  = name + "." + std::to_string(i);
                prev        = bb.assign(namei, "insertvalue {} {}, {} {}, {}", t, prev, t_elem, v_elem, i);
>>>>>>> d7b63e9e
            }
        }
        return prev;
    };

    auto emit_gep_index = [&](const Def* index) {
        auto v_i = emit(index);
        auto t_i = convert(index->type());

        if (auto size = Idx::size(index->type())) {
            if (auto w = Idx::size2bitwidth(size); w && *w < 64) {
                v_i = bb.assign(name + ".zext",
                                "zext {} {} to i{} ; add one more bit for gep index as it is treated as signed value",
                                t_i, v_i, *w + 1);
                t_i = "i" + std::to_string(*w + 1);
            }
        }

        return std::pair(v_i, t_i);
    };

    if (auto lit = def->isa<Lit>()) {
        if (lit->type()->isa<Nat>() || Idx::size(lit->type())) {
            return std::to_string(lit->get());
        } else if (auto w = math::isa_f(lit->type())) {
            std::stringstream s;
            u64 hex;

            switch (*w) {
                case 16:
                    s << "0xH" << std::setfill('0') << std::setw(4) << std::right << std::hex << lit->get<u16>();
                    return s.str();
                case 32: {
                    hex = std::bit_cast<u64>(f64(lit->get<f32>()));
                    break;
                }
                case 64: hex = lit->get<u64>(); break;
                default: unreachable();
            }

            s << "0x" << std::setfill('0') << std::setw(16) << std::right << std::hex << hex;
            return s.str();
        }
        unreachable();
    } else if (def->isa<Bot>()) {
        return "undef";
    } else if (auto tuple = def->isa<Tuple>()) {
        return emit_tuple(tuple);
    } else if (auto pack = def->isa<Pack>()) {
        if (auto lit = isa_lit(pack->body()); lit && *lit == 0) return "zeroinitializer";
        return emit_tuple(pack);
    } else if (auto extract = def->isa<Extract>()) {
        auto tuple = extract->tuple();
        auto index = extract->index();

#if 0
        // TODO this was von closure-conv branch which I need to double-check
        if (tuple->isa<Var>()) {
            // computing the index may crash, so we bail out
            assert(match<core::Mem>(extract->type()) && "only mem-var should not be mapped");
            return {};
        }
#endif

        auto v_tup = emit_unsafe(tuple);

        // this exact location is important: after emitting the tuple -> ordering of mem ops
        // before emitting the index, as it might be a weird value for mem vars.
        if (match<mem::M>(extract->type())) return {};

        auto v_idx = emit_unsafe(index);

        if (tuple->num_projs() == 2) {
            if (match<mem::M>(tuple->proj(2, 0_s)->type())) return v_tup;
            if (match<mem::M>(tuple->proj(2, 1_s)->type())) return v_tup;
        }

        auto t_tup = convert(tuple->type());
        if (isa_lit(index)) {
            assert(!v_tup.empty());
            return bb.assign(name, "extractvalue {} {}, {}", t_tup, v_tup, v_idx);
        } else {
            auto t_elem     = convert(extract->type());
            auto [v_i, t_i] = emit_gep_index(index);

            print(lam2bb_[entry_].body().emplace_front(),
                  "{}.alloca = alloca {} ; copy to alloca to emulate extract with store + gep + load", name, t_tup);
            print(bb.body().emplace_back(), "store {} {}, {}* {}.alloca", t_tup, v_tup, t_tup, name);
            print(bb.body().emplace_back(), "{}.gep = getelementptr inbounds {}, {}* {}.alloca, i64 0, {} {}", name,
                  t_tup, t_tup, name, t_i, v_i);
            return bb.assign(name, "load {}, {}* {}.gep", t_elem, t_elem, name);
        }
    } else if (auto insert = def->isa<Insert>()) {
        auto v_tuple = emit(insert->tuple());
        auto v_index = emit(insert->index());
        auto v_value = emit(insert->value());
        auto t_tuple = convert(insert->tuple()->type());
        auto t_value = convert(insert->value()->type());
        return bb.assign(name, "insertvalue {} {}, {} {}, {}", t_tuple, v_tuple, t_value, v_value, v_index);
    } else if (auto global = def->isa<Global>()) {
        auto v_init                = emit(global->init());
        auto [pointee, addr_space] = force<mem::Ptr>(global->type())->args<2>();
        print(vars_decls_, "{} = global {} {}\n", name, convert(pointee), v_init);
        return globals_[global] = name;
    } else if (auto nop = match<core::nop>(def)) {
        auto [a, b] = nop->args<2>([this](auto def) { return emit(def); });

        switch (nop.id()) {
            case core::nop::add: op = "add"; break;
            case core::nop::mul: op = "mul"; break;
        }

        return bb.assign(name, "{} nsw nuw i64 {}, {}", op, a, b);
    } else if (auto ncmp = match<core::ncmp>(def)) {
        auto [a, b] = ncmp->args<2>([this](auto def) { return emit(def); });
        op          = "icmp ";

        switch (ncmp.id()) {
            // clang-format off
            case core::ncmp::e:  op += "eq" ; break;
            case core::ncmp::ne: op += "ne" ; break;
            case core::ncmp::g:  op += "ugt"; break;
            case core::ncmp::ge: op += "uge"; break;
            case core::ncmp::l:  op += "ult"; break;
            case core::ncmp::le: op += "ule"; break;
            // clang-format on
            default: unreachable();
        }

        return bb.assign(name, "{} i64 {}, {}", op, a, b);
    } else if (auto bit1 = match<core::bit1>(def)) {
        assert(bit1.id() == core::bit1::neg);
        auto x = emit(bit1->arg());
        auto t = convert(bit1->type());
        return bb.assign(name, "xor {} -1, {}", t, x);
    } else if (auto bit2 = match<core::bit2>(def)) {
        auto [a, b] = bit2->args<2>([this](auto def) { return emit(def); });
        auto t      = convert(bit2->type());

        auto neg = [&](std::string_view x) { return bb.assign(name + ".neg", "xor {} -1, {}", t, x); };

        switch (bit2.id()) {
            // clang-format off
            case core::bit2::and_: return bb.assign(name, "and {} {}, {}", t, a, b);
            case core::bit2:: or_: return bb.assign(name, "or  {} {}, {}", t, a, b);
            case core::bit2::xor_: return bb.assign(name, "xor {} {}, {}", t, a, b);
            case core::bit2::nand: return neg(bb.assign(name, "and {} {}, {}", t, a, b));
            case core::bit2:: nor: return neg(bb.assign(name, "or  {} {}, {}", t, a, b));
            case core::bit2::nxor: return neg(bb.assign(name, "xor {} {}, {}", t, a, b));
            case core::bit2:: iff: return bb.assign(name, "and {} {}, {}", neg(a), b);
            case core::bit2::niff: return bb.assign(name, "or  {} {}, {}", neg(a), b);
            // clang-format on
            default: unreachable();
        }
    } else if (auto shr = match<core::shr>(def)) {
        auto [a, b] = shr->args<2>([this](auto def) { return emit(def); });
        auto t      = convert(shr->type());

        switch (shr.id()) {
            case core::shr::a: op = "ashr"; break;
            case core::shr::l: op = "lshr"; break;
        }

        return bb.assign(name, "{} {} {}, {}", op, t, a, b);
    } else if (auto wrap = match<core::wrap>(def)) {
        auto [a, b] = wrap->args<2>([this](auto def) { return emit(def); });
        auto t      = convert(wrap->type());
        auto mode   = as_lit(wrap->decurry()->arg());

        switch (wrap.id()) {
            case core::wrap::add: op = "add"; break;
            case core::wrap::sub: op = "sub"; break;
            case core::wrap::mul: op = "mul"; break;
            case core::wrap::shl: op = "shl"; break;
        }

        if (mode & core::Mode::nuw) op += " nuw";
        if (mode & core::Mode::nsw) op += " nsw";

        return bb.assign(name, "{} {} {}, {}", op, t, a, b);
    } else if (auto div = match<core::div>(def)) {
        auto [m, x, y] = div->args<3>();
        auto t         = convert(x->type());
        emit_unsafe(m);
        auto a = emit(x);
        auto b = emit(y);

        switch (div.id()) {
            case core::div::sdiv: op = "sdiv"; break;
            case core::div::udiv: op = "udiv"; break;
            case core::div::srem: op = "srem"; break;
            case core::div::urem: op = "urem"; break;
        }

        return bb.assign(name, "{} {} {}, {}", op, t, a, b);
    } else if (auto icmp = match<core::icmp>(def)) {
        auto [a, b] = icmp->args<2>([this](auto def) { return emit(def); });
        auto t      = convert(icmp->arg(0)->type());
        op          = "icmp ";

        switch (icmp.id()) {
            // clang-format off
            case core::icmp::e:   op += "eq" ; break;
            case core::icmp::ne:  op += "ne" ; break;
            case core::icmp::sg:  op += "sgt"; break;
            case core::icmp::sge: op += "sge"; break;
            case core::icmp::sl:  op += "slt"; break;
            case core::icmp::sle: op += "sle"; break;
            case core::icmp::ug:  op += "ugt"; break;
            case core::icmp::uge: op += "uge"; break;
            case core::icmp::ul:  op += "ult"; break;
            case core::icmp::ule: op += "ule"; break;
            // clang-format on
            default: unreachable();
        }

        return bb.assign(name, "{} {} {}, {}", op, t, a, b);
    } else if (auto conv = match<core::conv>(def)) {
        auto v_src = emit(conv->arg());
        auto t_src = convert(conv->arg()->type());
        auto t_dst = convert(conv->type());

        nat_t w_src = *Idx::size2bitwidth(Idx::size(conv->arg()->type()));
        nat_t w_dst = *Idx::size2bitwidth(Idx::size(conv->type()));

        if (w_src == w_dst) return v_src;

        switch (conv.id()) {
            case core::conv::s2s: op = w_src < w_dst ? "sext" : "trunc"; break;
            case core::conv::u2u: op = w_src < w_dst ? "zext" : "trunc"; break;
        }

        return bb.assign(name, "{} {} {} to {}", op, t_src, v_src, t_dst);
    } else if (auto bitcast = match<core::bitcast>(def)) {
        auto dst_type_ptr = match<mem::Ptr>(bitcast->type());
        auto src_type_ptr = match<mem::Ptr>(bitcast->arg()->type());
        auto v_src        = emit(bitcast->arg());
        auto t_src        = convert(bitcast->arg()->type());
        auto t_dst        = convert(bitcast->type());

        if (auto lit = isa_lit(bitcast->arg()); lit && *lit == 0) return "zeroinitializer";
        // clang-format off
        if (src_type_ptr && dst_type_ptr) return bb.assign(name,  "bitcast {} {} to {}", t_src, v_src, t_dst);
        if (src_type_ptr)                 return bb.assign(name, "ptrtoint {} {} to {}", t_src, v_src, t_dst);
        if (dst_type_ptr)                 return bb.assign(name, "inttoptr {} {} to {}", t_src, v_src, t_dst);
        // clang-format on

        auto size2width = [&](const Def* type) {
            if (type->isa<Nat>()) return 64_n;
            if (auto size = Idx::size(type)) return *Idx::size2bitwidth(size);
            return 0_n;
        };

        auto src_size = size2width(bitcast->arg()->type());
        auto dst_size = size2width(bitcast->type());

        op = "bitcast";
        if (src_size && dst_size) {
            if (src_size == dst_size) return v_src;
            op = (src_size < dst_size) ? "zext" : "trunc";
        }
        return bb.assign(name, "{} {} {} to {}", op, t_src, v_src, t_dst);
    } else if (auto lea = match<mem::lea>(def)) {
        auto [ptr, i]  = lea->args<2>();
        auto pointee   = force<mem::Ptr>(ptr->type())->arg(0);
        auto v_ptr     = emit(ptr);
        auto t_pointee = convert(pointee);
        auto t_ptr     = convert(ptr->type());
        if (pointee->isa<Sigma>())
            return bb.assign(name, "getelementptr inbounds {}, {} {}, i64 0, i32 {}", t_pointee, t_ptr, v_ptr,
                             as_lit(i));

        assert(pointee->isa<Arr>());
        auto [v_i, t_i] = emit_gep_index(i);

        return bb.assign(name, "getelementptr inbounds {}, {} {}, i64 0, {} {}", t_pointee, t_ptr, v_ptr, t_i, v_i);
    } else if (match<core::trait>(def)) {
        unreachable();
    } else if (auto malloc = match<mem::malloc>(def)) {
        declare("i8* @malloc(i64)");

        emit_unsafe(malloc->arg(0));
<<<<<<< HEAD
        auto size  = emit(malloc->arg(1));
        auto ptr_t = convert(force<mem::Ptr>(def->proj(1)->type()));
        bb.assign(name + ".i8", "call i8* @malloc(i64 {})", size);
        return bb.assign(name, "bitcast i8* {} to {}", name + ".i8", ptr_t);
    } else if (auto free = match<mem::free>(def)) {
        declare("void @free(i8*)");
        emit_unsafe(free->arg(0));
        auto ptr   = emit(free->arg(1));
        auto ptr_t = convert(force<mem::Ptr>(free->arg(1)->type()));

        bb.assign(name + ".i8", "bitcast {} {} to i8*", ptr_t, ptr);
        bb.tail("call void @free(i8* {})", name + ".i8");
        return {};
=======
        auto v_size = emit(malloc->arg(1));
        auto t_ptr  = convert(force<mem::Ptr>(def->proj(1)->type()));
        bb.assign(name + ".i8", "call i8* @malloc(i64 {})", v_size);
        return bb.assign(name, "bitcast i8* {} to {}", name + ".i8", t_ptr);
>>>>>>> d7b63e9e
    } else if (auto mslot = match<mem::mslot>(def)) {
        emit_unsafe(mslot->arg(0));
        // TODO array with size
        // auto v_size = emit(mslot->arg(1));
        auto [pointee, addr_space] = mslot->decurry()->args<2>();
        print(bb.body().emplace_back(), "{} = alloca {}", name, convert(pointee));
        return name;
    } else if (auto free = match<mem::free>(def)) {
        declare("void @free(i8*)");

        emit_unsafe(free->arg(0));
        auto v_ptr = emit(free->arg(1));
        auto t_ptr = convert(force<mem::Ptr>(free->arg(1)->type()));

        bb.assign(name + ".i8", "bitcast {} {} to i8*", t_ptr, v_ptr);
        bb.tail("call void @free(i8* {})", name + ".i8");
        return {};
    } else if (auto load = match<mem::load>(def)) {
        emit_unsafe(load->arg(0));
        auto v_ptr     = emit(load->arg(1));
        auto t_ptr     = convert(load->arg(1)->type());
        auto t_pointee = convert(force<mem::Ptr>(load->arg(1)->type())->arg(0));
        return bb.assign(name, "load {}, {} {}", t_pointee, t_ptr, v_ptr);
    } else if (auto store = match<mem::store>(def)) {
        emit_unsafe(store->arg(0));
        auto v_ptr = emit(store->arg(1));
        auto v_val = emit(store->arg(2));
        auto t_ptr = convert(store->arg(1)->type());
        auto t_val = convert(store->arg(2)->type());
        print(bb.body().emplace_back(), "store {} {}, {} {}", t_val, v_val, t_ptr, v_ptr);
        return {};
    } else if (auto q = match<clos::alloc_jmpbuf>(def)) {
        declare("i64 @jmpbuf_size()");

        emit_unsafe(q->arg());
        auto size = name + ".size";
        bb.assign(size, "call i64 @jmpbuf_size()");
        return bb.assign(name, "alloca i8, i64 {}", size);
    } else if (auto setjmp = match<clos::setjmp>(def)) {
        declare("i32 @_setjmp(i8*) returns_twice");

        auto [mem, jmpbuf] = setjmp->arg()->projs<2>();
        emit_unsafe(mem);
        auto v_jb = emit(jmpbuf);
        return bb.assign(name, "call i32 @_setjmp(i8* {})", v_jb);
    } else if (auto arith = match<math::arith>(def)) {
        auto [a, b] = arith->args<2>([this](auto def) { return emit(def); });
        auto t      = convert(arith->type());
        auto mode   = as_lit(arith->decurry()->arg());

        // #    if 0
        //         // TODO this was von closure-conv branch which I need to double-check
        //         if (tuple->isa<Var>()) {
        //             // computing the index may crash, so we bail out
        //             assert(match<mem::M>(extract->type()) && "only mem-var should not be mapped");
        //             return {};
        //         }
        // #    endif

        //         auto ll_tup = emit_unsafe(tuple);

        //         // this exact location is important: after emitting the tuple -> ordering of mem ops
        //         // before emitting the index, as it might be a weird value for mem vars.
        //         if (match<mem::M>(extract->type())) return {};

        //         auto ll_idx = emit_unsafe(index);

        //         if (tuple->num_projs() == 2) {
        //             if (match<mem::M>(tuple->proj(2, 0_s)->type())) return ll_tup;
        //             if (match<mem::M>(tuple->proj(2, 1_s)->type())) return ll_tup;
        switch (arith.id()) {
            case math::arith::add: op = "fadd"; break;
            case math::arith::sub: op = "fsub"; break;
            case math::arith::mul: op = "fmul"; break;
            case math::arith::div: op = "fdiv"; break;
            case math::arith::rem: op = "frem"; break;
        }

        if (mode == math::Mode::fast)
            op += " fast";
        else {
            // clang-format off
            if (mode & math::Mode::nnan    ) op += " nnan";
            if (mode & math::Mode::ninf    ) op += " ninf";
            if (mode & math::Mode::nsz     ) op += " nsz";
            if (mode & math::Mode::arcp    ) op += " arcp";
            if (mode & math::Mode::contract) op += " contract";
            if (mode & math::Mode::afn     ) op += " afn";
            if (mode & math::Mode::reassoc ) op += " reassoc";
            // clang-format on
        }

        return bb.assign(name, "{} {} {}, {}", op, t, a, b);
    } else if (auto tri = match<math::tri>(def)) {
        auto a = emit(tri->arg());
        auto t = convert(tri->type());

        std::string f;

        if (tri.id() == math::tri::sin) {
            f = "llvm.sin"s + llvm_suffix(tri->type());
        } else if (tri.id() == math::tri::cos) {
            f = "llvm.cos"s + llvm_suffix(tri->type());
        } else {
            if (tri.sub() & sub_t(math::tri::a)) f += "a";

            switch (math::tri((tri.id() & 0x3) | Axiom::Base<math::tri>)) {
                case math::tri::sin: f += "sin"; break;
                case math::tri::cos: f += "cos"; break;
                case math::tri::tan: f += "tan"; break;
                case math::tri::ahFF: err("this axiom is supposed to be unused");
                default: unreachable();
            }

            if (tri.sub() & sub_t(math::tri::h)) f += "h";
            f += math_suffix(tri->type());
        }

        declare("{} @{}({})", t, f, t);
        return bb.assign(name, "tail call {} @{}({} {})", t, f, t, a);
    } else if (auto extrema = match<math::extrema>(def)) {
        auto [a, b]   = extrema->args<2>([this](auto def) { return emit(def); });
        auto t        = convert(extrema->type());
        std::string f = "llvm.";
        switch (extrema.id()) {
            case math::extrema::fmin: f += "minnum"; break;
            case math::extrema::fmax: f += "maxnum"; break;
            case math::extrema::ieee754min: f += "minimum"; break;
            case math::extrema::ieee754max: f += "maximum"; break;
        }
        f += llvm_suffix(extrema->type());

        declare("{} @{}({}, {})", t, f, t, t);
        return bb.assign(name, "tail call {} @{}({} {}, {} {})", t, f, t, a, t, b);
    } else if (auto pow = match<math::pow>(def)) {
        auto [a, b]   = pow->args<2>([this](auto def) { return emit(def); });
        auto t        = convert(pow->type());
        std::string f = "llvm.pow";
        f += llvm_suffix(pow->type());
        declare("{} @{}({}, {})", t, f, t, t);
        return bb.assign(name, "tail call {} @{}({} {}, {} {})", t, f, t, a, t, b);
    } else if (auto rt = match<math::rt>(def)) {
        auto a = emit(rt->arg());
        auto t = convert(rt->type());
        std::string f;
        if (rt.id() == math::rt::sq)
            f = "llvm.sqrt"s + llvm_suffix(rt->type());
        else
            f = "cbrt"s += math_suffix(rt->type());
        declare("{} @{}({})", t, f, t);
        return bb.assign(name, "tail call {} @{}({} {})", t, f, t, a);
    } else if (auto exp = match<math::exp>(def)) {
        auto a        = emit(exp->arg());
        auto t        = convert(exp->type());
        std::string f = "llvm.";
        // clang-format off
        switch (exp.id()) {
            case math::exp::exp:  f += "exp" ; break;
            case math::exp::exp2: f += "exp2"; break;
            case math::exp::log:  f += "log" ; break;
            case math::exp::log2: f += "log2"; break;
        }
        // clang-format on
        f += llvm_suffix(exp->type());
        declare("{} @{}({})", t, f, t);
        return bb.assign(name, "tail call {} @{}({} {})", t, f, t, a);
    } else if (auto er = match<math::er>(def)) {
        auto a        = emit(er->arg());
        auto t        = convert(er->type());
        std::string f = er.id() == math::er::f ? "erf" : "erfc";
        f += math_suffix(er->type());
        declare("{} @{}({})", t, f, t);
        return bb.assign(name, "tail call {} @{}({} {})", t, f, t, a);
    } else if (auto gamma = match<math::gamma>(def)) {
        auto a        = emit(gamma->arg());
        auto t        = convert(gamma->type());
        std::string f = gamma.id() == math::gamma::t ? "tgamma" : "lgamma";
        f += math_suffix(gamma->type());
        declare("{} @{}({})", t, f, t);
        return bb.assign(name, "tail call {} @{}({} {})", t, f, t, a);
    } else if (auto cmp = match<math::cmp>(def)) {
        auto [a, b] = cmp->args<2>([this](auto def) { return emit(def); });
        auto t      = convert(cmp->arg(0)->type());
        op          = "fcmp ";

        switch (cmp.id()) {
            // clang-format off
            case math::cmp::  e: op += "oeq"; break;
            case math::cmp::  l: op += "olt"; break;
            case math::cmp:: le: op += "ole"; break;
            case math::cmp::  g: op += "ogt"; break;
            case math::cmp:: ge: op += "oge"; break;
            case math::cmp:: ne: op += "one"; break;
            case math::cmp::  o: op += "ord"; break;
            case math::cmp::  u: op += "uno"; break;
            case math::cmp:: ue: op += "ueq"; break;
            case math::cmp:: ul: op += "ult"; break;
            case math::cmp::ule: op += "ule"; break;
            case math::cmp:: ug: op += "ugt"; break;
            case math::cmp::uge: op += "uge"; break;
            case math::cmp::une: op += "une"; break;
            // clang-format on
            default: unreachable();
        }

        return bb.assign(name, "{} {} {}, {}", op, t, a, b);
    } else if (auto conv = match<math::conv>(def)) {
        auto v_src = emit(conv->arg());
        auto t_src = convert(conv->arg()->type());
        auto t_dst = convert(conv->type());

        auto s_src = math::isa_f(conv->arg()->type());
        auto s_dst = math::isa_f(conv->type());

        switch (conv.id()) {
            case math::conv::f2f: op = s_src < s_dst ? "fpext" : "fptrunc"; break;
            case math::conv::s2f: op = "sitofp"; break;
            case math::conv::u2f: op = "uitofp"; break;
            case math::conv::f2s: op = "fptosi"; break;
            case math::conv::f2u: op = "fptoui"; break;
        }

        return bb.assign(name, "{} {} {} to {}", op, t_src, v_src, t_dst);
    }
    auto& world = def->world();
    world.DLOG("unhandled def: {} : {}", def, def->type());
    def->dump();

    unreachable(); // not yet implemented
}

void emit(World& world, std::ostream& ostream) {
    Emitter emitter(world, ostream);
    emitter.run();
}

int compile(World& world, std::string name) {
#ifdef _WIN32
    auto exe = name + ".exe"s;
#else
    auto exe = name;
#endif
    return compile(world, name + ".ll"s, exe);
}

int compile(World& world, std::string ll, std::string out) {
    std::ofstream ofs(ll);
    emit(world, ofs);
    ofs.close();
    auto cmd = fmt("clang \"{}\" -o \"{}\" -Wno-override-module", ll, out);
    return sys::system(cmd);
}

int compile_and_run(World& world, std::string name, std::string args) {
    if (compile(world, name) == 0) return sys::run(name, args);
    throw std::runtime_error("compilation failed");
}

} // namespace thorin::ll<|MERGE_RESOLUTION|>--- conflicted
+++ resolved
@@ -463,22 +463,14 @@
 
         std::string prev = "undef";
         auto t           = convert(tuple->type());
-<<<<<<< HEAD
         for (size_t src = 0, dst = 0, n = tuple->num_projs(); src != n; ++src) {
             auto e = tuple->proj(n, src);
             if (auto elem = emit_unsafe(e); !elem.empty()) {
                 auto elem_t = convert(e->type());
-                auto namei  = name + "." + std::to_string(dst);
-                prev        = bb.assign(namei, "insertvalue {} {}, {} {}, {}", t, prev, elem_t, elem, dst);
+                // TODO: check dst vs src
+                auto namei = name + "." + std::to_string(dst);
+                prev       = bb.assign(namei, "insertvalue {} {}, {} {}, {}", t, prev, elem_t, elem, dst);
                 dst++;
-=======
-        for (size_t i = 0, n = tuple->num_projs(); i != n; ++i) {
-            auto e = tuple->proj(n, i);
-            if (auto v_elem = emit_unsafe(e); !v_elem.empty()) {
-                auto t_elem = convert(e->type());
-                auto namei  = name + "." + std::to_string(i);
-                prev        = bb.assign(namei, "insertvalue {} {}, {} {}, {}", t, prev, t_elem, v_elem, i);
->>>>>>> d7b63e9e
             }
         }
         return prev;
@@ -761,7 +753,6 @@
         declare("i8* @malloc(i64)");
 
         emit_unsafe(malloc->arg(0));
-<<<<<<< HEAD
         auto size  = emit(malloc->arg(1));
         auto ptr_t = convert(force<mem::Ptr>(def->proj(1)->type()));
         bb.assign(name + ".i8", "call i8* @malloc(i64 {})", size);
@@ -775,12 +766,6 @@
         bb.assign(name + ".i8", "bitcast {} {} to i8*", ptr_t, ptr);
         bb.tail("call void @free(i8* {})", name + ".i8");
         return {};
-=======
-        auto v_size = emit(malloc->arg(1));
-        auto t_ptr  = convert(force<mem::Ptr>(def->proj(1)->type()));
-        bb.assign(name + ".i8", "call i8* @malloc(i64 {})", v_size);
-        return bb.assign(name, "bitcast i8* {} to {}", name + ".i8", t_ptr);
->>>>>>> d7b63e9e
     } else if (auto mslot = match<mem::mslot>(def)) {
         emit_unsafe(mslot->arg(0));
         // TODO array with size
