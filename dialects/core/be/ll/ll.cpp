#include "dialects/core/be/ll/ll.h"

#include <deque>
#include <fstream>
#include <iomanip>
#include <limits>
#include <ranges>

#include "thorin/analyses/cfg.h"
#include "thorin/be/emitter.h"
#include "thorin/util/print.h"
#include "thorin/util/sys.h"

#include "dialects/clos/clos.h"
#include "dialects/core/core.h"
#include "dialects/math/math.h"
#include "dialects/mem/mem.h"

// Lessons learned:
// * **Always** follow all ops - even if you actually want to ignore one.
//   Otherwise, you might end up with an incorrect schedule.
//   This was the case for an Extract of type Mem.
//   While we want to ignore the value obtained from that, since there is no Mem value in LLVM,
//   we still want to **first** recursively emit code for its operands and **then** ignore the Extract itself.
// * i1 has a different meaning in LLVM then in Thorin:
//      * Thorin: {0,  1} = i1
//      * LLVM:   {0, -1} = i1
//   This is a problem when, e.g., using an index of type i1 as LLVM thinks like this:
//   getelementptr ..., i1 1 == getelementptr .., i1 -1
using namespace std::string_literals;

namespace thorin::ll {

static bool is_const(const Def* def) {
    if (def->isa<Bot>()) return true;
    if (def->isa<Lit>()) return true;
    if (auto pack = def->isa_structural<Pack>()) return is_const(pack->shape()) && is_const(pack->body());

    if (auto tuple = def->isa<Tuple>()) {
        auto ops = tuple->ops();
        return std::ranges::all_of(ops, [](auto def) { return is_const(def); });
    }

    return false;
}

struct BB {
    BB()          = default;
    BB(const BB&) = delete;
    BB(BB&& other) { swap(*this, other); }

    std::deque<std::ostringstream>& head() { return parts[0]; }
    std::deque<std::ostringstream>& body() { return parts[1]; }
    std::deque<std::ostringstream>& tail() { return parts[2]; }

    template<class... Args>
    std::string assign(std::string_view name, const char* s, Args&&... args) {
        print(print(body().emplace_back(), "{} = ", name), s, std::forward<Args&&>(args)...);
        return std::string(name);
    }

    template<class... Args>
    void tail(const char* s, Args&&... args) {
        print(tail().emplace_back(), s, std::forward<Args&&>(args)...);
    }

    friend void swap(BB& a, BB& b) {
        using std::swap;
        swap(a.phis, b.phis);
        swap(a.parts, b.parts);
    }

    DefMap<std::deque<std::pair<std::string, std::string>>> phis;
    std::array<std::deque<std::ostringstream>, 3> parts;
};

class Emitter : public thorin::Emitter<std::string, std::string, BB, Emitter> {
public:
    using Super = thorin::Emitter<std::string, std::string, BB, Emitter>;

    Emitter(World& world, std::ostream& ostream)
        : Super(world, "llvm_emitter", ostream) {}

    bool is_valid(std::string_view s) { return !s.empty(); }
    void start() override;
    void emit_imported(Lam*);
    void emit_epilogue(Lam*);
    std::string emit_bb(BB&, const Def*);
    std::string prepare(const Scope&);
    void prepare(Lam*, std::string_view);
    void finalize(const Scope&);

    template<class... Args>
    void declare(const char* s, Args&&... args) {
        std::ostringstream decl;
        print(decl << "declare ", s, std::forward<Args&&>(args)...);
        decls_.emplace(decl.str());
    }

private:
    std::string id(const Def*, bool force_bb = false) const;
    std::string convert(const Def*);
    std::string convert_ret_pi(const Pi*);

    absl::btree_set<std::string> decls_;
    std::ostringstream type_decls_;
    std::ostringstream vars_decls_;
    std::ostringstream func_decls_;
    std::ostringstream func_impls_;
};

/*
 * convert
 */

std::string Emitter::id(const Def* def, bool force_bb /*= false*/) const {
    if (auto global = def->isa<Global>()) return "@" + global->unique_name();

    if (auto lam = def->isa_nom<Lam>(); lam && !force_bb) {
        if (lam->type()->ret_pi()) {
            if (lam->is_external() || !lam->is_set())
                return "@"s + *lam->sym(); // TODO or use is_internal or sth like that?
            return "@"s + lam->unique_name();
        }
    }

    return "%"s + def->unique_name();
}

std::string Emitter::convert(const Def* type) {
    if (auto i = types_.find(type); i != types_.end()) return i->second;

    assert(!match<mem::M>(type));
    std::ostringstream s;
    std::string name;

    if (type->isa<Nat>()) {
        return types_[type] = "i64";
    } else if (auto size = Idx::size(type)) {
        return types_[type] = "i" + std::to_string(*Idx::size2bitwidth(size));
    } else if (auto w = math::isa_f(type)) {
        switch (*w) {
            case 16: return types_[type] = "half";
            case 32: return types_[type] = "float";
            case 64: return types_[type] = "double";
            default: unreachable();
        }
    } else if (auto ptr = match<mem::Ptr>(type)) {
        auto [pointee, addr_space] = ptr->args<2>();
        // TODO addr_space
        print(s, "{}*", convert(pointee));
    } else if (auto arr = type->isa<Arr>()) {
        auto t_elem = convert(arr->body());
        u64 size    = 0;
        if (auto arity = isa_lit(arr->shape())) size = *arity;
        print(s, "[{} x {}]", size, t_elem);
    } else if (auto pi = type->isa<Pi>()) {
        assert(pi->is_returning() && "should never have to convert type of BB");
        print(s, "{} (", convert_ret_pi(pi->ret_pi()));

        auto doms = pi->doms();
        for (auto sep = ""; auto dom : doms.skip_back()) {
            if (match<mem::M>(dom)) continue;
            s << sep << convert(dom);
            sep = ", ";
        }

        s << ")*";
    } else if (auto sigma = type->isa<Sigma>()) {
        if (sigma->isa_nom()) {
            name          = id(sigma);
            types_[sigma] = name;
            print(s, "{} = type", name);
        }
        print(s, "{{");
        for (auto sep = ""; auto t : sigma->ops()) {
            if (match<mem::M>(t)) continue;
            s << sep << convert(t);
            sep = ", ";
        }
        print(s, "}}");
    } else {
        unreachable();
    }

    if (name.empty()) return types_[type] = s.str();

    assert(!s.str().empty());
    type_decls_ << s.str() << '\n';
    return types_[type] = name;
}

std::string Emitter::convert_ret_pi(const Pi* pi) {
    auto dom = mem::strip_mem_ty(pi->dom());
    if (dom == world().sigma()) { return "void"; }
    return convert(dom);
}

/*
 * emit
 */

void Emitter::start() {
    Super::start();

    ostream() << type_decls_.str() << '\n';
    for (auto&& decl : decls_) ostream() << decl << '\n';
    ostream() << func_decls_.str() << '\n';
    ostream() << vars_decls_.str() << '\n';
    ostream() << func_impls_.str() << '\n';
}

void Emitter::emit_imported(Lam* lam) {
    // TODO merge with declare method
    print(func_decls_, "declare {} {}(", convert_ret_pi(lam->type()->ret_pi()), id(lam));

    auto doms = lam->doms();
    for (auto sep = ""; auto dom : doms.skip_back()) {
        if (match<mem::M>(dom)) continue;
        print(func_decls_, "{}{}", sep, convert(dom));
        sep = ", ";
    }

    print(func_decls_, ")\n");
}

std::string Emitter::prepare(const Scope& scope) {
    auto lam = scope.entry()->as_nom<Lam>();

    print(func_impls_, "define {} {}(", convert_ret_pi(lam->type()->ret_pi()), id(lam));

    auto vars = lam->vars();
    for (auto sep = ""; auto var : vars.skip_back()) {
        if (match<mem::M>(var->type())) continue;
        auto name    = id(var);
        locals_[var] = name;
        print(func_impls_, "{}{} {}", sep, convert(var->type()), name);
        sep = ", ";
    }

    print(func_impls_, ") {{\n");
    return lam->unique_name();
}

void Emitter::finalize(const Scope& scope) {
    for (auto& [lam, bb] : lam2bb_) {
        for (const auto& [phi, args] : bb.phis) {
            print(bb.head().emplace_back(), "{} = phi {} ", id(phi), convert(phi->type()));
            for (auto sep = ""; const auto& [arg, pred] : args) {
                print(bb.head().back(), "{}[ {}, {} ]", sep, arg, pred);
                sep = ", ";
            }
        }
    }

    for (auto nom : schedule(scope)) {
        if (auto lam = nom->isa_nom<Lam>()) {
            if (lam == scope.exit()) continue;
            assert(lam2bb_.contains(lam));
            auto& bb = lam2bb_[lam];
            print(func_impls_, "{}:\n", lam->unique_name());

            ++tab;
            for (const auto& part : bb.parts) {
                for (const auto& line : part) tab.print(func_impls_, "{}\n", line.str());
            }
            --tab;
            func_impls_ << std::endl;
        }
    }

    print(func_impls_, "}}\n\n");
}

void Emitter::emit_epilogue(Lam* lam) {
    auto app = lam->body()->as<App>();
    auto& bb = lam2bb_[lam];

    if (app->callee() == entry_->ret_var()) { // return
        std::vector<std::string> values;
        std::vector<const Def*> types;

        for (auto arg : app->args()) {
            if (auto val = emit_unsafe(arg); !val.empty()) {
                values.emplace_back(val);
                types.emplace_back(arg->type());
            }
        }

        switch (values.size()) {
            case 0: return bb.tail("ret void");
            case 1: return bb.tail("ret {} {}", convert(types[0]), values[0]);
            default: {
                std::string prev = "undef";
                auto type        = convert(world().sigma(types));
                for (size_t i = 0, n = values.size(); i != n; ++i) {
                    auto v_elem = values[i];
                    auto t_elem = convert(types[i]);
                    auto namei  = "%ret_val." + std::to_string(i);
                    bb.tail("{} = insertvalue {} {}, {} {}, {}", namei, type, prev, t_elem, v_elem, i);
                    prev = namei;
                }

                bb.tail("ret {} {}", type, prev);
            }
        }
    } else if (auto ex = app->callee()->isa<Extract>(); ex && app->callee_type()->is_basicblock()) {
<<<<<<< HEAD
        // A call to an extract like constructed for conditionals (else,then)#cond (args)
        // TODO: we can not rely on the structure of the extract (it might be a nested extract)
        for (auto callee_def : ex->tuple()->projs()) {
            // dissect the tuple of lambdas
            auto callee = callee_def->isa_nom<Lam>();
            assert(callee);
            // each callees type should agree with the argument type (should be checked by type checking).
            // Especially, the number of vars should be the number of arguments.
            // TODO: does not hold for complex arguments that are not tuples.
            assert(callee->num_vars() == app->num_args());
            for (size_t i = 0, e = callee->num_vars(); i != e; ++i) {
                // emits the arguments one by one (TODO: handle together like before)
                if (auto arg = emit_unsafe(app->arg(i)); !arg.empty()) {
                    auto phi = callee->var(i);
                    assert(!match<mem::M>(phi->type()));
                    lam2bb_[callee].phis[phi].emplace_back(arg, id(lam, true));
                    locals_[phi] = id(phi);
                }
            }
        }
=======
        emit_unsafe(app->arg());
>>>>>>> 529dac61

        auto c = emit(ex->index());
        if (ex->tuple()->num_projs() == 2) {
            auto [f, t] = ex->tuple()->projs<2>([this](auto def) { return emit(def); });
            return bb.tail("br i1 {}, label {}, label {}", c, t, f);
        } else {
            auto t_c = convert(ex->index()->type());
            bb.tail("switch {} {}, label {} [ ", t_c, c, emit(ex->tuple()->proj(0)));
            for (auto i = 1u; i < ex->tuple()->num_projs(); i++)
                print(bb.tail().back(), "{} {}, label {} ", t_c, std::to_string(i), emit(ex->tuple()->proj(i)));
            print(bb.tail().back(), "]");
        }
    } else if (app->callee()->isa<Bot>()) {
        return bb.tail("ret ; bottom: unreachable");
    } else if (auto callee = app->callee()->isa_nom<Lam>(); callee && callee->is_basicblock()) { // ordinary jump
        for (size_t i = 0, e = callee->num_vars(); i != e; ++i) {
            if (auto arg = emit_unsafe(app->arg(i)); !arg.empty()) {
                auto phi = callee->var(i);
                assert(!match<mem::M>(phi->type()));
                lam2bb_[callee].phis[phi].emplace_back(arg, id(lam, true));
                locals_[phi] = id(phi);
            }
        }
        return bb.tail("br label {}", id(callee));
    } else if (auto longjmp = match<clos::longjmp>(app)) {
        declare("void @longjmp(i8*, i32) noreturn");

        auto [mem, jbuf, tag] = app->args<3>();
        emit_unsafe(mem);
        auto v_jb  = emit(jbuf);
        auto v_tag = emit(tag);
        bb.tail("call void @longjmp(i8* {}, i32 {})", v_jb, v_tag);
        return bb.tail("unreachable");
    } else if (app->callee_type()->is_returning()) { // function call
        auto v_callee = emit(app->callee());

        std::vector<std::string> args;
        auto app_args = app->args();
        for (auto arg : app_args.skip_back()) {
            if (auto v_arg = emit_unsafe(arg); !v_arg.empty()) args.emplace_back(convert(arg->type()) + " " + v_arg);
        }

        if (app->args().back()->isa<Bot>()) {
            // TODO: Perhaps it'd be better to simply η-wrap this prior to the BE...
            assert(convert_ret_pi(app->callee_type()->ret_pi()) == "void");
            bb.tail("call void {}({, })", v_callee, args);
            return bb.tail("unreachable");
        }

        auto ret_lam    = app->args().back()->as_nom<Lam>();
        size_t num_vars = ret_lam->num_vars();
        size_t n        = 0;
        Array<const Def*> values(num_vars);
        Array<const Def*> types(num_vars);
        for (auto var : ret_lam->vars()) {
            if (match<mem::M>(var->type())) continue;
            values[n] = var;
            types[n]  = var->type();
            ++n;
        }

        if (n == 0) {
            bb.tail("call void {}({, })", v_callee, args);
        } else {
            auto name  = "%" + app->unique_name() + ".ret";
            auto t_ret = convert_ret_pi(ret_lam->type());
            bb.tail("{} = call {} {}({, })", name, t_ret, v_callee, args);

            for (size_t i = 0, e = ret_lam->num_vars(); i != e; ++i) {
                auto phi = ret_lam->var(i);
                if (match<mem::M>(phi->type())) continue;

                auto namei = name;
                if (e > 2) {
                    namei += '.' + std::to_string(i - 1);
                    bb.tail("{} = extractvalue {} {}, {}", namei, t_ret, name, i - 1);
                }
                assert(!match<mem::M>(phi->type()));
                lam2bb_[ret_lam].phis[phi].emplace_back(namei, id(lam, true));
                locals_[phi] = id(phi);
            }
        }

        return bb.tail("br label {}", id(ret_lam));
    }
}

static const char* math_suffix(const Def* type) {
    if (auto w = math::isa_f(type)) {
        switch (*w) {
            case 32: return "f";
            case 64: return "";
        }
    }
    err("unsupported foating point type '{}'", type);
}
static const char* llvm_suffix(const Def* type) {
    if (auto w = math::isa_f(type)) {
        switch (*w) {
            case 16: return ".f16";
            case 32: return ".f32";
            case 64: return ".f64";
        }
    }
    err("unsupported foating point type '{}'", type);
}

std::string Emitter::emit_bb(BB& bb, const Def* def) {
    if (def->isa<Var>()) return {};
    if (auto lam = def->isa<Lam>()) return id(lam);

    auto name = id(def);
    std::string op;

    auto emit_tuple = [&](const Def* tuple) {
        if (is_const(tuple)) {
            bool is_array = tuple->type()->isa<Arr>();

            std::string s;
            s += is_array ? "[" : "{";
            auto sep = "";
            for (size_t i = 0, n = tuple->num_projs(); i != n; ++i) {
                auto e = tuple->proj(n, i);
                if (auto v_elem = emit_unsafe(e); !v_elem.empty()) {
                    auto t_elem = convert(e->type());
                    s += sep + t_elem + " " + v_elem;
                    sep = ", ";
                }
            }

            return s += is_array ? "]" : "}";
        }

        std::string prev = "undef";
        auto t           = convert(tuple->type());
        for (size_t src = 0, dst = 0, n = tuple->num_projs(); src != n; ++src) {
            auto e = tuple->proj(n, src);
            if (auto elem = emit_unsafe(e); !elem.empty()) {
                auto elem_t = convert(e->type());
                // TODO: check dst vs src
                auto namei = name + "." + std::to_string(dst);
                prev       = bb.assign(namei, "insertvalue {} {}, {} {}, {}", t, prev, elem_t, elem, dst);
                dst++;
            }
        }
        return prev;
    };

    auto emit_gep_index = [&](const Def* index) {
        auto v_i = emit(index);
        auto t_i = convert(index->type());

        if (auto size = Idx::size(index->type())) {
            if (auto w = Idx::size2bitwidth(size); w && *w < 64) {
                v_i = bb.assign(name + ".zext",
                                "zext {} {} to i{} ; add one more bit for gep index as it is treated as signed value",
                                t_i, v_i, *w + 1);
                t_i = "i" + std::to_string(*w + 1);
            }
        }

        return std::pair(v_i, t_i);
    };

    if (auto lit = def->isa<Lit>()) {
        if (lit->type()->isa<Nat>() || Idx::size(lit->type())) {
            return std::to_string(lit->get());
        } else if (auto w = math::isa_f(lit->type())) {
            std::stringstream s;
            u64 hex;

            switch (*w) {
                case 16:
                    s << "0xH" << std::setfill('0') << std::setw(4) << std::right << std::hex << lit->get<u16>();
                    return s.str();
                case 32: {
                    hex = std::bit_cast<u64>(f64(lit->get<f32>()));
                    break;
                }
                case 64: hex = lit->get<u64>(); break;
                default: unreachable();
            }

            s << "0x" << std::setfill('0') << std::setw(16) << std::right << std::hex << hex;
            return s.str();
        }
        unreachable();
    } else if (def->isa<Bot>()) {
        return "undef";
    } else if (auto tuple = def->isa<Tuple>()) {
        return emit_tuple(tuple);
    } else if (auto pack = def->isa<Pack>()) {
        if (auto lit = isa_lit(pack->body()); lit && *lit == 0) return "zeroinitializer";
        return emit_tuple(pack);
    } else if (auto extract = def->isa<Extract>()) {
        auto tuple = extract->tuple();
        auto index = extract->index();

#if 0
        // TODO this was von closure-conv branch which I need to double-check
        if (tuple->isa<Var>()) {
            // computing the index may crash, so we bail out
            assert(match<core::Mem>(extract->type()) && "only mem-var should not be mapped");
            return {};
        }
#endif

        auto v_tup = emit_unsafe(tuple);

        // this exact location is important: after emitting the tuple -> ordering of mem ops
        // before emitting the index, as it might be a weird value for mem vars.
        if (match<mem::M>(extract->type())) return {};

        auto v_idx = emit_unsafe(index);

        if (tuple->num_projs() == 2) {
            if (match<mem::M>(tuple->proj(2, 0_s)->type())) return v_tup;
            if (match<mem::M>(tuple->proj(2, 1_s)->type())) return v_tup;
        }

        auto t_tup = convert(tuple->type());
        if (isa_lit(index)) {
            assert(!v_tup.empty());
            return bb.assign(name, "extractvalue {} {}, {}", t_tup, v_tup, v_idx);
        } else {
            auto t_elem     = convert(extract->type());
            auto [v_i, t_i] = emit_gep_index(index);

            print(lam2bb_[entry_].body().emplace_front(),
                  "{}.alloca = alloca {} ; copy to alloca to emulate extract with store + gep + load", name, t_tup);
            print(bb.body().emplace_back(), "store {} {}, {}* {}.alloca", t_tup, v_tup, t_tup, name);
            print(bb.body().emplace_back(), "{}.gep = getelementptr inbounds {}, {}* {}.alloca, i64 0, {} {}", name,
                  t_tup, t_tup, name, t_i, v_i);
            return bb.assign(name, "load {}, {}* {}.gep", t_elem, t_elem, name);
        }
    } else if (auto insert = def->isa<Insert>()) {
        auto v_tuple = emit(insert->tuple());
        auto v_index = emit(insert->index());
        auto v_value = emit(insert->value());
        auto t_tuple = convert(insert->tuple()->type());
        auto t_value = convert(insert->value()->type());
        return bb.assign(name, "insertvalue {} {}, {} {}, {}", t_tuple, v_tuple, t_value, v_value, v_index);
    } else if (auto global = def->isa<Global>()) {
        auto v_init                = emit(global->init());
        auto [pointee, addr_space] = force<mem::Ptr>(global->type())->args<2>();
        print(vars_decls_, "{} = global {} {}\n", name, convert(pointee), v_init);
        return globals_[global] = name;
    } else if (auto nop = match<core::nop>(def)) {
        auto [a, b] = nop->args<2>([this](auto def) { return emit(def); });

        switch (nop.id()) {
            case core::nop::add: op = "add"; break;
            case core::nop::mul: op = "mul"; break;
        }

        return bb.assign(name, "{} nsw nuw i64 {}, {}", op, a, b);
    } else if (auto ncmp = match<core::ncmp>(def)) {
        auto [a, b] = ncmp->args<2>([this](auto def) { return emit(def); });
        op          = "icmp ";

        switch (ncmp.id()) {
            // clang-format off
            case core::ncmp::e:  op += "eq" ; break;
            case core::ncmp::ne: op += "ne" ; break;
            case core::ncmp::g:  op += "ugt"; break;
            case core::ncmp::ge: op += "uge"; break;
            case core::ncmp::l:  op += "ult"; break;
            case core::ncmp::le: op += "ule"; break;
            // clang-format on
            default: unreachable();
        }

        return bb.assign(name, "{} i64 {}, {}", op, a, b);
    } else if (auto bit1 = match<core::bit1>(def)) {
        assert(bit1.id() == core::bit1::neg);
        auto x = emit(bit1->arg());
        auto t = convert(bit1->type());
        return bb.assign(name, "xor {} -1, {}", t, x);
    } else if (auto bit2 = match<core::bit2>(def)) {
        auto [a, b] = bit2->args<2>([this](auto def) { return emit(def); });
        auto t      = convert(bit2->type());

        auto neg = [&](std::string_view x) { return bb.assign(name + ".neg", "xor {} -1, {}", t, x); };

        switch (bit2.id()) {
            // clang-format off
            case core::bit2::and_: return bb.assign(name, "and {} {}, {}", t, a, b);
            case core::bit2:: or_: return bb.assign(name, "or  {} {}, {}", t, a, b);
            case core::bit2::xor_: return bb.assign(name, "xor {} {}, {}", t, a, b);
            case core::bit2::nand: return neg(bb.assign(name, "and {} {}, {}", t, a, b));
            case core::bit2:: nor: return neg(bb.assign(name, "or  {} {}, {}", t, a, b));
            case core::bit2::nxor: return neg(bb.assign(name, "xor {} {}, {}", t, a, b));
            case core::bit2:: iff: return bb.assign(name, "and {} {}, {}", neg(a), b);
            case core::bit2::niff: return bb.assign(name, "or  {} {}, {}", neg(a), b);
            // clang-format on
            default: unreachable();
        }
    } else if (auto shr = match<core::shr>(def)) {
        auto [a, b] = shr->args<2>([this](auto def) { return emit(def); });
        auto t      = convert(shr->type());

        switch (shr.id()) {
            case core::shr::a: op = "ashr"; break;
            case core::shr::l: op = "lshr"; break;
        }

        return bb.assign(name, "{} {} {}, {}", op, t, a, b);
    } else if (auto wrap = match<core::wrap>(def)) {
        auto [a, b] = wrap->args<2>([this](auto def) { return emit(def); });
        auto t      = convert(wrap->type());
        auto mode   = as_lit(wrap->decurry()->arg());

        switch (wrap.id()) {
            case core::wrap::add: op = "add"; break;
            case core::wrap::sub: op = "sub"; break;
            case core::wrap::mul: op = "mul"; break;
            case core::wrap::shl: op = "shl"; break;
        }

        if (mode & core::Mode::nuw) op += " nuw";
        if (mode & core::Mode::nsw) op += " nsw";

        return bb.assign(name, "{} {} {}, {}", op, t, a, b);
    } else if (auto div = match<core::div>(def)) {
        auto [m, x, y] = div->args<3>();
        auto t         = convert(x->type());
        emit_unsafe(m);
        auto a = emit(x);
        auto b = emit(y);

        switch (div.id()) {
            case core::div::sdiv: op = "sdiv"; break;
            case core::div::udiv: op = "udiv"; break;
            case core::div::srem: op = "srem"; break;
            case core::div::urem: op = "urem"; break;
        }

        return bb.assign(name, "{} {} {}, {}", op, t, a, b);
    } else if (auto icmp = match<core::icmp>(def)) {
        auto [a, b] = icmp->args<2>([this](auto def) { return emit(def); });
        auto t      = convert(icmp->arg(0)->type());
        op          = "icmp ";

        switch (icmp.id()) {
            // clang-format off
            case core::icmp::e:   op += "eq" ; break;
            case core::icmp::ne:  op += "ne" ; break;
            case core::icmp::sg:  op += "sgt"; break;
            case core::icmp::sge: op += "sge"; break;
            case core::icmp::sl:  op += "slt"; break;
            case core::icmp::sle: op += "sle"; break;
            case core::icmp::ug:  op += "ugt"; break;
            case core::icmp::uge: op += "uge"; break;
            case core::icmp::ul:  op += "ult"; break;
            case core::icmp::ule: op += "ule"; break;
            // clang-format on
            default: unreachable();
        }

        return bb.assign(name, "{} {} {}, {}", op, t, a, b);
    } else if (auto conv = match<core::conv>(def)) {
        auto v_src = emit(conv->arg());
        auto t_src = convert(conv->arg()->type());
        auto t_dst = convert(conv->type());

        nat_t w_src = *Idx::size2bitwidth(Idx::size(conv->arg()->type()));
        nat_t w_dst = *Idx::size2bitwidth(Idx::size(conv->type()));

        if (w_src == w_dst) return v_src;

        switch (conv.id()) {
            case core::conv::s: op = w_src < w_dst ? "sext" : "trunc"; break;
            case core::conv::u: op = w_src < w_dst ? "zext" : "trunc"; break;
        }

        return bb.assign(name, "{} {} {} to {}", op, t_src, v_src, t_dst);
    } else if (auto bitcast = match<core::bitcast>(def)) {
        auto dst_type_ptr = match<mem::Ptr>(bitcast->type());
        auto src_type_ptr = match<mem::Ptr>(bitcast->arg()->type());
        auto v_src        = emit(bitcast->arg());
        auto t_src        = convert(bitcast->arg()->type());
        auto t_dst        = convert(bitcast->type());

        if (auto lit = isa_lit(bitcast->arg()); lit && *lit == 0) return "zeroinitializer";
        // clang-format off
        if (src_type_ptr && dst_type_ptr) return bb.assign(name,  "bitcast {} {} to {}", t_src, v_src, t_dst);
        if (src_type_ptr)                 return bb.assign(name, "ptrtoint {} {} to {}", t_src, v_src, t_dst);
        if (dst_type_ptr)                 return bb.assign(name, "inttoptr {} {} to {}", t_src, v_src, t_dst);
        // clang-format on

        auto size2width = [&](const Def* type) {
            if (type->isa<Nat>()) return 64_n;
            if (auto size = Idx::size(type)) return *Idx::size2bitwidth(size);
            return 0_n;
        };

        auto src_size = size2width(bitcast->arg()->type());
        auto dst_size = size2width(bitcast->type());

        op = "bitcast";
        if (src_size && dst_size) {
            if (src_size == dst_size) return v_src;
            op = (src_size < dst_size) ? "zext" : "trunc";
        }
        return bb.assign(name, "{} {} {} to {}", op, t_src, v_src, t_dst);
    } else if (auto lea = match<mem::lea>(def)) {
        auto [ptr, i]  = lea->args<2>();
        auto pointee   = force<mem::Ptr>(ptr->type())->arg(0);
        auto v_ptr     = emit(ptr);
        auto t_pointee = convert(pointee);
        auto t_ptr     = convert(ptr->type());
        if (pointee->isa<Sigma>())
            return bb.assign(name, "getelementptr inbounds {}, {} {}, i64 0, i32 {}", t_pointee, t_ptr, v_ptr,
                             as_lit(i));

        assert(pointee->isa<Arr>());
        auto [v_i, t_i] = emit_gep_index(i);

        return bb.assign(name, "getelementptr inbounds {}, {} {}, i64 0, {} {}", t_pointee, t_ptr, v_ptr, t_i, v_i);
    } else if (match<core::trait>(def)) {
        // trait should be lowered before codegen.
        unreachable();
    } else if (auto malloc = match<mem::malloc>(def)) {
        declare("i8* @malloc(i64)");

        emit_unsafe(malloc->arg(0));
        auto size  = emit(malloc->arg(1));
        auto ptr_t = convert(force<mem::Ptr>(def->proj(1)->type()));
        bb.assign(name + ".i8", "call i8* @malloc(i64 {})", size);
        return bb.assign(name, "bitcast i8* {} to {}", name + ".i8", ptr_t);
    } else if (auto free = match<mem::free>(def)) {
        declare("void @free(i8*)");
        emit_unsafe(free->arg(0));
        auto ptr   = emit(free->arg(1));
        auto ptr_t = convert(force<mem::Ptr>(free->arg(1)->type()));

        bb.assign(name + ".i8", "bitcast {} {} to i8*", ptr_t, ptr);
        bb.tail("call void @free(i8* {})", name + ".i8");
        return {};
    } else if (auto mslot = match<mem::mslot>(def)) {
        emit_unsafe(mslot->arg(0));
        // TODO array with size
        // auto v_size = emit(mslot->arg(1));
        auto [pointee, addr_space] = mslot->decurry()->args<2>();
        print(bb.body().emplace_back(), "{} = alloca {}", name, convert(pointee));
        return name;
    } else if (auto free = match<mem::free>(def)) {
        declare("void @free(i8*)");

        emit_unsafe(free->arg(0));
        auto v_ptr = emit(free->arg(1));
        auto t_ptr = convert(force<mem::Ptr>(free->arg(1)->type()));

        bb.assign(name + ".i8", "bitcast {} {} to i8*", t_ptr, v_ptr);
        bb.tail("call void @free(i8* {})", name + ".i8");
        return {};
    } else if (auto load = match<mem::load>(def)) {
        emit_unsafe(load->arg(0));
        auto v_ptr     = emit(load->arg(1));
        auto t_ptr     = convert(load->arg(1)->type());
        auto t_pointee = convert(force<mem::Ptr>(load->arg(1)->type())->arg(0));
        return bb.assign(name, "load {}, {} {}", t_pointee, t_ptr, v_ptr);
    } else if (auto store = match<mem::store>(def)) {
        emit_unsafe(store->arg(0));
        auto v_ptr = emit(store->arg(1));
        auto v_val = emit(store->arg(2));
        auto t_ptr = convert(store->arg(1)->type());
        auto t_val = convert(store->arg(2)->type());
        print(bb.body().emplace_back(), "store {} {}, {} {}", t_val, v_val, t_ptr, v_ptr);
        return {};
    } else if (auto q = match<clos::alloc_jmpbuf>(def)) {
        declare("i64 @jmpbuf_size()");

        emit_unsafe(q->arg());
        auto size = name + ".size";
        bb.assign(size, "call i64 @jmpbuf_size()");
        return bb.assign(name, "alloca i8, i64 {}", size);
    } else if (auto setjmp = match<clos::setjmp>(def)) {
        declare("i32 @_setjmp(i8*) returns_twice");

        auto [mem, jmpbuf] = setjmp->arg()->projs<2>();
        emit_unsafe(mem);
        auto v_jb = emit(jmpbuf);
        return bb.assign(name, "call i32 @_setjmp(i8* {})", v_jb);
    } else if (auto arith = match<math::arith>(def)) {
        auto [a, b] = arith->args<2>([this](auto def) { return emit(def); });
        auto t      = convert(arith->type());
        auto mode   = as_lit(arith->decurry()->arg());

        // #    if 0
        //         // TODO this was von closure-conv branch which I need to double-check
        //         if (tuple->isa<Var>()) {
        //             // computing the index may crash, so we bail out
        //             assert(match<mem::M>(extract->type()) && "only mem-var should not be mapped");
        //             return {};
        //         }
        // #    endif

        //         auto ll_tup = emit_unsafe(tuple);

        //         // this exact location is important: after emitting the tuple -> ordering of mem ops
        //         // before emitting the index, as it might be a weird value for mem vars.
        //         if (match<mem::M>(extract->type())) return {};

        //         auto ll_idx = emit_unsafe(index);

        //         if (tuple->num_projs() == 2) {
        //             if (match<mem::M>(tuple->proj(2, 0_s)->type())) return ll_tup;
        //             if (match<mem::M>(tuple->proj(2, 1_s)->type())) return ll_tup;
        switch (arith.id()) {
            case math::arith::add: op = "fadd"; break;
            case math::arith::sub: op = "fsub"; break;
            case math::arith::mul: op = "fmul"; break;
            case math::arith::div: op = "fdiv"; break;
            case math::arith::rem: op = "frem"; break;
        }

        if (mode == math::Mode::fast)
            op += " fast";
        else {
            // clang-format off
            if (mode & math::Mode::nnan    ) op += " nnan";
            if (mode & math::Mode::ninf    ) op += " ninf";
            if (mode & math::Mode::nsz     ) op += " nsz";
            if (mode & math::Mode::arcp    ) op += " arcp";
            if (mode & math::Mode::contract) op += " contract";
            if (mode & math::Mode::afn     ) op += " afn";
            if (mode & math::Mode::reassoc ) op += " reassoc";
            // clang-format on
        }

        return bb.assign(name, "{} {} {}, {}", op, t, a, b);
    } else if (auto tri = match<math::tri>(def)) {
        auto a = emit(tri->arg());
        auto t = convert(tri->type());

        std::string f;

        if (tri.id() == math::tri::sin) {
            f = "llvm.sin"s + llvm_suffix(tri->type());
        } else if (tri.id() == math::tri::cos) {
            f = "llvm.cos"s + llvm_suffix(tri->type());
        } else {
            if (tri.sub() & sub_t(math::tri::a)) f += "a";

            switch (math::tri((tri.id() & 0x3) | Axiom::Base<math::tri>)) {
                case math::tri::sin: f += "sin"; break;
                case math::tri::cos: f += "cos"; break;
                case math::tri::tan: f += "tan"; break;
                case math::tri::ahFF: err("this axiom is supposed to be unused");
                default: unreachable();
            }

            if (tri.sub() & sub_t(math::tri::h)) f += "h";
            f += math_suffix(tri->type());
        }

        declare("{} @{}({})", t, f, t);
        return bb.assign(name, "tail call {} @{}({} {})", t, f, t, a);
    } else if (auto extrema = match<math::extrema>(def)) {
        auto [a, b]   = extrema->args<2>([this](auto def) { return emit(def); });
        auto t        = convert(extrema->type());
        std::string f = "llvm.";
        switch (extrema.id()) {
            case math::extrema::fmin: f += "minnum"; break;
            case math::extrema::fmax: f += "maxnum"; break;
            case math::extrema::ieee754min: f += "minimum"; break;
            case math::extrema::ieee754max: f += "maximum"; break;
        }
        f += llvm_suffix(extrema->type());

        declare("{} @{}({}, {})", t, f, t, t);
        return bb.assign(name, "tail call {} @{}({} {}, {} {})", t, f, t, a, t, b);
    } else if (auto pow = match<math::pow>(def)) {
        auto [a, b]   = pow->args<2>([this](auto def) { return emit(def); });
        auto t        = convert(pow->type());
        std::string f = "llvm.pow";
        f += llvm_suffix(pow->type());
        declare("{} @{}({}, {})", t, f, t, t);
        return bb.assign(name, "tail call {} @{}({} {}, {} {})", t, f, t, a, t, b);
    } else if (auto rt = match<math::rt>(def)) {
        auto a = emit(rt->arg());
        auto t = convert(rt->type());
        std::string f;
        if (rt.id() == math::rt::sq)
            f = "llvm.sqrt"s + llvm_suffix(rt->type());
        else
            f = "cbrt"s += math_suffix(rt->type());
        declare("{} @{}({})", t, f, t);
        return bb.assign(name, "tail call {} @{}({} {})", t, f, t, a);
    } else if (auto exp = match<math::exp>(def)) {
        auto a        = emit(exp->arg());
        auto t        = convert(exp->type());
        std::string f = "llvm.";
        // clang-format off
        switch (exp.id()) {
            case math::exp::exp:  f += "exp" ; break;
            case math::exp::exp2: f += "exp2"; break;
            case math::exp::log:  f += "log" ; break;
            case math::exp::log2: f += "log2"; break;
        }
        // clang-format on
        f += llvm_suffix(exp->type());
        declare("{} @{}({})", t, f, t);
        return bb.assign(name, "tail call {} @{}({} {})", t, f, t, a);
    } else if (auto er = match<math::er>(def)) {
        auto a = emit(er->arg());
        auto t = convert(er->type());
        auto f = er.id() == math::er::f ? "erf"s : "erfc"s;
        f += math_suffix(er->type());
        declare("{} @{}({})", t, f, t);
        return bb.assign(name, "tail call {} @{}({} {})", t, f, t, a);
    } else if (auto gamma = match<math::gamma>(def)) {
        auto a        = emit(gamma->arg());
        auto t        = convert(gamma->type());
        std::string f = gamma.id() == math::gamma::t ? "tgamma" : "lgamma";
        f += math_suffix(gamma->type());
        declare("{} @{}({})", t, f, t);
        return bb.assign(name, "tail call {} @{}({} {})", t, f, t, a);
    } else if (auto cmp = match<math::cmp>(def)) {
        auto [a, b] = cmp->args<2>([this](auto def) { return emit(def); });
        auto t      = convert(cmp->arg(0)->type());
        op          = "fcmp ";

        switch (cmp.id()) {
            // clang-format off
            case math::cmp::  e: op += "oeq"; break;
            case math::cmp::  l: op += "olt"; break;
            case math::cmp:: le: op += "ole"; break;
            case math::cmp::  g: op += "ogt"; break;
            case math::cmp:: ge: op += "oge"; break;
            case math::cmp:: ne: op += "one"; break;
            case math::cmp::  o: op += "ord"; break;
            case math::cmp::  u: op += "uno"; break;
            case math::cmp:: ue: op += "ueq"; break;
            case math::cmp:: ul: op += "ult"; break;
            case math::cmp::ule: op += "ule"; break;
            case math::cmp:: ug: op += "ugt"; break;
            case math::cmp::uge: op += "uge"; break;
            case math::cmp::une: op += "une"; break;
            // clang-format on
            default: unreachable();
        }

        return bb.assign(name, "{} {} {}, {}", op, t, a, b);
    } else if (auto conv = match<math::conv>(def)) {
        auto v_src = emit(conv->arg());
        auto t_src = convert(conv->arg()->type());
        auto t_dst = convert(conv->type());

        auto s_src = math::isa_f(conv->arg()->type());
        auto s_dst = math::isa_f(conv->type());

        switch (conv.id()) {
            case math::conv::f2f: op = s_src < s_dst ? "fpext" : "fptrunc"; break;
            case math::conv::s2f: op = "sitofp"; break;
            case math::conv::u2f: op = "uitofp"; break;
            case math::conv::f2s: op = "fptosi"; break;
            case math::conv::f2u: op = "fptoui"; break;
        }

        return bb.assign(name, "{} {} {} to {}", op, t_src, v_src, t_dst);
    }
    auto& world = def->world();
    world.DLOG("unhandled def: {} : {}", def, def->type());
    def->dump();

    def->dump(1);
    err("unhandled def in LLVM backend: {}", def);
}

void emit(World& world, std::ostream& ostream) {
    Emitter emitter(world, ostream);
    emitter.run();
}

int compile(World& world, std::string name) {
#ifdef _WIN32
    auto exe = name + ".exe"s;
#else
    auto exe = name;
#endif
    return compile(world, name + ".ll"s, exe);
}

int compile(World& world, std::string ll, std::string out) {
    std::ofstream ofs(ll);
    emit(world, ofs);
    ofs.close();
    auto cmd = fmt("clang \"{}\" -o \"{}\" -Wno-override-module", ll, out);
    return sys::system(cmd);
}

int compile_and_run(World& world, std::string name, std::string args) {
    if (compile(world, name) == 0) return sys::run(name, args);
    throw std::runtime_error("compilation failed");
}

} // namespace thorin::ll<|MERGE_RESOLUTION|>--- conflicted
+++ resolved
@@ -305,30 +305,7 @@
             }
         }
     } else if (auto ex = app->callee()->isa<Extract>(); ex && app->callee_type()->is_basicblock()) {
-<<<<<<< HEAD
-        // A call to an extract like constructed for conditionals (else,then)#cond (args)
-        // TODO: we can not rely on the structure of the extract (it might be a nested extract)
-        for (auto callee_def : ex->tuple()->projs()) {
-            // dissect the tuple of lambdas
-            auto callee = callee_def->isa_nom<Lam>();
-            assert(callee);
-            // each callees type should agree with the argument type (should be checked by type checking).
-            // Especially, the number of vars should be the number of arguments.
-            // TODO: does not hold for complex arguments that are not tuples.
-            assert(callee->num_vars() == app->num_args());
-            for (size_t i = 0, e = callee->num_vars(); i != e; ++i) {
-                // emits the arguments one by one (TODO: handle together like before)
-                if (auto arg = emit_unsafe(app->arg(i)); !arg.empty()) {
-                    auto phi = callee->var(i);
-                    assert(!match<mem::M>(phi->type()));
-                    lam2bb_[callee].phis[phi].emplace_back(arg, id(lam, true));
-                    locals_[phi] = id(phi);
-                }
-            }
-        }
-=======
         emit_unsafe(app->arg());
->>>>>>> 529dac61
 
         auto c = emit(ex->index());
         if (ex->tuple()->num_projs() == 2) {
@@ -818,26 +795,6 @@
         auto t      = convert(arith->type());
         auto mode   = as_lit(arith->decurry()->arg());
 
-        // #    if 0
-        //         // TODO this was von closure-conv branch which I need to double-check
-        //         if (tuple->isa<Var>()) {
-        //             // computing the index may crash, so we bail out
-        //             assert(match<mem::M>(extract->type()) && "only mem-var should not be mapped");
-        //             return {};
-        //         }
-        // #    endif
-
-        //         auto ll_tup = emit_unsafe(tuple);
-
-        //         // this exact location is important: after emitting the tuple -> ordering of mem ops
-        //         // before emitting the index, as it might be a weird value for mem vars.
-        //         if (match<mem::M>(extract->type())) return {};
-
-        //         auto ll_idx = emit_unsafe(index);
-
-        //         if (tuple->num_projs() == 2) {
-        //             if (match<mem::M>(tuple->proj(2, 0_s)->type())) return ll_tup;
-        //             if (match<mem::M>(tuple->proj(2, 1_s)->type())) return ll_tup;
         switch (arith.id()) {
             case math::arith::add: op = "fadd"; break;
             case math::arith::sub: op = "fsub"; break;
