#include "dialects/core/be/ll/ll.h"

#include <deque>
#include <fstream>
#include <iomanip>
#include <limits>
#include <ranges>

#include "thorin/analyses/cfg.h"
#include "thorin/be/emitter.h"
#include "thorin/util/print.h"
#include "thorin/util/sys.h"

#include "dialects/clos/clos.h"
#include "dialects/core/core.h"
#include "dialects/math/math.h"
#include "dialects/mem/mem.h"

// Lessons learned:
// * **Always** follow all ops - even if you actually want to ignore one.
//   Otherwise, you might end up with an incorrect schedule.
//   This was the case for an Extract of type Mem.
//   While we want to ignore the value obtained from that, since there is no Mem value in LLVM,
//   we still want to **first** recursively emit code for its operands and **then** ignore the Extract itself.
// * i1 has a different meaning in LLVM then in Thorin:
//      * Thorin: {0,  1} = i1
//      * LLVM:   {0, -1} = i1
//   This is a problem when, e.g., using an index of type i1 as LLVM thinks like this:
//   getelementptr ..., i1 1 == getelementptr .., i1 -1
using namespace std::string_literals;

namespace thorin::ll {

static bool is_const(const Def* def) {
    if (def->isa<Bot>()) return true;
    if (def->isa<Lit>()) return true;
    if (auto pack = def->isa_structural<Pack>()) return is_const(pack->shape()) && is_const(pack->body());

    if (auto tuple = def->isa<Tuple>()) {
        auto ops = tuple->ops();
        return std::ranges::all_of(ops, [](auto def) { return is_const(def); });
    }

    return false;
}

struct BB {
    BB()          = default;
    BB(const BB&) = delete;
    BB(BB&& other) { swap(*this, other); }

    std::deque<std::ostringstream>& head() { return parts[0]; }
    std::deque<std::ostringstream>& body() { return parts[1]; }
    std::deque<std::ostringstream>& tail() { return parts[2]; }

    template<class... Args>
    std::string assign(std::string_view name, const char* s, Args&&... args) {
        print(print(body().emplace_back(), "{} = ", name), s, std::forward<Args&&>(args)...);
        return std::string(name);
    }

    template<class... Args>
    void tail(const char* s, Args&&... args) {
        print(tail().emplace_back(), s, std::forward<Args&&>(args)...);
    }

    friend void swap(BB& a, BB& b) {
        using std::swap;
        swap(a.phis, b.phis);
        swap(a.parts, b.parts);
    }

    DefMap<std::vector<std::pair<std::string, std::string>>> phis;
    std::array<std::deque<std::ostringstream>, 3> parts;
};

class Emitter : public thorin::Emitter<std::string, std::string, BB, Emitter> {
public:
    using Super = thorin::Emitter<std::string, std::string, BB, Emitter>;

    Emitter(World& world, std::ostream& ostream)
        : Super(world, "llvm_emitter", ostream) {}

    bool is_valid(std::string_view s) { return !s.empty(); }
    void start() override;
    void emit_imported(Lam*);
    void emit_epilogue(Lam*);
    std::string emit_bb(BB&, const Def*);
    std::string prepare(const Scope&);
    void prepare(Lam*, std::string_view);
    void finalize(const Scope&);

    template<class... Args>
    void declare(const char* s, Args&&... args) {
        std::ostringstream decl;
        print(decl << "declare ", s, std::forward<Args&&>(args)...);
        decls_.emplace(decl.str());
    }

private:
    std::string id(const Def*, bool force_bb = false) const;
    std::string convert(const Def*);
    std::string convert_ret_pi(const Pi*);

    absl::btree_set<std::string> decls_;
    std::ostringstream type_decls_;
    std::ostringstream vars_decls_;
    std::ostringstream func_decls_;
    std::ostringstream func_impls_;
};

/*
 * convert
 */

std::string Emitter::id(const Def* def, bool force_bb /*= false*/) const {
    if (auto global = def->isa<Global>()) return "@" + global->unique_name();

    if (auto lam = def->isa_nom<Lam>(); lam && !force_bb) {
        if (lam->type()->ret_pi()) {
            if (lam->is_external() || !lam->is_set())
                return "@" + lam->name(); // TODO or use is_internal or sth like that?
            return "@" + lam->unique_name();
        }
    }

    return "%" + def->unique_name();
}

std::string Emitter::convert(const Def* type) {
    if (auto i = types_.find(type); i != types_.end()) return i->second;

    assert(!match<mem::M>(type));
    std::ostringstream s;
    std::string name;

    if (type->isa<Nat>()) {
        return types_[type] = "i64";
    } else if (auto size = Idx::size(type)) {
        if (size->isa<Top>()) return types_[type] = "i64";
        if (auto width = size2bitwidth(as_lit(size))) {
            switch (*width) {
                // clang-format off
                case  1: return types_[type] = "i1";
                case  2:
                case  4:
                case  8: return types_[type] = "i8";
                case 16: return types_[type] = "i16";
                case 32: return types_[type] = "i32";
                case 64: return types_[type] = "i64";
                // clang-format on
                default: unreachable();
            }
        } else {
            return types_[type] = "i64";
        }
    } else if (auto w = math::isa_f(type)) {
        switch (*w) {
            case 16: return types_[type] = "half";
            case 32: return types_[type] = "float";
            case 64: return types_[type] = "double";
            default: unreachable();
        }
    } else if (auto ptr = match<mem::Ptr>(type)) {
        auto [pointee, addr_space] = ptr->args<2>();
        // TODO addr_space
        print(s, "{}*", convert(pointee));
    } else if (auto arr = type->isa<Arr>()) {
        auto elem_type = convert(arr->body());
        u64 size       = 0;
        if (auto arity = isa_lit(arr->shape())) size = *arity;
        print(s, "[{} x {}]", size, elem_type);
    } else if (auto pi = type->isa<Pi>()) {
        assert(pi->is_returning() && "should never have to convert type of BB");
        print(s, "{} (", convert_ret_pi(pi->ret_pi()));

        std::string_view sep = "";
        auto doms            = pi->doms();
        for (auto dom : doms.skip_back()) {
            if (match<mem::M>(dom)) continue;
            s << sep << convert(dom);
            sep = ", ";
        }

        s << ")*";
    } else if (auto sigma = type->isa<Sigma>()) {
        if (sigma->isa_nom()) {
            name          = id(sigma);
            types_[sigma] = name;
            print(s, "{} = type", name);
        }
        print(s, "{{");
        std::string_view sep = "";
        for (auto t : sigma->ops()) {
            if (match<mem::M>(t)) continue;
            s << sep << convert(t);
            sep = ", ";
        }
        print(s, "}}");
    } else {
        unreachable();
    }

    if (name.empty()) return types_[type] = s.str();

    assert(!s.str().empty());
    type_decls_ << s.str() << '\n';
    return types_[type] = name;
}

std::string Emitter::convert_ret_pi(const Pi* pi) {
    auto dom = mem::strip_mem_ty(pi->dom());
    if (dom == world().sigma()) { return "void"; }
    return convert(dom);
}

/*
 * emit
 */

void Emitter::start() {
    Super::start();
<<<<<<< HEAD
    ostream() << "declare i8* @malloc(i64)" << '\n'; // HACK
    ostream() << "declare void @free(i8*)" << '\n';
    // SJLJ intrinsics (GLIBC Versions)
    ostream() << "declare i32 @_setjmp(i8*) returns_twice" << '\n';
    ostream() << "declare void @longjmp(i8*, i32) noreturn" << '\n';
    ostream() << "declare i64 @jmpbuf_size()" << '\n';
=======

>>>>>>> 9f8dae16
    ostream() << type_decls_.str() << '\n';
    for (auto&& decl : decls_) ostream() << decl << '\n';
    ostream() << func_decls_.str() << '\n';
    ostream() << vars_decls_.str() << '\n';
    ostream() << func_impls_.str() << '\n';
}

void Emitter::emit_imported(Lam* lam) {
    // TODO merge with declare method
    print(func_decls_, "declare {} {}(", convert_ret_pi(lam->type()->ret_pi()), id(lam));

    auto sep  = "";
    auto doms = lam->doms();
    for (auto dom : doms.skip_back()) {
        if (match<mem::M>(dom)) continue;
        print(func_decls_, "{}{}", sep, convert(dom));
        sep = ", ";
    }

    print(func_decls_, ")\n");
}

std::string Emitter::prepare(const Scope& scope) {
    auto lam = scope.entry()->as_nom<Lam>();

    print(func_impls_, "define {} {}(", convert_ret_pi(lam->type()->ret_pi()), id(lam));

    auto sep  = "";
    auto vars = lam->vars();
    for (auto var : vars.skip_back()) {
        if (match<mem::M>(var->type())) continue;
        auto name    = id(var);
        locals_[var] = name;
        print(func_impls_, "{}{} {}", sep, convert(var->type()), name);
        sep = ", ";
    }

    print(func_impls_, ") {{\n");
    return lam->unique_name();
}

void Emitter::finalize(const Scope& scope) {
    for (auto& [lam, bb] : lam2bb_) {
        for (const auto& [phi, args] : bb.phis) {
            print(bb.head().emplace_back(), "{} = phi {} ", id(phi), convert(phi->type()));
            auto sep = "";
            for (const auto& [arg, pred] : args) {
                print(bb.head().back(), "{}[ {}, {} ]", sep, arg, pred);
                sep = ", ";
            }
        }
    }

    for (auto nom : schedule(scope)) {
        if (auto lam = nom->isa_nom<Lam>()) {
            if (lam == scope.exit()) continue;
            assert(lam2bb_.contains(lam));
            auto& bb = lam2bb_[lam];
            print(func_impls_, "{}:\n", lam->unique_name());

            ++tab;
            for (const auto& part : bb.parts) {
                for (const auto& line : part) tab.print(func_impls_, "{}\n", line.str());
            }
            --tab;
            func_impls_ << std::endl;
        }
    }

    print(func_impls_, "}}\n\n");
}

void Emitter::emit_epilogue(Lam* lam) {
    auto app = lam->body()->as<App>();
    auto& bb = lam2bb_[lam];

    if (app->callee() == entry_->ret_var()) { // return
        std::vector<std::string> values;
        std::vector<const Def*> types;

        for (auto arg : app->args()) {
            if (auto val = emit_unsafe(arg); !val.empty()) {
                values.emplace_back(val);
                types.emplace_back(arg->type());
            }
        }

        switch (values.size()) {
            case 0: return bb.tail("ret void");
            case 1: return bb.tail("ret {} {}", convert(types[0]), values[0]);
            default: {
                std::string prev = "undef";
                auto type        = convert(world().sigma(types));
                for (size_t i = 0, n = values.size(); i != n; ++i) {
                    auto elem   = values[i];
                    auto elem_t = convert(types[i]);
                    auto namei  = "%ret_val." + std::to_string(i);
                    bb.tail("{} = insertvalue {} {}, {} {}, {}", namei, type, prev, elem_t, elem, i);
                    prev = namei;
                }

                bb.tail("ret {} {}", type, prev);
            }
        }
    } else if (auto ex = app->callee()->isa<Extract>(); ex && app->callee_type()->is_basicblock()) {
        for (auto callee_def : ex->tuple()->projs()) {
            auto callee = callee_def->isa_nom<Lam>();
            assert(callee);
            for (size_t i = 0, e = callee->num_vars(); i != e; ++i) {
                if (auto arg = emit_unsafe(app->arg(i)); !arg.empty()) {
                    auto phi = callee->var(i);
                    assert(!match<mem::M>(phi->type()));
                    lam2bb_[callee].phis[phi].emplace_back(arg, id(lam, true));
                    locals_[phi] = id(phi);
                }
            }
        }

        auto c = emit(ex->index());
        if (ex->tuple()->num_projs() == 2) {
            auto [f, t] = ex->tuple()->projs<2>([this](auto def) { return emit(def); });
            return bb.tail("br i1 {}, label {}, label {}", c, t, f);
        } else {
            auto c_ty = convert(ex->index()->type());
            bb.tail("switch {} {}, label {} [ ", c_ty, c, emit(ex->tuple()->proj(0)));
            for (auto i = 1u; i < ex->tuple()->num_projs(); i++)
                print(bb.tail().back(), "{} {}, label {} ", c_ty, std::to_string(i), emit(ex->tuple()->proj(i)));
            print(bb.tail().back(), "]");
        }
    } else if (app->callee()->isa<Bot>()) {
        return bb.tail("ret ; bottom: unreachable");
    } else if (auto callee = app->callee()->isa_nom<Lam>(); callee && callee->is_basicblock()) { // ordinary jump
        for (size_t i = 0, e = callee->num_vars(); i != e; ++i) {
            if (auto arg = emit_unsafe(app->arg(i)); !arg.empty()) {
                auto phi = callee->var(i);
                assert(!match<mem::M>(phi->type()));
                lam2bb_[callee].phis[phi].emplace_back(arg, id(lam, true));
                locals_[phi] = id(phi);
            }
        }
        return bb.tail("br label {}", id(callee));
    } else if (auto longjmp = match<clos::longjmp>(app)) {
        declare("void @longjmp(i8*, i32) noreturn");

        auto [mem, jbuf, tag] = app->args<3>();
        emit_unsafe(mem);
        auto emitted_jb  = emit(jbuf);
        auto emitted_tag = emit(tag);
        bb.tail("call void @longjmp(i8* {}, i32 {})", emitted_jb, emitted_tag);
        return bb.tail("unreachable");
    } else if (app->callee_type()->is_returning()) { // function call
        auto emmited_callee = emit(app->callee());

        std::vector<std::string> args;
        auto app_args = app->args();
        for (auto arg : app_args.skip_back()) {
            if (auto emitted_arg = emit_unsafe(arg); !emitted_arg.empty())
                args.emplace_back(convert(arg->type()) + " " + emitted_arg);
        }

        if (app->args().back()->isa<Bot>()) {
            // TODO: Perhaps it'd be better to simply η-wrap this prior to the BE...
            assert(convert_ret_pi(app->callee_type()->ret_pi()) == "void");
            bb.tail("call void {}({, })", emmited_callee, args);
            return bb.tail("unreachable");
        }

        auto ret_lam    = app->args().back()->as_nom<Lam>();
        size_t num_vars = ret_lam->num_vars();
        size_t n        = 0;
        Array<const Def*> values(num_vars);
        Array<const Def*> types(num_vars);
        for (auto var : ret_lam->vars()) {
            if (match<mem::M>(var->type())) continue;
            values[n] = var;
            types[n]  = var->type();
            ++n;
        }

        if (n == 0) {
            bb.tail("call void {}({, })", emmited_callee, args);
        } else {
            auto name   = "%" + app->unique_name() + ".ret";
            auto ret_ty = convert_ret_pi(ret_lam->type());
            bb.tail("{} = call {} {}({, })", name, ret_ty, emmited_callee, args);

            for (size_t i = 0, e = ret_lam->num_vars(); i != e; ++i) {
                auto phi = ret_lam->var(i);
                if (match<mem::M>(phi->type())) continue;

                auto namei = name;
                if (e > 2) {
                    namei += '.' + std::to_string(i - 1);
                    bb.tail("{} = extractvalue {} {}, {}", namei, ret_ty, name, i - 1);
                }
                assert(!match<mem::M>(phi->type()));
                lam2bb_[ret_lam].phis[phi].emplace_back(namei, id(lam, true));
                locals_[phi] = id(phi);
            }
        }

        return bb.tail("br label {}", id(ret_lam));
    }
}

static const char* math_suffix(const Def* type) {
    if (auto s = math::isa_f(type)) {
        switch (*s) {
            case 32: return "f";
            case 64: return "";
        }
    }
    err("unsupported foating point type '{}'", type);
}
static const char* llvm_suffix(const Def* type) {
    if (auto s = math::isa_f(type)) {
        switch (*s) {
            case 16: return ".f16";
            case 32: return ".f32";
            case 64: return ".f64";
        }
    }
    err("unsupported foating point type '{}'", type);
}

std::string Emitter::emit_bb(BB& bb, const Def* def) {
    if (def->isa<Var>()) return {};
    if (auto lam = def->isa<Lam>()) return id(lam);

    auto name = id(def);
    std::string op;

    auto emit_tuple = [&](const Def* tuple) {
        if (is_const(tuple)) {
            bool is_array = tuple->type()->isa<Arr>();

            std::string s;
            s += is_array ? "[" : "{";
            auto sep = "";
            for (size_t i = 0, n = tuple->num_projs(); i != n; ++i) {
                auto e = tuple->proj(n, i);
                if (auto elem = emit_unsafe(e); !elem.empty()) {
                    auto elem_t = convert(e->type());
                    s += sep + elem_t + " " + elem;
                    sep = ", ";
                }
            }

            return s += is_array ? "]" : "}";
        }

        std::string prev = "undef";
        auto t           = convert(tuple->type());
        for (size_t src = 0, dst = 0, n = tuple->num_projs(); src != n; ++src) {
            auto e = tuple->proj(n, src);
            if (auto elem = emit_unsafe(e); !elem.empty()) {
                auto elem_t = convert(e->type());
                auto namei  = name + "." + std::to_string(dst);
                prev        = bb.assign(namei, "insertvalue {} {}, {} {}, {}", t, prev, elem_t, elem, dst);
                dst++;
            }
        }
        return prev;
    };

    if (auto lit = def->isa<Lit>()) {
        if (lit->type()->isa<Nat>()) {
            return std::to_string(lit->get<nat_t>());
        } else if (auto size = Idx::size(lit->type())) {
            if (size->isa<Top>()) return std::to_string(lit->get<nat_t>());
            if (auto mod = size2bitwidth(as_lit(size))) {
                switch (*mod) {
                    // clang-format off
                    case  0: return {};
                    case  1: return std::to_string(lit->get< u1>());
                    case  2:
                    case  4:
                    case  8: return std::to_string(lit->get< u8>());
                    case 16: return std::to_string(lit->get<u16>());
                    case 32: return std::to_string(lit->get<u32>());
                    case 64: return std::to_string(lit->get<u64>());
                    // clang-format on
                    default: return std::to_string(lit->get<u64>());
                }
            } else {
                return std::to_string(lit->get<u64>());
            }
        } else if (auto w = math::isa_f(lit->type())) {
            std::stringstream s;
            u64 hex;

            switch (*w) {
                case 16:
                    s << "0xH" << std::setfill('0') << std::setw(4) << std::right << std::hex << lit->get<u16>();
                    return s.str();
                case 32: {
                    hex = std::bit_cast<u64>(f64(lit->get<f32>()));
                    break;
                }
                case 64: hex = lit->get<u64>(); break;
                default: unreachable();
            }

            s << "0x" << std::setfill('0') << std::setw(16) << std::right << std::hex << hex;
            return s.str();
        }
        unreachable();
    } else if (def->isa<Bot>()) {
        return "undef";
    } else if (auto tuple = def->isa<Tuple>()) {
        return emit_tuple(tuple);
    } else if (auto pack = def->isa<Pack>()) {
        if (auto lit = isa_lit(pack->body()); lit && *lit == 0) return "zeroinitializer";
        return emit_tuple(pack);
    } else if (auto extract = def->isa<Extract>()) {
        auto tuple = extract->tuple();
        auto index = extract->index();

#if 0
        // TODO this was von closure-conv branch which I need to double-check
        if (tuple->isa<Var>()) {
            // computing the index may crash, so we bail out
            assert(match<core::Mem>(extract->type()) && "only mem-var should not be mapped");
            return {};
        }
#endif

        auto ll_tup = emit_unsafe(tuple);

        // this exact location is important: after emitting the tuple -> ordering of mem ops
        // before emitting the index, as it might be a weird value for mem vars.
        if (match<mem::M>(extract->type())) return {};

        auto ll_idx = emit_unsafe(index);

        if (tuple->num_projs() == 2) {
            if (match<mem::M>(tuple->proj(2, 0_s)->type())) return ll_tup;
            if (match<mem::M>(tuple->proj(2, 1_s)->type())) return ll_tup;
        }

        auto tup_t = convert(tuple->type());
        if (isa_lit(index)) {
            assert(!ll_tup.empty());
            return bb.assign(name, "extractvalue {} {}, {}", tup_t, ll_tup, ll_idx);
        } else {
            auto elem_t  = convert(extract->type());
            auto index_t = convert(index->type());
            print(lam2bb_[entry_].body().emplace_front(),
                  "{}.alloca = alloca {} ; copy to alloca to emulate extract with store + gep + load", name, tup_t);
            print(bb.body().emplace_back(), "store {} {}, {}* {}.alloca", tup_t, ll_tup, tup_t, name);
            print(bb.body().emplace_back(), "{}.zext = zext {} {} to i64", ll_idx, index_t, ll_idx);
            print(bb.body().emplace_back(), "{}.gep = getelementptr inbounds {}, {}* {}.alloca, i64 0, i64 {}.zext",
                  name, tup_t, tup_t, name, ll_idx);
            return bb.assign(name, "load {}, {}* {}.gep", elem_t, elem_t, name);
        }
    } else if (auto insert = def->isa<Insert>()) {
        auto tuple = emit(insert->tuple());
        auto index = emit(insert->index());
        auto value = emit(insert->value());
        auto tup_t = convert(insert->tuple()->type());
        auto val_t = convert(insert->value()->type());
        return bb.assign(name, "insertvalue {} {}, {} {}, {}", tup_t, tuple, val_t, value, index);
    } else if (auto global = def->isa<Global>()) {
        auto init                  = emit(global->init());
        auto [pointee, addr_space] = force<mem::Ptr>(global->type())->args<2>();
        print(vars_decls_, "{} = global {} {}\n", name, convert(pointee), init);
        return globals_[global] = name;
    } else if (auto nop = match<core::nop>(def)) {
        auto [a, b] = nop->args<2>([this](auto def) { return emit(def); });

        switch (nop.id()) {
            case core::nop::add: op = "add"; break;
            case core::nop::mul: op = "mul"; break;
        }

        return bb.assign(name, "{} nsw nuw i64 {}, {}", op, a, b);
    } else if (auto ncmp = match<core::ncmp>(def)) {
        auto [a, b] = ncmp->args<2>([this](auto def) { return emit(def); });
        op          = "icmp ";

        switch (ncmp.id()) {
            // clang-format off
            case core::ncmp::e:  op += "eq" ; break;
            case core::ncmp::ne: op += "ne" ; break;
            case core::ncmp::g:  op += "ugt"; break;
            case core::ncmp::ge: op += "uge"; break;
            case core::ncmp::l:  op += "ult"; break;
            case core::ncmp::le: op += "ule"; break;
            // clang-format on
            default: unreachable();
        }

        return bb.assign(name, "{} i64 {}, {}", op, a, b);
    } else if (auto bit1 = match<core::bit1>(def)) {
        assert(bit1.id() == core::bit1::neg);
        auto x = emit(bit1->arg());
        auto t = convert(bit1->type());
        return bb.assign(name, "xor {} -1, {}", t, x);
    } else if (auto bit2 = match<core::bit2>(def)) {
        auto [a, b] = bit2->args<2>([this](auto def) { return emit(def); });
        auto t      = convert(bit2->type());

        auto neg = [&](std::string_view x) { return bb.assign(name + ".neg", "xor {} -1, {}", t, x); };

        switch (bit2.id()) {
            // clang-format off
            case core::bit2::and_: return bb.assign(name, "and {} {}, {}", t, a, b);
            case core::bit2:: or_: return bb.assign(name, "or  {} {}, {}", t, a, b);
            case core::bit2::xor_: return bb.assign(name, "xor {} {}, {}", t, a, b);
            case core::bit2::nand: return neg(bb.assign(name, "and {} {}, {}", t, a, b));
            case core::bit2:: nor: return neg(bb.assign(name, "or  {} {}, {}", t, a, b));
            case core::bit2::nxor: return neg(bb.assign(name, "xor {} {}, {}", t, a, b));
            case core::bit2:: iff: return bb.assign(name, "and {} {}, {}", neg(a), b);
            case core::bit2::niff: return bb.assign(name, "or  {} {}, {}", neg(a), b);
            // clang-format on
            default: unreachable();
        }
    } else if (auto shr = match<core::shr>(def)) {
        auto [a, b] = shr->args<2>([this](auto def) { return emit(def); });
        auto t      = convert(shr->type());

        switch (shr.id()) {
            case core::shr::a: op = "ashr"; break;
            case core::shr::l: op = "lshr"; break;
        }

        return bb.assign(name, "{} {} {}, {}", op, t, a, b);
    } else if (auto wrap = match<core::wrap>(def)) {
        auto [a, b]        = wrap->args<2>([this](auto def) { return emit(def); });
        auto t             = convert(wrap->type());
        auto [mode, width] = wrap->decurry()->args<2>(as_lit<nat_t>);

        switch (wrap.id()) {
            case core::wrap::add: op = "add"; break;
            case core::wrap::sub: op = "sub"; break;
            case core::wrap::mul: op = "mul"; break;
            case core::wrap::shl: op = "shl"; break;
        }

        if (mode & core::Mode::nuw) op += " nuw";
        if (mode & core::Mode::nsw) op += " nsw";

        return bb.assign(name, "{} {} {}, {}", op, t, a, b);
    } else if (auto div = match<core::div>(def)) {
        auto [m, x, y] = div->args<3>();
        auto t         = convert(x->type());
        emit_unsafe(m);
        auto a = emit(x);
        auto b = emit(y);

        switch (div.id()) {
            case core::div::sdiv: op = "sdiv"; break;
            case core::div::udiv: op = "udiv"; break;
            case core::div::srem: op = "srem"; break;
            case core::div::urem: op = "urem"; break;
        }

        return bb.assign(name, "{} {} {}, {}", op, t, a, b);
    } else if (auto icmp = match<core::icmp>(def)) {
        auto [a, b] = icmp->args<2>([this](auto def) { return emit(def); });
        auto t      = convert(icmp->arg(0)->type());
        op          = "icmp ";

        switch (icmp.id()) {
            // clang-format off
            case core::icmp::e:   op += "eq" ; break;
            case core::icmp::ne:  op += "ne" ; break;
            case core::icmp::sg:  op += "sgt"; break;
            case core::icmp::sge: op += "sge"; break;
            case core::icmp::sl:  op += "slt"; break;
            case core::icmp::sle: op += "sle"; break;
            case core::icmp::ug:  op += "ugt"; break;
            case core::icmp::uge: op += "uge"; break;
            case core::icmp::ul:  op += "ult"; break;
            case core::icmp::ule: op += "ule"; break;
            // clang-format on
            default: unreachable();
        }

        return bb.assign(name, "{} {} {}, {}", op, t, a, b);
    } else if (auto conv = match<core::conv>(def)) {
        auto src   = emit(conv->arg());
        auto src_t = convert(conv->arg()->type());
        auto dst_t = convert(conv->type());

        auto size2width = [&](const Def* type) {
            auto size = Idx::size(type);
            if (size->isa<Top>()) return 64_u64;
            if (auto width = size2bitwidth(as_lit(size))) return *width;
            return 64_u64;
        };

        nat_t s_src = size2width(conv->arg()->type());
        nat_t s_dst = size2width(conv->type());

        // this might happen when casting from int top to i64
        if (s_src == s_dst && (conv.id() == core::conv::s2s || conv.id() == core::conv::u2u)) return src;

        switch (conv.id()) {
            case core::conv::s2s: op = s_src < s_dst ? "sext" : "trunc"; break;
            case core::conv::u2u: op = s_src < s_dst ? "zext" : "trunc"; break;
        }

        return bb.assign(name, "{} {} {} to {}", op, src_t, src, dst_t);
    } else if (auto bitcast = match<core::bitcast>(def)) {
        auto dst_type_ptr = match<mem::Ptr>(bitcast->type());
        auto src_type_ptr = match<mem::Ptr>(bitcast->arg()->type());
        auto src          = emit(bitcast->arg());
        auto src_t        = convert(bitcast->arg()->type());
        auto dst_t        = convert(bitcast->type());

        if (auto lit = isa_lit(bitcast->arg()); lit && *lit == 0) return "zeroinitializer";
        // clang-format off
        if (src_type_ptr && dst_type_ptr) return bb.assign(name,  "bitcast {} {} to {}", src_t, src, dst_t);
        if (src_type_ptr)                 return bb.assign(name, "ptrtoint {} {} to {}", src_t, src, dst_t);
        if (dst_type_ptr)                 return bb.assign(name, "inttoptr {} {} to {}", src_t, src, dst_t);
        // clang-format on

        auto size2width = [&](const Def* type) {
            if (type->isa<Nat>()) return 64_u64;
            if (auto size = Idx::size(type)) {
                if (size->isa<Top>() || !size->isa<Lit>()) return 64_u64;
                if (auto width = size2bitwidth(as_lit(size))) return std::bit_ceil(*width);
                return 64_u64;
            }
            return 0_u64;
        };

        auto src_size = size2width(bitcast->arg()->type());
        auto dst_size = size2width(bitcast->type());

        op = "bitcast";
        if (src_size && dst_size) {
            if (src_size == dst_size) return src;
            op = (src_size < dst_size) ? "zext" : "trunc";
        }
        return bb.assign(name, "{} {} {} to {}", op, src_t, src, dst_t);
    } else if (auto lea = match<mem::lea>(def)) {
        auto [ptr, i] = lea->args<2>();
        auto ll_ptr   = emit(ptr);
        auto pointee  = force<mem::Ptr>(ptr->type())->arg(0);
        auto t        = convert(pointee);
        auto p        = convert(ptr->type());
        if (pointee->isa<Sigma>())
            return bb.assign(name, "getelementptr inbounds {}, {} {}, i64 0, i32 {}", t, p, ll_ptr, as_lit<u64>(i));

        assert(pointee->isa<Arr>());
        auto ll_i = emit(i);
        auto i_t  = convert(i->type());

        if (auto size = Idx::size(i->type())) {
            if (auto s = isa_lit(size); s && *s == 2) { // mod(2) = width(1)
                ll_i = bb.assign(name + ".8", "zext i1 {} to i8", ll_i);
                i_t  = "i8";
            }
        }

        return bb.assign(name, "getelementptr inbounds {}, {} {}, i64 0, {} {}", t, p, ll_ptr, i_t, ll_i);
    } else if (match<core::trait>(def)) {
        unreachable();
    } else if (auto malloc = match<mem::malloc>(def)) {
        declare("i8* @malloc(i64)");

        emit_unsafe(malloc->arg(0));
        auto size  = emit(malloc->arg(1));
        auto ptr_t = convert(force<mem::Ptr>(def->proj(1)->type()));
        bb.assign(name + ".i8", "call i8* @malloc(i64 {})", size);
        return bb.assign(name, "bitcast i8* {} to {}", name + ".i8", ptr_t);
    } else if (auto free = match<mem::free>(def)) {
        emit_unsafe(free->arg(0));
        auto ptr   = emit(free->arg(1));
        auto ptr_t = convert(force<mem::Ptr>(free->arg(1)->type()));

        bb.assign(name + ".i8", "bitcast {} {} to i8*", ptr_t, ptr);
        bb.tail("call void @free(i8* {})", name + ".i8");
        return {};
    } else if (auto mslot = match<mem::mslot>(def)) {
        emit_unsafe(mslot->arg(0));
        // TODO array with size
        // auto size = emit(mslot->arg(1));
        auto [pointee, addr_space] = mslot->decurry()->args<2>();
        print(bb.body().emplace_back(), "{} = alloca {}", name, convert(pointee));
        return name;
    } else if (auto free = match<mem::free>(def)) {
        declare("void @free(i8*)");

        emit_unsafe(free->arg(0));
        auto ptr   = emit(free->arg(1));
        auto ptr_t = convert(force<mem::Ptr>(free->arg(1)->type()));

        bb.assign(name + ".i8", "bitcast {} {} to i8*", ptr_t, ptr);
        bb.tail("call void @free(i8* {})", name + ".i8");
        return {};
    } else if (auto load = match<mem::load>(def)) {
        emit_unsafe(load->arg(0));
        auto ptr       = emit(load->arg(1));
        auto ptr_t     = convert(load->arg(1)->type());
        auto pointee_t = convert(force<mem::Ptr>(load->arg(1)->type())->arg(0));
        return bb.assign(name, "load {}, {} {}", pointee_t, ptr_t, ptr);
    } else if (auto store = match<mem::store>(def)) {
        emit_unsafe(store->arg(0));
        auto ptr   = emit(store->arg(1));
        auto val   = emit(store->arg(2));
        auto ptr_t = convert(store->arg(1)->type());
        auto val_t = convert(store->arg(2)->type());
        print(bb.body().emplace_back(), "store {} {}, {} {}", val_t, val, ptr_t, ptr);
        return {};
    } else if (auto q = match<clos::alloc_jmpbuf>(def)) {
        declare("i64 @jmpbuf_size()");

        emit_unsafe(q->arg());
        auto size = name + ".size";
        bb.assign(size, "call i64 @jmpbuf_size()");
        return bb.assign(name, "alloca i8, i64 {}", size);
    } else if (auto setjmp = match<clos::setjmp>(def)) {
        declare("i32 @_setjmp(i8*) returns_twice");

        auto [mem, jmpbuf] = setjmp->arg()->projs<2>();
        emit_unsafe(mem);
        auto emitted_jb = emit(jmpbuf);
        return bb.assign(name, "call i32 @_setjmp(i8* {})", emitted_jb);
    } else if (auto arith = match<math::arith>(def)) {
        auto [a, b] = arith->args<2>([this](auto def) { return emit(def); });
        auto t      = convert(arith->type());
        auto mode   = as_lit(arith->decurry()->arg());

<<<<<<< HEAD
#if 0
        // TODO this was von closure-conv branch which I need to double-check
        if (tuple->isa<Var>()) {
            // computing the index may crash, so we bail out
            assert(match<mem::M>(extract->type()) && "only mem-var should not be mapped");
            return {};
=======
        switch (arith.id()) {
            case math::arith::add: op = "fadd"; break;
            case math::arith::sub: op = "fsub"; break;
            case math::arith::mul: op = "fmul"; break;
            case math::arith::div: op = "fdiv"; break;
            case math::arith::rem: op = "frem"; break;
>>>>>>> 9f8dae16
        }

        if (mode == math::Mode::fast)
            op += " fast";
        else {
            // clang-format off
            if (mode & math::Mode::nnan    ) op += " nnan";
            if (mode & math::Mode::ninf    ) op += " ninf";
            if (mode & math::Mode::nsz     ) op += " nsz";
            if (mode & math::Mode::arcp    ) op += " arcp";
            if (mode & math::Mode::contract) op += " contract";
            if (mode & math::Mode::afn     ) op += " afn";
            if (mode & math::Mode::reassoc ) op += " reassoc";
            // clang-format on
        }

        return bb.assign(name, "{} {} {}, {}", op, t, a, b);
    } else if (auto tri = match<math::tri>(def)) {
        auto a = emit(tri->arg());
        auto t = convert(tri->type());

        std::string f;

        if (tri.id() == math::tri::sin) {
            f = "llvm.sin"s + llvm_suffix(tri->type());
        } else if (tri.id() == math::tri::cos) {
            f = "llvm.cos"s + llvm_suffix(tri->type());
        } else {
            if (tri.sub() & sub_t(math::tri::a)) f += "a";

            switch (math::tri((tri.id() & 0x3) | Axiom::Base<math::tri>)) {
                case math::tri::sin: f += "sin"; break;
                case math::tri::cos: f += "cos"; break;
                case math::tri::tan: f += "tan"; break;
                case math::tri::ahFF: err("this axiom is supposed to be unused");
                default: unreachable();
            }

            if (tri.sub() & sub_t(math::tri::h)) f += "h";
            f += math_suffix(tri->type());
        }

        declare("{} @{}({})", t, f, t);
        return bb.assign(name, "tail call {} @{}({} {})", t, f, t, a);
    } else if (auto extrema = match<math::extrema>(def)) {
        auto [a, b]   = extrema->args<2>([this](auto def) { return emit(def); });
        auto t        = convert(extrema->type());
        std::string f = "llvm.";
        switch (extrema.id()) {
            case math::extrema::minimum: f += "minimum"; break;
            case math::extrema::maximum: f += "maximum"; break;
            case math::extrema::minnum: f += "minnum"; break;
            case math::extrema::maxnum: f += "maxnum"; break;
        }
        f += llvm_suffix(extrema->type());

        declare("{} @{}({}, {})", t, f, t, t);
        return bb.assign(name, "tail call {} @{}({} {}, {} {})", t, f, t, a, t, b);
    } else if (auto pow = match<math::pow>(def)) {
        auto [a, b]   = pow->args<2>([this](auto def) { return emit(def); });
        auto t        = convert(pow->type());
        std::string f = "llvm.pow";
        f += llvm_suffix(pow->type());
        declare("{} @{}({}, {})", t, f, t, t);
        return bb.assign(name, "tail call {} @{}({} {}, {} {})", t, f, t, a, t, b);
    } else if (auto rt = match<math::rt>(def)) {
        auto a = emit(rt->arg());
        auto t = convert(rt->type());
        std::string f;
        if (rt.id() == math::rt::sq)
            f = "llvm.sqrt"s + llvm_suffix(rt->type());
        else
            f = "cbrt"s += math_suffix(rt->type());
        declare("{} @{}({})", t, f, t);
        return bb.assign(name, "tail call {} @{}({} {})", t, f, t, a);
    } else if (auto exp = match<math::exp>(def)) {
        auto a        = emit(exp->arg());
        auto t        = convert(exp->type());
        std::string f = "llvm.";
        // clang-format off
        switch (exp.id()) {
            case math::exp::exp:  f += "exp" ; break;
            case math::exp::exp2: f += "exp2"; break;
            case math::exp::log:  f += "log" ; break;
            case math::exp::log2: f += "log2"; break;
        }
        // clang-format on
        f += llvm_suffix(exp->type());
        declare("{} @{}({})", t, f, t);
        return bb.assign(name, "tail call {} @{}({} {})", t, f, t, a);
    } else if (auto er = match<math::er>(def)) {
        auto a        = emit(er->arg());
        auto t        = convert(er->type());
        std::string f = er.id() == math::er::f ? "erf" : "erfc";
        f += math_suffix(er->type());
        declare("{} @{}({})", t, f, t);
        return bb.assign(name, "tail call {} @{}({} {})", t, f, t, a);
    } else if (auto gamma = match<math::gamma>(def)) {
        auto a        = emit(gamma->arg());
        auto t        = convert(gamma->type());
        std::string f = gamma.id() == math::gamma::t ? "tgamma" : "lgamma";
        f += math_suffix(gamma->type());
        declare("{} @{}({})", t, f, t);
        return bb.assign(name, "tail call {} @{}({} {})", t, f, t, a);
    } else if (auto cmp = match<math::cmp>(def)) {
        auto [a, b] = cmp->args<2>([this](auto def) { return emit(def); });
        auto t      = convert(cmp->arg(0)->type());
        op          = "fcmp ";

        switch (cmp.id()) {
            // clang-format off
            case math::cmp::  e: op += "oeq"; break;
            case math::cmp::  l: op += "olt"; break;
            case math::cmp:: le: op += "ole"; break;
            case math::cmp::  g: op += "ogt"; break;
            case math::cmp:: ge: op += "oge"; break;
            case math::cmp:: ne: op += "one"; break;
            case math::cmp::  o: op += "ord"; break;
            case math::cmp::  u: op += "uno"; break;
            case math::cmp:: ue: op += "ueq"; break;
            case math::cmp:: ul: op += "ult"; break;
            case math::cmp::ule: op += "ule"; break;
            case math::cmp:: ug: op += "ugt"; break;
            case math::cmp::uge: op += "uge"; break;
            case math::cmp::une: op += "une"; break;
            // clang-format on
            default: unreachable();
        }

        return bb.assign(name, "{} {} {}, {}", op, t, a, b);
    } else if (auto conv = match<math::conv>(def)) {
        auto src   = emit(conv->arg());
        auto src_t = convert(conv->arg()->type());
        auto dst_t = convert(conv->type());

        auto s_src = math::isa_f(conv->arg()->type());
        auto s_dst = math::isa_f(conv->type());

        switch (conv.id()) {
            case math::conv::f2f: op = s_src < s_dst ? "fpext" : "fptrunc"; break;
            case math::conv::s2f: op = "sitofp"; break;
            case math::conv::u2f: op = "uitofp"; break;
            case math::conv::f2s: op = "fptosi"; break;
            case math::conv::f2u: op = "fptoui"; break;
        }

        return bb.assign(name, "{} {} {} to {}", op, src_t, src, dst_t);
    }
    auto& world = def->world();
    world.DLOG("unhandled def: {} : {}", def, def->type());
    def->dump();

    unreachable(); // not yet implemented
}

void emit(World& world, std::ostream& ostream) {
    Emitter emitter(world, ostream);
    emitter.run();
}

int compile(World& world, std::string name) {
#ifdef _WIN32
    auto exe = name + ".exe"s;
#else
    auto exe = name;
#endif
    return compile(world, name + ".ll"s, exe);
}

int compile(World& world, std::string ll, std::string out) {
    std::ofstream ofs(ll);
    emit(world, ofs);
    ofs.close();
    auto cmd = fmt("clang \"{}\" -o \"{}\" -Wno-override-module", ll, out);
    return sys::system(cmd);
}

int compile_and_run(World& world, std::string name, std::string args) {
    if (compile(world, name) == 0) return sys::run(name, args);
    throw std::runtime_error("compilation failed");
}

} // namespace thorin::ll<|MERGE_RESOLUTION|>--- conflicted
+++ resolved
@@ -220,16 +220,13 @@
 
 void Emitter::start() {
     Super::start();
-<<<<<<< HEAD
-    ostream() << "declare i8* @malloc(i64)" << '\n'; // HACK
-    ostream() << "declare void @free(i8*)" << '\n';
-    // SJLJ intrinsics (GLIBC Versions)
-    ostream() << "declare i32 @_setjmp(i8*) returns_twice" << '\n';
-    ostream() << "declare void @longjmp(i8*, i32) noreturn" << '\n';
-    ostream() << "declare i64 @jmpbuf_size()" << '\n';
-=======
-
->>>>>>> 9f8dae16
+    // ostream() << "declare i8* @malloc(i64)" << '\n'; // HACK
+    // ostream() << "declare void @free(i8*)" << '\n';
+    // // SJLJ intrinsics (GLIBC Versions)
+    // ostream() << "declare i32 @_setjmp(i8*) returns_twice" << '\n';
+    // ostream() << "declare void @longjmp(i8*, i32) noreturn" << '\n';
+    // ostream() << "declare i64 @jmpbuf_size()" << '\n';
+
     ostream() << type_decls_.str() << '\n';
     for (auto&& decl : decls_) ostream() << decl << '\n';
     ostream() << func_decls_.str() << '\n';
@@ -856,21 +853,32 @@
         auto t      = convert(arith->type());
         auto mode   = as_lit(arith->decurry()->arg());
 
-<<<<<<< HEAD
-#if 0
-        // TODO this was von closure-conv branch which I need to double-check
-        if (tuple->isa<Var>()) {
-            // computing the index may crash, so we bail out
-            assert(match<mem::M>(extract->type()) && "only mem-var should not be mapped");
-            return {};
-=======
+        // #    if 0
+        //         // TODO this was von closure-conv branch which I need to double-check
+        //         if (tuple->isa<Var>()) {
+        //             // computing the index may crash, so we bail out
+        //             assert(match<mem::M>(extract->type()) && "only mem-var should not be mapped");
+        //             return {};
+        //         }
+        // #    endif
+
+        //         auto ll_tup = emit_unsafe(tuple);
+
+        //         // this exact location is important: after emitting the tuple -> ordering of mem ops
+        //         // before emitting the index, as it might be a weird value for mem vars.
+        //         if (match<mem::M>(extract->type())) return {};
+
+        //         auto ll_idx = emit_unsafe(index);
+
+        //         if (tuple->num_projs() == 2) {
+        //             if (match<mem::M>(tuple->proj(2, 0_s)->type())) return ll_tup;
+        //             if (match<mem::M>(tuple->proj(2, 1_s)->type())) return ll_tup;
         switch (arith.id()) {
             case math::arith::add: op = "fadd"; break;
             case math::arith::sub: op = "fsub"; break;
             case math::arith::mul: op = "fmul"; break;
             case math::arith::div: op = "fdiv"; break;
             case math::arith::rem: op = "frem"; break;
->>>>>>> 9f8dae16
         }
 
         if (mode == math::Mode::fast)
