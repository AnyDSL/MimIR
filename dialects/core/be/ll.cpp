#include "dialects/core/be/ll.h"

#include <deque>
#include <fstream>
#include <iomanip>
#include <limits>
#include <ranges>

#include "thorin/analyses/cfg.h"
#include "thorin/be/emitter.h"
#include "thorin/util/print.h"
#include "thorin/util/sys.h"

#include "dialects/clos/clos.h"
#include "dialects/core/core.h"
#include "dialects/math/math.h"
#include "dialects/mem/mem.h"

// Lessons learned:
// * **Always** follow all ops - even if you actually want to ignore one.
//   Otherwise, you might end up with an incorrect schedule.
//   This was the case for an Extract of type Mem.
//   While we want to ignore the value obtained from that, since there is no Mem value in LLVM,
//   we still want to **first** recursively emit code for its operands and **then** ignore the Extract itself.
// * i1 has a different meaning in LLVM then in Thorin:
//      * Thorin: {0,  1} = i1
//      * LLVM:   {0, -1} = i1
//   This is a problem when, e.g., using an index of type i1 as LLVM thinks like this:
//   getelementptr ..., i1 1 == getelementptr .., i1 -1
using namespace std::string_literals;

namespace thorin::ll {

namespace {
bool is_const(const Def* def) {
    if (def->isa<Bot>()) return true;
    if (def->isa<Lit>()) return true;
    if (auto pack = def->isa_imm<Pack>()) return is_const(pack->shape()) && is_const(pack->body());

    if (auto tuple = def->isa<Tuple>()) {
        auto ops = tuple->ops();
        return std::ranges::all_of(ops, [](auto def) { return is_const(def); });
    }

    return false;
}

const char* math_suffix(const Def* type) {
    if (auto w = math::isa_f(type)) {
        switch (*w) {
            case 32: return "f";
            case 64: return "";
        }
    }
    error("unsupported foating point type '{}'", type);
}

const char* llvm_suffix(const Def* type) {
    if (auto w = math::isa_f(type)) {
        switch (*w) {
            case 16: return ".f16";
            case 32: return ".f32";
            case 64: return ".f64";
        }
    }
    error("unsupported foating point type '{}'", type);
}

// [%mem.M, T] => T
// TODO there may be more instances where we have to deal with this trickery
Ref isa_mem_sigma_2(Ref type) {
    if (auto sigma = type->isa<Sigma>())
        if (sigma->num_ops() == 2 && match<mem::M>(sigma->op(0))) return sigma->op(1);
    return {};
}
} // namespace

struct BB {
    BB()          = default;
    BB(const BB&) = delete;
    BB(BB&& other) { swap(*this, other); }

    std::deque<std::ostringstream>& head() { return parts[0]; }
    std::deque<std::ostringstream>& body() { return parts[1]; }
    std::deque<std::ostringstream>& tail() { return parts[2]; }

    template<class... Args>
    std::string assign(std::string_view name, const char* s, Args&&... args) {
        print(print(body().emplace_back(), "{} = ", name), s, std::forward<Args&&>(args)...);
        return std::string(name);
    }

    template<class... Args>
    void tail(const char* s, Args&&... args) {
        print(tail().emplace_back(), s, std::forward<Args&&>(args)...);
    }

    friend void swap(BB& a, BB& b) {
        using std::swap;
        swap(a.phis, b.phis);
        swap(a.parts, b.parts);
    }

    DefMap<std::deque<std::pair<std::string, std::string>>> phis;
    std::array<std::deque<std::ostringstream>, 3> parts;
};

class Emitter : public thorin::Emitter<std::string, std::string, BB, Emitter> {
public:
    using Super = thorin::Emitter<std::string, std::string, BB, Emitter>;

    Emitter(World& world, std::ostream& ostream)
        : Super(world, "llvm_emitter", ostream) {}

    bool is_valid(std::string_view s) { return !s.empty(); }
    void start() override;
    void emit_imported(Lam*);
    void emit_epilogue(Lam*);
    std::string emit_bb(BB&, const Def*);
    std::string prepare(const Scope&);
    void prepare(Lam*, std::string_view);
    void finalize(const Scope&);

    template<class... Args>
    void declare(const char* s, Args&&... args) {
        std::ostringstream decl;
        print(decl << "declare ", s, std::forward<Args&&>(args)...);
        decls_.emplace(decl.str());
    }

private:
    std::string id(const Def*, bool force_bb = false) const;
    std::string convert(const Def*);
    std::string convert_ret_pi(const Pi*);

    absl::btree_set<std::string> decls_;
    std::ostringstream type_decls_;
    std::ostringstream vars_decls_;
    std::ostringstream func_decls_;
    std::ostringstream func_impls_;
};

/*
 * convert
 */

std::string Emitter::id(const Def* def, bool force_bb /*= false*/) const {
    if (auto global = def->isa<Global>()) return "@" + global->unique_name();

    if (auto lam = def->isa_mut<Lam>(); lam && !force_bb) {
        if (lam->type()->ret_pi()) {
            if (lam->is_external() || !lam->is_set())
                return "@"s + *lam->sym(); // TODO or use is_internal or sth like that?
            return "@"s + lam->unique_name();
        }
    }

    return "%"s + def->unique_name();
}

std::string Emitter::convert(const Def* type) {
    if (auto i = types_.find(type); i != types_.end()) return i->second;

    assert(!match<mem::M>(type));
    std::ostringstream s;
    std::string name;

    if (type->isa<Nat>()) {
        return types_[type] = "i64";
    } else if (auto size = Idx::size(type)) {
        return types_[type] = "i" + std::to_string(*Idx::size2bitwidth(size));
    } else if (auto w = math::isa_f(type)) {
        switch (*w) {
            case 16: return types_[type] = "half";
            case 32: return types_[type] = "float";
            case 64: return types_[type] = "double";
            default: unreachable();
        }
    } else if (auto ptr = match<mem::Ptr>(type)) {
        auto [pointee, addr_space] = ptr->args<2>();
        // TODO addr_space
        print(s, "{}*", convert(pointee));
    } else if (auto arr = type->isa<Arr>()) {
        auto t_elem = convert(arr->body());
        u64 size    = 0;
        if (auto arity = Lit::isa(arr->shape())) size = *arity;
        print(s, "[{} x {}]", size, t_elem);
    } else if (auto pi = type->isa<Pi>()) {
        assert(Pi::isa_returning(pi) && "should never have to convert type of BB");
        print(s, "{} (", convert_ret_pi(pi->ret_pi()));

        if (auto t = isa_mem_sigma_2(pi->dom()))
            s << convert(t);
        else {
            auto doms = pi->doms();
            for (auto sep = ""; auto dom : doms.skip_back()) {
                if (match<mem::M>(dom)) continue;
                s << sep << convert(dom);
                sep = ", ";
            }
        }
        s << ")*";
    } else if (auto t = isa_mem_sigma_2(type)) {
        return convert(t);
    } else if (auto sigma = type->isa<Sigma>()) {
        if (sigma->isa_mut()) {
            name          = id(sigma);
            types_[sigma] = name;
            print(s, "{} = type", name);
        }

        print(s, "{{");
        for (auto sep = ""; auto t : sigma->ops()) {
            if (match<mem::M>(t)) continue;
            s << sep << convert(t);
            sep = ", ";
        }
        print(s, "}}");
    } else {
        unreachable();
    }

    if (name.empty()) return types_[type] = s.str();

    assert(!s.str().empty());
    type_decls_ << s.str() << '\n';
    return types_[type] = name;
}

std::string Emitter::convert_ret_pi(const Pi* pi) {
    auto dom = mem::strip_mem_ty(pi->dom());
    if (dom == world().sigma()) return "void";
    return convert(dom);
}

/*
 * emit
 */

void Emitter::start() {
    Super::start();

    ostream() << type_decls_.str() << '\n';
    for (auto&& decl : decls_) ostream() << decl << '\n';
    ostream() << func_decls_.str() << '\n';
    ostream() << vars_decls_.str() << '\n';
    ostream() << func_impls_.str() << '\n';
}

void Emitter::emit_imported(Lam* lam) {
    // TODO merge with declare method
    print(func_decls_, "declare {} {}(", convert_ret_pi(lam->type()->ret_pi()), id(lam));

    auto doms = lam->doms();
    for (auto sep = ""; auto dom : doms.skip_back()) {
        if (match<mem::M>(dom)) continue;
        print(func_decls_, "{}{}", sep, convert(dom));
        sep = ", ";
    }

    print(func_decls_, ")\n");
}

std::string Emitter::prepare(const Scope& scope) {
    auto lam = scope.entry()->as_mut<Lam>();

    print(func_impls_, "define {} {}(", convert_ret_pi(lam->type()->ret_pi()), id(lam));

    auto vars = lam->vars();
    for (auto sep = ""; auto var : vars.skip_back()) {
        if (match<mem::M>(var->type())) continue;
        auto name    = id(var);
        locals_[var] = name;
        print(func_impls_, "{}{} {}", sep, convert(var->type()), name);
        sep = ", ";
    }

    print(func_impls_, ") {{\n");
    return lam->unique_name();
}

void Emitter::finalize(const Scope& scope) {
    for (auto& [lam, bb] : lam2bb_) {
        for (const auto& [phi, args] : bb.phis) {
            print(bb.head().emplace_back(), "{} = phi {} ", id(phi), convert(phi->type()));
            for (auto sep = ""; const auto& [arg, pred] : args) {
                print(bb.head().back(), "{}[ {}, {} ]", sep, arg, pred);
                sep = ", ";
            }
        }
    }

    for (auto mut : Scheduler::schedule(scope)) {
        if (auto lam = mut->isa_mut<Lam>()) {
            if (lam == scope.exit()) continue;
            assert(lam2bb_.contains(lam));
            auto& bb = lam2bb_[lam];
            print(func_impls_, "{}:\n", lam->unique_name());

            ++tab;
            for (const auto& part : bb.parts)
                for (const auto& line : part) tab.print(func_impls_, "{}\n", line.str());
            --tab;
            func_impls_ << std::endl;
        }
    }

    print(func_impls_, "}}\n\n");
}

void Emitter::emit_epilogue(Lam* lam) {
    auto app = lam->body()->as<App>();
    auto& bb = lam2bb_[lam];

    if (app->callee() == entry_->ret_var()) { // return
        std::vector<std::string> values;
        std::vector<const Def*> types;

        for (auto arg : app->args()) {
            if (auto val = emit_unsafe(arg); !val.empty()) {
                values.emplace_back(val);
                types.emplace_back(arg->type());
            }
        }

        switch (values.size()) {
            case 0: return bb.tail("ret void");
            case 1: return bb.tail("ret {} {}", convert(types[0]), values[0]);
            default: {
                std::string prev = "undef";
                auto type        = convert(world().sigma(types));
                for (size_t i = 0, n = values.size(); i != n; ++i) {
                    auto v_elem = values[i];
                    auto t_elem = convert(types[i]);
                    auto namei  = "%ret_val." + std::to_string(i);
                    bb.tail("{} = insertvalue {} {}, {} {}, {}", namei, type, prev, t_elem, v_elem, i);
                    prev = namei;
                }

                bb.tail("ret {} {}", type, prev);
            }
        }
    } else if (auto ex = app->callee()->isa<Extract>(); ex && Pi::isa_basicblock(app->callee_type())) {
        // emit_unsafe(app->arg());
        // A call to an extract like constructed for conditionals (else,then)#cond (args)
        // TODO: we can not rely on the structure of the extract (it might be a nested extract)
        for (auto callee_def : ex->tuple()->projs()) {
            // dissect the tuple of lambdas
            auto callee = callee_def->as_mut<Lam>();
            // each callees type should agree with the argument type (should be checked by type checking).
            // Especially, the number of vars should be the number of arguments.
            // TODO: does not hold for complex arguments that are not tuples.
            assert(callee->num_vars() == app->num_args());
            for (size_t i = 0, e = callee->num_vars(); i != e; ++i) {
                // emits the arguments one by one (TODO: handle together like before)
                if (auto arg = emit_unsafe(app->arg(i)); !arg.empty()) {
                    auto phi = callee->var(i);
                    assert(!match<mem::M>(phi->type()));
                    lam2bb_[callee].phis[phi].emplace_back(arg, id(lam, true));
                    locals_[phi] = id(phi);
                }
            }
        }

        auto c = emit(ex->index());
        if (ex->tuple()->num_projs() == 2) {
            auto [f, t] = ex->tuple()->projs<2>([this](auto def) { return emit(def); });
            return bb.tail("br i1 {}, label {}, label {}", c, t, f);
        } else {
            auto t_c = convert(ex->index()->type());
            bb.tail("switch {} {}, label {} [ ", t_c, c, emit(ex->tuple()->proj(0)));
            for (auto i = 1u; i < ex->tuple()->num_projs(); i++)
                print(bb.tail().back(), "{} {}, label {} ", t_c, std::to_string(i), emit(ex->tuple()->proj(i)));
            print(bb.tail().back(), "]");
        }
    } else if (app->callee()->isa<Bot>()) {
        return bb.tail("ret ; bottom: unreachable");
    } else if (auto callee = Lam::isa_mut_basicblock(app->callee())) { // ordinary jump
        for (size_t i = 0, e = callee->num_vars(); i != e; ++i) {
            if (auto arg = emit_unsafe(app->arg(i)); !arg.empty()) {
                auto phi = callee->var(i);
                assert(!match<mem::M>(phi->type()));
                lam2bb_[callee].phis[phi].emplace_back(arg, id(lam, true));
                locals_[phi] = id(phi);
            }
        }
        return bb.tail("br label {}", id(callee));
    } else if (auto longjmp = match<clos::longjmp>(app)) {
        declare("void @longjmp(i8*, i32) noreturn");

        auto [mem, jbuf, tag] = app->args<3>();
        emit_unsafe(mem);
        auto v_jb  = emit(jbuf);
        auto v_tag = emit(tag);
        bb.tail("call void @longjmp(i8* {}, i32 {})", v_jb, v_tag);
        return bb.tail("unreachable");
    } else if (Pi::isa_returning(app->callee_type())) { // function call
        auto v_callee = emit(app->callee());

        std::vector<std::string> args;
        auto app_args = app->args();
        for (auto arg : app_args.skip_back())
            if (auto v_arg = emit_unsafe(arg); !v_arg.empty()) args.emplace_back(convert(arg->type()) + " " + v_arg);

        if (app->args().back()->isa<Bot>()) {
            // TODO: Perhaps it'd be better to simply η-wrap this prior to the BE...
            assert(convert_ret_pi(app->callee_type()->ret_pi()) == "void");
            bb.tail("call void {}({, })", v_callee, args);
            return bb.tail("unreachable");
        }

        auto ret_lam    = app->args().back()->as_mut<Lam>();
        size_t num_vars = ret_lam->num_vars();
        size_t n        = 0;
        Array<const Def*> values(num_vars);
        Array<const Def*> types(num_vars);
        for (auto var : ret_lam->vars()) {
            if (match<mem::M>(var->type())) continue;
            values[n] = var;
            types[n]  = var->type();
            ++n;
        }

        if (n == 0) {
            bb.tail("call void {}({, })", v_callee, args);
        } else {
            auto name  = "%" + app->unique_name() + ".ret";
            auto t_ret = convert_ret_pi(ret_lam->type());
            bb.tail("{} = call {} {}({, })", name, t_ret, v_callee, args);

            for (size_t i = 0, e = ret_lam->num_vars(); i != e; ++i) {
                auto phi = ret_lam->var(i);
                if (match<mem::M>(phi->type())) continue;

                auto namei = name;
                if (e > 2) {
                    namei += '.' + std::to_string(i - 1);
                    bb.tail("{} = extractvalue {} {}, {}", namei, t_ret, name, i - 1);
                }
                assert(!match<mem::M>(phi->type()));
                lam2bb_[ret_lam].phis[phi].emplace_back(namei, id(lam, true));
                locals_[phi] = id(phi);
            }
        }

        return bb.tail("br label {}", id(ret_lam));
    }
}

std::string Emitter::emit_bb(BB& bb, const Def* def) {
    if (def->isa<Var>()) return {};
    if (auto lam = def->isa<Lam>()) return id(lam);

    auto name = id(def);
    std::string op;

    auto emit_tuple = [&](const Def* tuple) {
        if (isa_mem_sigma_2(tuple->type())) {
            emit_unsafe(tuple->proj(2, 0));
            return emit(tuple->proj(2, 1));
        }

        if (is_const(tuple)) {
            bool is_array = tuple->type()->isa<Arr>();

            std::string s;
            s += is_array ? "[" : "{";
            auto sep = "";
            for (size_t i = 0, n = tuple->num_projs(); i != n; ++i) {
                auto e = tuple->proj(n, i);
                if (auto v_elem = emit_unsafe(e); !v_elem.empty()) {
                    auto t_elem = convert(e->type());
                    s += sep + t_elem + " " + v_elem;
                    sep = ", ";
                }
            }

            return s += is_array ? "]" : "}";
        }

        std::string prev = "undef";
        auto t           = convert(tuple->type());
        for (size_t src = 0, dst = 0, n = tuple->num_projs(); src != n; ++src) {
            auto e = tuple->proj(n, src);
            if (auto elem = emit_unsafe(e); !elem.empty()) {
                auto elem_t = convert(e->type());
                // TODO: check dst vs src
                auto namei = name + "." + std::to_string(dst);
                prev       = bb.assign(namei, "insertvalue {} {}, {} {}, {}", t, prev, elem_t, elem, dst);
                dst++;
            }
        }
        return prev;
    };

    auto emit_gep_index = [&](const Def* index) {
        auto v_i = emit(index);
        auto t_i = convert(index->type());

        if (auto size = Idx::size(index->type())) {
            if (auto w = Idx::size2bitwidth(size); w && *w < 64) {
                v_i = bb.assign(name + ".zext",
                                "zext {} {} to i{} ; add one more bit for gep index as it is treated as signed value",
                                t_i, v_i, *w + 1);
                t_i = "i" + std::to_string(*w + 1);
            }
        }

        return std::pair(v_i, t_i);
    };

    if (auto lit = def->isa<Lit>()) {
        if (lit->type()->isa<Nat>() || Idx::size(lit->type())) {
            return std::to_string(lit->get());
        } else if (auto w = math::isa_f(lit->type())) {
            std::stringstream s;
            u64 hex;

            switch (*w) {
                case 16:
                    s << "0xH" << std::setfill('0') << std::setw(4) << std::right << std::hex << lit->get<u16>();
                    return s.str();
                case 32: {
                    hex = std::bit_cast<u64>(f64(lit->get<f32>()));
                    break;
                }
                case 64: hex = lit->get<u64>(); break;
                default: unreachable();
            }

            s << "0x" << std::setfill('0') << std::setw(16) << std::right << std::hex << hex;
            return s.str();
        }
        unreachable();
    } else if (def->isa<Bot>()) {
        return "undef";
    } else if (auto top = def->isa<Top>()) {
        if (match<mem::M>(top->type())) return {};
        // bail out to error below
    } else if (auto tuple = def->isa<Tuple>()) {
        return emit_tuple(tuple);
    } else if (auto pack = def->isa<Pack>()) {
        if (auto lit = Lit::isa(pack->body()); lit && *lit == 0) return "zeroinitializer";
        return emit_tuple(pack);
    } else if (auto extract = def->isa<Extract>()) {
        auto tuple = extract->tuple();
        auto index = extract->index();
        auto v_tup = emit_unsafe(tuple);

        // this exact location is important: after emitting the tuple -> ordering of mem ops
        // before emitting the index, as it might be a weird value for mem vars.
        if (match<mem::M>(extract->type())) return {};

<<<<<<< HEAD
        if (tuple->num_projs() == 2) {
            if (match<mem::M>(tuple->proj(2, 0_s)->type())) return v_tup;
            if (match<mem::M>(tuple->proj(2, 1_s)->type())) return v_tup;
        }

        // Adjust index for mem in tuple if present.
        auto v_idx = match<mem::M>(tuple->proj(0)->type()) ? std::to_string(Lit::as(index) - 1) : emit_unsafe(index);
        auto t_tup = convert(tuple->type());
        if (Lit::isa(index)) {
            assert(!v_tup.empty());
            return bb.assign(name, "extractvalue {} {}, {}", t_tup, v_tup, v_idx);
        } else {
            auto t_elem     = convert(extract->type());
            auto [v_i, t_i] = emit_gep_index(index);
=======
        auto t_tup = convert(tuple->type());
        if (auto li = Lit::isa(index)) {
            if (isa_mem_sigma_2(tuple->type())) return v_tup;
            // Adjust index, if mem is present.
            auto v_i = match<mem::M>(tuple->proj(0)->type()) ? std::to_string(*li - 1) : std::to_string(*li);
            return bb.assign(name, "extractvalue {} {}, {}", t_tup, v_tup, v_i);
        }

        auto t_elem     = convert(extract->type());
        auto [v_i, t_i] = emit_gep_index(index);
>>>>>>> 2e6b5aec

        print(lam2bb_[entry_].body().emplace_front(),
              "{}.alloca = alloca {} ; copy to alloca to emulate extract with store + gep + load", name, t_tup);
        print(bb.body().emplace_back(), "store {} {}, {}* {}.alloca", t_tup, v_tup, t_tup, name);
        print(bb.body().emplace_back(), "{}.gep = getelementptr inbounds {}, {}* {}.alloca, i64 0, {} {}", name, t_tup,
              t_tup, name, t_i, v_i);
        return bb.assign(name, "load {}, {}* {}.gep", t_elem, t_elem, name);
    } else if (auto insert = def->isa<Insert>()) {
        assert(!match<mem::M>(insert->tuple()->proj(0)->type()));
        auto v_tuple = emit(insert->tuple());
        auto v_index = emit(insert->index());
        auto v_value = emit(insert->value());
        auto t_tuple = convert(insert->tuple()->type());
        auto t_value = convert(insert->value()->type());
        return bb.assign(name, "insertvalue {} {}, {} {}, {}", t_tuple, v_tuple, t_value, v_value, v_index);
    } else if (auto global = def->isa<Global>()) {
        auto v_init                = emit(global->init());
        auto [pointee, addr_space] = force<mem::Ptr>(global->type())->args<2>();
        print(vars_decls_, "{} = global {} {}\n", name, convert(pointee), v_init);
        return globals_[global] = name;
    } else if (auto nat = match<core::nat>(def)) {
        auto [a, b] = nat->args<2>([this](auto def) { return emit(def); });

        switch (nat.id()) {
            case core::nat::add: op = "add"; break;
            case core::nat::sub: op = "sub"; break;
            case core::nat::mul: op = "mul"; break;
        }

        return bb.assign(name, "{} nsw nuw i64 {}, {}", op, a, b);
    } else if (auto ncmp = match<core::ncmp>(def)) {
        auto [a, b] = ncmp->args<2>([this](auto def) { return emit(def); });
        op          = "icmp ";

        switch (ncmp.id()) {
            // clang-format off
            case core::ncmp::e:  op += "eq" ; break;
            case core::ncmp::ne: op += "ne" ; break;
            case core::ncmp::g:  op += "ugt"; break;
            case core::ncmp::ge: op += "uge"; break;
            case core::ncmp::l:  op += "ult"; break;
            case core::ncmp::le: op += "ule"; break;
            // clang-format on
            default: unreachable();
        }

        return bb.assign(name, "{} i64 {}, {}", op, a, b);
    } else if (auto bit1 = match<core::bit1>(def)) {
        assert(bit1.id() == core::bit1::neg);
        auto x = emit(bit1->arg());
        auto t = convert(bit1->type());
        return bb.assign(name, "xor {} -1, {}", t, x);
    } else if (auto bit2 = match<core::bit2>(def)) {
        auto [a, b] = bit2->args<2>([this](auto def) { return emit(def); });
        auto t      = convert(bit2->type());

        auto neg = [&](std::string_view x) { return bb.assign(name + ".neg", "xor {} -1, {}", t, x); };

        switch (bit2.id()) {
            // clang-format off
            case core::bit2::and_: return bb.assign(name, "and {} {}, {}", t, a, b);
            case core::bit2:: or_: return bb.assign(name, "or  {} {}, {}", t, a, b);
            case core::bit2::xor_: return bb.assign(name, "xor {} {}, {}", t, a, b);
            case core::bit2::nand: return neg(bb.assign(name, "and {} {}, {}", t, a, b));
            case core::bit2:: nor: return neg(bb.assign(name, "or  {} {}, {}", t, a, b));
            case core::bit2::nxor: return neg(bb.assign(name, "xor {} {}, {}", t, a, b));
            case core::bit2:: iff: return bb.assign(name, "and {} {}, {}", neg(a), b);
            case core::bit2::niff: return bb.assign(name, "or  {} {}, {}", neg(a), b);
            // clang-format on
            default: unreachable();
        }
    } else if (auto shr = match<core::shr>(def)) {
        auto [a, b] = shr->args<2>([this](auto def) { return emit(def); });
        auto t      = convert(shr->type());

        switch (shr.id()) {
            case core::shr::a: op = "ashr"; break;
            case core::shr::l: op = "lshr"; break;
        }

        return bb.assign(name, "{} {} {}, {}", op, t, a, b);
    } else if (auto wrap = match<core::wrap>(def)) {
        auto [a, b] = wrap->args<2>([this](auto def) { return emit(def); });
        auto t      = convert(wrap->type());
        auto mode   = Lit::as(wrap->decurry()->arg());

        switch (wrap.id()) {
            case core::wrap::add: op = "add"; break;
            case core::wrap::sub: op = "sub"; break;
            case core::wrap::mul: op = "mul"; break;
            case core::wrap::shl: op = "shl"; break;
        }

        if (mode & core::Mode::nuw) op += " nuw";
        if (mode & core::Mode::nsw) op += " nsw";

        return bb.assign(name, "{} {} {}, {}", op, t, a, b);
    } else if (auto div = match<core::div>(def)) {
        auto [m, xy] = div->args<2>();
        auto [x, y]  = xy->projs<2>();
        auto t       = convert(x->type());
        emit_unsafe(m);
        auto a = emit(x);
        auto b = emit(y);

        switch (div.id()) {
            case core::div::sdiv: op = "sdiv"; break;
            case core::div::udiv: op = "udiv"; break;
            case core::div::srem: op = "srem"; break;
            case core::div::urem: op = "urem"; break;
        }

        return bb.assign(name, "{} {} {}, {}", op, t, a, b);
    } else if (auto icmp = match<core::icmp>(def)) {
        auto [a, b] = icmp->args<2>([this](auto def) { return emit(def); });
        auto t      = convert(icmp->arg(0)->type());
        op          = "icmp ";

        switch (icmp.id()) {
            // clang-format off
            case core::icmp::e:   op += "eq" ; break;
            case core::icmp::ne:  op += "ne" ; break;
            case core::icmp::sg:  op += "sgt"; break;
            case core::icmp::sge: op += "sge"; break;
            case core::icmp::sl:  op += "slt"; break;
            case core::icmp::sle: op += "sle"; break;
            case core::icmp::ug:  op += "ugt"; break;
            case core::icmp::uge: op += "uge"; break;
            case core::icmp::ul:  op += "ult"; break;
            case core::icmp::ule: op += "ule"; break;
            // clang-format on
            default: unreachable();
        }

        return bb.assign(name, "{} {} {}, {}", op, t, a, b);
    } else if (auto conv = match<core::conv>(def)) {
        auto v_src = emit(conv->arg());
        auto t_src = convert(conv->arg()->type());
        auto t_dst = convert(conv->type());

        nat_t w_src = *Idx::size2bitwidth(Idx::size(conv->arg()->type()));
        nat_t w_dst = *Idx::size2bitwidth(Idx::size(conv->type()));

        if (w_src == w_dst) return v_src;

        switch (conv.id()) {
            case core::conv::s: op = w_src < w_dst ? "sext" : "trunc"; break;
            case core::conv::u: op = w_src < w_dst ? "zext" : "trunc"; break;
        }

        return bb.assign(name, "{} {} {} to {}", op, t_src, v_src, t_dst);
    } else if (auto bitcast = match<core::bitcast>(def)) {
        auto dst_type_ptr = match<mem::Ptr>(bitcast->type());
        auto src_type_ptr = match<mem::Ptr>(bitcast->arg()->type());
        auto v_src        = emit(bitcast->arg());
        auto t_src        = convert(bitcast->arg()->type());
        auto t_dst        = convert(bitcast->type());

        if (auto lit = Lit::isa(bitcast->arg()); lit && *lit == 0) return "zeroinitializer";
        // clang-format off
        if (src_type_ptr && dst_type_ptr) return bb.assign(name,  "bitcast {} {} to {}", t_src, v_src, t_dst);
        if (src_type_ptr)                 return bb.assign(name, "ptrtoint {} {} to {}", t_src, v_src, t_dst);
        if (dst_type_ptr)                 return bb.assign(name, "inttoptr {} {} to {}", t_src, v_src, t_dst);
        // clang-format on

        auto size2width = [&](const Def* type) {
            if (type->isa<Nat>()) return 64_n;
            if (auto size = Idx::size(type)) return *Idx::size2bitwidth(size);
            return 0_n;
        };

        auto src_size = size2width(bitcast->arg()->type());
        auto dst_size = size2width(bitcast->type());

        op = "bitcast";
        if (src_size && dst_size) {
            if (src_size == dst_size) return v_src;
            op = (src_size < dst_size) ? "zext" : "trunc";
        }
        return bb.assign(name, "{} {} {} to {}", op, t_src, v_src, t_dst);
    } else if (auto lea = match<mem::lea>(def)) {
        auto [ptr, i]  = lea->args<2>();
        auto pointee   = force<mem::Ptr>(ptr->type())->arg(0);
        auto v_ptr     = emit(ptr);
        auto t_pointee = convert(pointee);
        auto t_ptr     = convert(ptr->type());
        if (pointee->isa<Sigma>())
            return bb.assign(name, "getelementptr inbounds {}, {} {}, i64 0, i32 {}", t_pointee, t_ptr, v_ptr,
                             Lit::as(i));

        assert(pointee->isa<Arr>());
        auto [v_i, t_i] = emit_gep_index(i);

        return bb.assign(name, "getelementptr inbounds {}, {} {}, i64 0, {} {}", t_pointee, t_ptr, v_ptr, t_i, v_i);
    } else if (auto malloc = match<mem::malloc>(def)) {
        declare("i8* @malloc(i64)");

        emit_unsafe(malloc->arg(0));
        auto size  = emit(malloc->arg(1));
        auto ptr_t = convert(force<mem::Ptr>(def->proj(1)->type()));
        bb.assign(name + ".i8", "call i8* @malloc(i64 {})", size);
        return bb.assign(name, "bitcast i8* {} to {}", name + ".i8", ptr_t);
    } else if (auto free = match<mem::free>(def)) {
        declare("void @free(i8*)");
        emit_unsafe(free->arg(0));
        auto ptr   = emit(free->arg(1));
        auto ptr_t = convert(force<mem::Ptr>(free->arg(1)->type()));

        bb.assign(name + ".i8", "bitcast {} {} to i8*", ptr_t, ptr);
        bb.tail("call void @free(i8* {})", name + ".i8");
        return {};
    } else if (auto mslot = match<mem::mslot>(def)) {
        emit_unsafe(mslot->arg(0));
        // TODO array with size
        // auto v_size = emit(mslot->arg(1));
        auto [pointee, addr_space] = mslot->decurry()->args<2>();
        print(bb.body().emplace_back(), "{} = alloca {}", name, convert(pointee));
        return name;
    } else if (auto free = match<mem::free>(def)) {
        declare("void @free(i8*)");

        emit_unsafe(free->arg(0));
        auto v_ptr = emit(free->arg(1));
        auto t_ptr = convert(force<mem::Ptr>(free->arg(1)->type()));

        bb.assign(name + ".i8", "bitcast {} {} to i8*", t_ptr, v_ptr);
        bb.tail("call void @free(i8* {})", name + ".i8");
        return {};
    } else if (auto load = match<mem::load>(def)) {
        emit_unsafe(load->arg(0));
        auto v_ptr     = emit(load->arg(1));
        auto t_ptr     = convert(load->arg(1)->type());
        auto t_pointee = convert(force<mem::Ptr>(load->arg(1)->type())->arg(0));
        return bb.assign(name, "load {}, {} {}", t_pointee, t_ptr, v_ptr);
    } else if (auto store = match<mem::store>(def)) {
        emit_unsafe(store->arg(0));
        auto v_ptr = emit(store->arg(1));
        auto v_val = emit(store->arg(2));
        auto t_ptr = convert(store->arg(1)->type());
        auto t_val = convert(store->arg(2)->type());
        print(bb.body().emplace_back(), "store {} {}, {} {}", t_val, v_val, t_ptr, v_ptr);
        return {};
    } else if (auto q = match<clos::alloc_jmpbuf>(def)) {
        declare("i64 @jmpbuf_size()");

        emit_unsafe(q->arg());
        auto size = name + ".size";
        bb.assign(size, "call i64 @jmpbuf_size()");
        return bb.assign(name, "alloca i8, i64 {}", size);
    } else if (auto setjmp = match<clos::setjmp>(def)) {
        declare("i32 @_setjmp(i8*) returns_twice");

        auto [mem, jmpbuf] = setjmp->arg()->projs<2>();
        emit_unsafe(mem);
        auto v_jb = emit(jmpbuf);
        return bb.assign(name, "call i32 @_setjmp(i8* {})", v_jb);
    } else if (auto arith = match<math::arith>(def)) {
        auto [a, b] = arith->args<2>([this](auto def) { return emit(def); });
        auto t      = convert(arith->type());
        auto mode   = Lit::as(arith->decurry()->arg());

        switch (arith.id()) {
            case math::arith::add: op = "fadd"; break;
            case math::arith::sub: op = "fsub"; break;
            case math::arith::mul: op = "fmul"; break;
            case math::arith::div: op = "fdiv"; break;
            case math::arith::rem: op = "frem"; break;
        }

        if (mode == math::Mode::fast)
            op += " fast";
        else {
            // clang-format off
            if (mode & math::Mode::nnan    ) op += " nnan";
            if (mode & math::Mode::ninf    ) op += " ninf";
            if (mode & math::Mode::nsz     ) op += " nsz";
            if (mode & math::Mode::arcp    ) op += " arcp";
            if (mode & math::Mode::contract) op += " contract";
            if (mode & math::Mode::afn     ) op += " afn";
            if (mode & math::Mode::reassoc ) op += " reassoc";
            // clang-format on
        }

        return bb.assign(name, "{} {} {}, {}", op, t, a, b);
    } else if (auto tri = match<math::tri>(def)) {
        auto a = emit(tri->arg());
        auto t = convert(tri->type());

        std::string f;

        if (tri.id() == math::tri::sin) {
            f = "llvm.sin"s + llvm_suffix(tri->type());
        } else if (tri.id() == math::tri::cos) {
            f = "llvm.cos"s + llvm_suffix(tri->type());
        } else {
            if (tri.sub() & sub_t(math::tri::a)) f += "a";

            switch (math::tri((tri.id() & 0x3) | Annex::Base<math::tri>)) {
                case math::tri::sin: f += "sin"; break;
                case math::tri::cos: f += "cos"; break;
                case math::tri::tan: f += "tan"; break;
                case math::tri::ahFF: error("this axiom is supposed to be unused");
                default: unreachable();
            }

            if (tri.sub() & sub_t(math::tri::h)) f += "h";
            f += math_suffix(tri->type());
        }

        declare("{} @{}({})", t, f, t);
        return bb.assign(name, "tail call {} @{}({} {})", t, f, t, a);
    } else if (auto extrema = match<math::extrema>(def)) {
        auto [a, b]   = extrema->args<2>([this](auto def) { return emit(def); });
        auto t        = convert(extrema->type());
        std::string f = "llvm.";
        switch (extrema.id()) {
            case math::extrema::fmin: f += "minnum"; break;
            case math::extrema::fmax: f += "maxnum"; break;
            case math::extrema::ieee754min: f += "minimum"; break;
            case math::extrema::ieee754max: f += "maximum"; break;
        }
        f += llvm_suffix(extrema->type());

        declare("{} @{}({}, {})", t, f, t, t);
        return bb.assign(name, "tail call {} @{}({} {}, {} {})", t, f, t, a, t, b);
    } else if (auto pow = match<math::pow>(def)) {
        auto [a, b]   = pow->args<2>([this](auto def) { return emit(def); });
        auto t        = convert(pow->type());
        std::string f = "llvm.pow";
        f += llvm_suffix(pow->type());
        declare("{} @{}({}, {})", t, f, t, t);
        return bb.assign(name, "tail call {} @{}({} {}, {} {})", t, f, t, a, t, b);
    } else if (auto rt = match<math::rt>(def)) {
        auto a = emit(rt->arg());
        auto t = convert(rt->type());
        std::string f;
        if (rt.id() == math::rt::sq)
            f = "llvm.sqrt"s + llvm_suffix(rt->type());
        else
            f = "cbrt"s += math_suffix(rt->type());
        declare("{} @{}({})", t, f, t);
        return bb.assign(name, "tail call {} @{}({} {})", t, f, t, a);
    } else if (auto exp = match<math::exp>(def)) {
        auto a        = emit(exp->arg());
        auto t        = convert(exp->type());
        std::string f = "llvm.";
        f += (exp.sub() & sub_t(math::exp::log)) ? "log" : "exp";
        f += (exp.sub() & sub_t(math::exp::bin)) ? "2" : (exp.sub() & sub_t(math::exp::dec)) ? "10" : "";
        f += llvm_suffix(exp->type());
        // TODO doesn't work for exp10"
        declare("{} @{}({})", t, f, t);
        return bb.assign(name, "tail call {} @{}({} {})", t, f, t, a);
    } else if (auto er = match<math::er>(def)) {
        auto a = emit(er->arg());
        auto t = convert(er->type());
        auto f = er.id() == math::er::f ? "erf"s : "erfc"s;
        f += math_suffix(er->type());
        declare("{} @{}({})", t, f, t);
        return bb.assign(name, "tail call {} @{}({} {})", t, f, t, a);
    } else if (auto gamma = match<math::gamma>(def)) {
        auto a        = emit(gamma->arg());
        auto t        = convert(gamma->type());
        std::string f = gamma.id() == math::gamma::t ? "tgamma" : "lgamma";
        f += math_suffix(gamma->type());
        declare("{} @{}({})", t, f, t);
        return bb.assign(name, "tail call {} @{}({} {})", t, f, t, a);
    } else if (auto cmp = match<math::cmp>(def)) {
        auto [a, b] = cmp->args<2>([this](auto def) { return emit(def); });
        auto t      = convert(cmp->arg(0)->type());
        op          = "fcmp ";

        switch (cmp.id()) {
            // clang-format off
            case math::cmp::  e: op += "oeq"; break;
            case math::cmp::  l: op += "olt"; break;
            case math::cmp:: le: op += "ole"; break;
            case math::cmp::  g: op += "ogt"; break;
            case math::cmp:: ge: op += "oge"; break;
            case math::cmp:: ne: op += "one"; break;
            case math::cmp::  o: op += "ord"; break;
            case math::cmp::  u: op += "uno"; break;
            case math::cmp:: ue: op += "ueq"; break;
            case math::cmp:: ul: op += "ult"; break;
            case math::cmp::ule: op += "ule"; break;
            case math::cmp:: ug: op += "ugt"; break;
            case math::cmp::uge: op += "uge"; break;
            case math::cmp::une: op += "une"; break;
            // clang-format on
            default: unreachable();
        }

        return bb.assign(name, "{} {} {}, {}", op, t, a, b);
    } else if (auto conv = match<math::conv>(def)) {
        auto v_src = emit(conv->arg());
        auto t_src = convert(conv->arg()->type());
        auto t_dst = convert(conv->type());

        auto s_src = math::isa_f(conv->arg()->type());
        auto s_dst = math::isa_f(conv->type());

        switch (conv.id()) {
            case math::conv::f2f: op = s_src < s_dst ? "fpext" : "fptrunc"; break;
            case math::conv::s2f: op = "sitofp"; break;
            case math::conv::u2f: op = "uitofp"; break;
            case math::conv::f2s: op = "fptosi"; break;
            case math::conv::f2u: op = "fptoui"; break;
        }

        return bb.assign(name, "{} {} {} to {}", op, t_src, v_src, t_dst);
    } else if (auto abs = match<math::abs>(def)) {
        auto a        = emit(abs->arg());
        auto t        = convert(abs->type());
        std::string f = "llvm.fabs";
        f += llvm_suffix(abs->type());
        declare("{} @{}({})", t, f, t);
        return bb.assign(name, "tail call {} @{}({} {})", t, f, t, a);
    } else if (auto round = match<math::round>(def)) {
        auto a        = emit(round->arg());
        auto t        = convert(round->type());
        std::string f = "llvm.";
        switch (round.id()) {
            case math::round::f: f += "floor"; break;
            case math::round::c: f += "ceil"; break;
            case math::round::r: f += "round"; break;
            case math::round::t: f += "trunc"; break;
        }
        f += llvm_suffix(round->type());
        declare("{} @{}({})", t, f, t);
        return bb.assign(name, "tail call {} @{}({} {})", t, f, t, a);
    }
    error("unhandled def in LLVM backend: {} : {}", def, def->type());
}

void emit(World& world, std::ostream& ostream) {
    Emitter emitter(world, ostream);
    emitter.run();
}

int compile(World& world, std::string name) {
#ifdef _WIN32
    auto exe = name + ".exe"s;
#else
    auto exe = name;
#endif
    return compile(world, name + ".ll"s, exe);
}

int compile(World& world, std::string ll, std::string out) {
    std::ofstream ofs(ll);
    emit(world, ofs);
    ofs.close();
    auto cmd = fmt("clang \"{}\" -o \"{}\" -Wno-override-module", ll, out);
    return sys::system(cmd);
}

int compile_and_run(World& world, std::string name, std::string args) {
    if (compile(world, name) == 0) return sys::run(name, args);
    error("compilation failed");
}

} // namespace thorin::ll<|MERGE_RESOLUTION|>--- conflicted
+++ resolved
@@ -551,22 +551,6 @@
         // before emitting the index, as it might be a weird value for mem vars.
         if (match<mem::M>(extract->type())) return {};
 
-<<<<<<< HEAD
-        if (tuple->num_projs() == 2) {
-            if (match<mem::M>(tuple->proj(2, 0_s)->type())) return v_tup;
-            if (match<mem::M>(tuple->proj(2, 1_s)->type())) return v_tup;
-        }
-
-        // Adjust index for mem in tuple if present.
-        auto v_idx = match<mem::M>(tuple->proj(0)->type()) ? std::to_string(Lit::as(index) - 1) : emit_unsafe(index);
-        auto t_tup = convert(tuple->type());
-        if (Lit::isa(index)) {
-            assert(!v_tup.empty());
-            return bb.assign(name, "extractvalue {} {}, {}", t_tup, v_tup, v_idx);
-        } else {
-            auto t_elem     = convert(extract->type());
-            auto [v_i, t_i] = emit_gep_index(index);
-=======
         auto t_tup = convert(tuple->type());
         if (auto li = Lit::isa(index)) {
             if (isa_mem_sigma_2(tuple->type())) return v_tup;
@@ -577,7 +561,6 @@
 
         auto t_elem     = convert(extract->type());
         auto [v_i, t_i] = emit_gep_index(index);
->>>>>>> 2e6b5aec
 
         print(lam2bb_[entry_].body().emplace_front(),
               "{}.alloca = alloca {} ; copy to alloca to emulate extract with store + gep + load", name, t_tup);
