#include <cstdlib>
#include <cstring>

#include <filesystem>
#include <fstream>
#include <iostream>
#include <lyra/lyra.hpp>

#include "thorin/config.h"
#include "thorin/dialects.h"
#include "thorin/driver.h"

#include "thorin/be/dot/dot.h"
#include "thorin/fe/parser.h"
#include "thorin/pass/optimize.h"
#include "thorin/pass/pass.h"
#include "thorin/pass/pipelinebuilder.h"
#include "thorin/phase/phase.h"
#include "thorin/util/sys.h"

using namespace thorin;
using namespace std::literals;

enum Backends { Dot, H, LL, Md, Thorin, Num_Backends };

int main(int argc, char** argv) {
    try {
        static const auto version = "thorin command-line utility version " THORIN_VER "\n";

        Driver driver;
        bool show_help          = false;
        bool show_version       = false;
        bool list_dialect_paths = false;
        std::string input, prefix;
        std::string clang = sys::find_cmd("clang");
        std::vector<std::string> plugins, dialect_paths;
        std::vector<size_t> breakpoints;
        std::array<std::string, Num_Backends> output;
        int verbose      = 0;
        int opt          = 2;
        auto inc_verbose = [&](bool) { ++verbose; };
        auto& flags      = driver.flags();

        // clang-format off
        auto cli = lyra::cli()
            | lyra::help(show_help)
            | lyra::opt(show_version             )["-v"]["--version"           ]("Display version info and exit.")
            | lyra::opt(list_dialect_paths       )["-l"]["--list-dialect-paths"]("List search paths in order and exit.")
            | lyra::opt(clang,          "clang"  )["-c"]["--clang"             ]("Path to clang executable (default: '" THORIN_WHICH " clang').")
            | lyra::opt(plugins,        "dialect")["-d"]["--dialect"           ]("Dynamically load dialect [WIP].")
            | lyra::opt(dialect_paths,  "path"   )["-D"]["--dialect-path"      ]("Path to search dialects in.")
            | lyra::opt(inc_verbose              )["-V"]["--verbose"           ]("Verbose mode. Multiple -V options increase the verbosity. The maximum is 4.").cardinality(0, 4)
            | lyra::opt(opt,            "level"  )["-O"]["--optimize"          ]("Optimization level (default: 2).")
            | lyra::opt(output[Dot   ], "file"   )      ["--output-dot"        ]("Emits the Thorin program as a graph using Graphviz' DOT language.")
            | lyra::opt(output[H     ], "file"   )      ["--output-h"          ]("Emits a header file to be used to interface with a dialect in C++.")
            | lyra::opt(output[LL    ], "file"   )      ["--output-ll"         ]("Compiles the Thorin program to LLVM.")
            | lyra::opt(output[Md    ], "file"   )      ["--output-md"         ]("Emits the input formatted as Markdown.")
            | lyra::opt(output[Thorin], "file"   )["-o"]["--output-thorin"     ]("Emits the Thorin program again.")
            | lyra::opt(flags.dump_gid, "level"  )      ["--dump-gid"          ]("Dumps gid of inline expressions as a comment in output if <level> > 0. Use a <level> of 2 to also emit the gid of trivial defs.")
            | lyra::opt(flags.dump_recursive     )      ["--dump-recursive"    ]("Dumps Thorin program with a simple recursive algorithm that is not readable again from Thorin but is less fragile and also works for broken Thorin programs.")
#if THORIN_ENABLE_CHECKS
            | lyra::opt(breakpoints,    "gid"    )["-b"]["--break"             ]("Trigger breakpoint upon construction of node with global id <gid>. Useful when running in a debugger.")
            | lyra::opt(flags.reeval_breakpoints )      ["--reeval-breakpoints"]("Triggers breakpoint even upon unfying a node that has already been built.")
            | lyra::opt(flags.trace_gids         )      ["--trace-gids"        ]("Output gids during World::unify/insert.")
#endif
            | lyra::arg(input,          "file"   )                              ("Input file.")
            ;
        // clang-format on

        if (auto result = cli.parse({argc, argv}); !result) throw std::invalid_argument(result.message());

        if (show_help) {
            std::cout << cli << std::endl;
            std::cout << "Use \"-\" as <file> to output to stdout." << std::endl;
            return EXIT_SUCCESS;
        }

        if (show_version) {
            std::cerr << version;
            std::exit(EXIT_SUCCESS);
        }

        for (auto&& path : dialect_paths) driver.add_search_path(path);

        if (list_dialect_paths) {
            for (auto&& path : driver.search_paths()) std::cout << path << std::endl;
            std::exit(EXIT_SUCCESS);
        }

        World& world = driver.world();
#if THORIN_ENABLE_CHECKS
        for (auto b : breakpoints) world.breakpoint(b);
#endif
        world.log().set(&std::cerr).set((Log::Level)verbose);

        // prepare output files and streams
        std::array<std::ofstream, Num_Backends> ofs;
        std::array<std::ostream*, Num_Backends> os;
        os.fill(nullptr);
        for (size_t be = 0; be != Num_Backends; ++be) {
            if (output[be].empty()) continue;
            if (output[be] == "-") {
                os[be] = &std::cout;
            } else {
                ofs[be].open(output[be]);
                os[be] = &ofs[be];
            }
        }

<<<<<<< HEAD
        // we always need core and mem, as long as we are not in bootstrap mode
        if (!os[H]) dialect_plugins.insert(dialect_plugins.end(), {"core", "mem", "compile", "opt"});

        std::vector<Dialect> dialects;
        thorin::Backends backends;
        thorin::Normalizers normalizers;
        thorin::Passes passes;
        if (!dialect_plugins.empty()) {
            thorin::SymSet done;
            for (const auto& dialect : dialect_plugins) {
                if (auto [_, ins] = done.emplace(driver.sym(dialect)); !ins) continue;
                dialects.push_back(driver.load(dialect));
                dialects.back().register_backends(backends);
                dialects.back().register_normalizers(normalizers);
                dialects.back().register_passes(passes);
            }
        }
=======
        // we always need core and mem, as long as we are not in bootstrap mode..
        if (!os[H]) plugins.insert(plugins.end(), {"core", "mem", "compile", "opt"});

        if (!plugins.empty())
            for (const auto& plugin : plugins) driver.load(plugin);
>>>>>>> 2c7d4168

        if (input.empty()) throw std::invalid_argument("error: no input given");
        if (input[0] == '-' || input.substr(0, 2) == "--")
            throw std::invalid_argument("error: unknown option " + input);

        std::ifstream ifs(input);
        if (!ifs) {
            errln("error: cannot read file '{}'", input);
            return EXIT_FAILURE;
        }

<<<<<<< HEAD
        auto sym = world.sym(std::move(input));
        world.set(sym);
        auto parser = fe::Parser(world, sym, ifs, &normalizers, os[Md]);
=======
        for (const auto& plugin : plugins) fe::Parser::import_module(world, world.sym(plugin));

        auto sym = world.sym(std::move(input));
        world.set(sym);
        fe::Parser parser(world, sym, ifs, os[Md]);
>>>>>>> 2c7d4168
        parser.parse_module();
        parser.import(world.sym("opt"));

        if (os[H]) {
            parser.bootstrap(*os[H]);
            opt = std::min(opt, 1);
        }

        // clang-format off
        switch (opt) {
            case 0:                             break;
            case 1: Phase::run<Cleanup>(world); break;
            case 2: optimize(world);            break;
            default: errln("error: illegal optimization level '{}'", opt);
        }
        // clang-format on

        if (os[Thorin]) world.dump(*os[Thorin]);
        if (os[Dot]) dot::emit(world, *os[Dot]);

        if (os[LL]) {
            if (auto backend = driver.backend("ll"))
                backend(world, *os[LL]);
            else
                err("'ll' emitter not loaded. Try loading 'mem' dialect.");
        }
    } catch (const std::exception& e) {
        errln("{}", e.what());
        return EXIT_FAILURE;
    } catch (...) {
        errln("error: unknown exception");
        return EXIT_FAILURE;
    }

    return EXIT_SUCCESS;
}<|MERGE_RESOLUTION|>--- conflicted
+++ resolved
@@ -107,31 +107,11 @@
             }
         }
 
-<<<<<<< HEAD
         // we always need core and mem, as long as we are not in bootstrap mode
-        if (!os[H]) dialect_plugins.insert(dialect_plugins.end(), {"core", "mem", "compile", "opt"});
-
-        std::vector<Dialect> dialects;
-        thorin::Backends backends;
-        thorin::Normalizers normalizers;
-        thorin::Passes passes;
-        if (!dialect_plugins.empty()) {
-            thorin::SymSet done;
-            for (const auto& dialect : dialect_plugins) {
-                if (auto [_, ins] = done.emplace(driver.sym(dialect)); !ins) continue;
-                dialects.push_back(driver.load(dialect));
-                dialects.back().register_backends(backends);
-                dialects.back().register_normalizers(normalizers);
-                dialects.back().register_passes(passes);
-            }
-        }
-=======
-        // we always need core and mem, as long as we are not in bootstrap mode..
         if (!os[H]) plugins.insert(plugins.end(), {"core", "mem", "compile", "opt"});
 
         if (!plugins.empty())
             for (const auto& plugin : plugins) driver.load(plugin);
->>>>>>> 2c7d4168
 
         if (input.empty()) throw std::invalid_argument("error: no input given");
         if (input[0] == '-' || input.substr(0, 2) == "--")
@@ -143,19 +123,11 @@
             return EXIT_FAILURE;
         }
 
-<<<<<<< HEAD
-        auto sym = world.sym(std::move(input));
+        auto sym = driver.sym(std::move(input));
         world.set(sym);
-        auto parser = fe::Parser(world, sym, ifs, &normalizers, os[Md]);
-=======
-        for (const auto& plugin : plugins) fe::Parser::import_module(world, world.sym(plugin));
-
-        auto sym = world.sym(std::move(input));
-        world.set(sym);
-        fe::Parser parser(world, sym, ifs, os[Md]);
->>>>>>> 2c7d4168
+        auto parser = fe::Parser(world, sym, ifs, os[Md]);
         parser.parse_module();
-        parser.import(world.sym("opt"));
+        //parser.import(driver.sym("opt"));
 
         if (os[H]) {
             parser.bootstrap(*os[H]);
