#include <cstdlib>
#include <cstring>

#include <filesystem>
#include <fstream>
#include <iostream>
#include <lyra/lyra.hpp>

#include "thorin/config.h"
#include "thorin/dialects.h"

#include "thorin/be/dot/dot.h"
#include "thorin/fe/parser.h"
#include "thorin/pass/optimize.h"
#include "thorin/pass/pass.h"
#include "thorin/pass/pipelinebuilder.h"
#include "thorin/util/sys.h"

using namespace thorin;
using namespace std::literals;

enum Backends { Dot, H, LL, Md, Thorin, Num_Backends };

int main(int argc, char** argv) {
    try {
        static const auto version = "thorin command-line utility version " THORIN_VER "\n";

        bool show_help    = false;
        bool show_version = false;
        std::string input, prefix;
        std::string clang = sys::find_cmd("clang");
        std::vector<std::string> dialect_plugins, dialect_paths;
        std::vector<size_t> breakpoints;
        std::array<std::string, Num_Backends> output;
        int verbose      = 0;
        auto inc_verbose = [&](bool) { ++verbose; };

        // clang-format off
        auto cli = lyra::cli()
            | lyra::help(show_help)
            | lyra::opt(show_version              )["-v"]["--version"      ]("Display version info and exit.")
            | lyra::opt(clang,           "clang"  )["-c"]["--clang"        ]("Path to clang executable (default: '" THORIN_WHICH " clang').")
            | lyra::opt(dialect_plugins, "dialect")["-d"]["--dialect"      ]("Dynamically load dialect [WIP].")
            | lyra::opt(dialect_paths,   "path"   )["-D"]["--dialect-path" ]("Path to search dialects in.")
            | lyra::opt(inc_verbose               )["-V"]["--verbose"      ]("Verbose mode. Multiple -V options increase the verbosity. The maximum is 4.").cardinality(0, 4)
#if THORIN_ENABLE_CHECKS
            | lyra::opt(breakpoints,     "gid"    )["-b"]["--break"        ]("Trigger breakpoint upon construction of node with global id <gid>. Useful when running in a debugger.")
#endif
            | lyra::opt(output[Dot   ],  "file"   )      ["--output-dot"   ]("Emits the Thorin program as a graph using Graphviz' DOT language.")
            | lyra::opt(output[H     ],  "file"   )      ["--output-h"     ]("Emits a header file to be used to interface with a dialect in C++.")
            | lyra::opt(output[LL    ],  "file"   )      ["--output-ll"    ]("Compiles the Thorin program to LLVM.")
            | lyra::opt(output[Md    ],  "file"   )      ["--output-md"    ]("Emits the input formatted as Markdown.")
            | lyra::opt(output[Thorin],  "file"   )      ["--output-thorin"]("Emits the Thorin program again.")
            | lyra::arg(input,           "file"   )                         ("Input file.");
        // clang-format on

        if (auto result = cli.parse({argc, argv}); !result) throw std::invalid_argument(result.message());

        if (show_help) {
            std::cout << cli << std::endl;
            std::cout << "Use \"-\" as <file> to output to stdout." << std::endl;
            return EXIT_SUCCESS;
        }

        if (show_version) {
            std::cerr << version;
            std::exit(EXIT_SUCCESS);
        }

        // prepare output files and streams
        std::array<std::ofstream, Num_Backends> ofs;
        std::array<std::ostream*, Num_Backends> os;
        os.fill(nullptr);
        for (size_t be = 0; be != Num_Backends; ++be) {
            if (output[be].empty()) continue;
            if (output[be] == "-") {
                os[be] = &std::cout;
            } else {
                ofs[be].open(output[be]);
                os[be] = &ofs[be];
            }
        }

        // we always need core and mem, as long as we are not in bootstrap mode..
        if (!os[H]) dialect_plugins.insert(dialect_plugins.end(), {"core", "mem"});

        std::vector<Dialect> dialects;
        thorin::Backends backends;
        thorin::Normalizers normalizers;
        if (!dialect_plugins.empty()) {
            for (const auto& dialect : dialect_plugins) {
                dialects.push_back(Dialect::load(dialect, dialect_paths));
                dialects.back().register_backends(backends);
                dialects.back().register_normalizers(normalizers);
            }
        }

        if (input.empty()) throw std::invalid_argument("error: no input given");
        if (input[0] == '-' || input.substr(0, 2) == "--")
            throw std::invalid_argument("error: unknown option " + input);

        World world;
        world.set_log_ostream(&std::cerr);
        world.set_log_level((LogLevel)verbose);
#if THORIN_ENABLE_CHECKS
        for (auto b : breakpoints) world.breakpoint(b);
#endif

        std::ifstream ifs(input);
        if (!ifs) {
            errln("error: cannot read file '{}'", input);
            return EXIT_FAILURE;
        }

<<<<<<< HEAD
        fe::Parser parser(world, input, ifs, dialect_paths, &normalizers, os[Md]);
=======
        for (const auto& dialect : dialects)
            Parser::import_module(world, dialect.name(), dialect_paths, &normalizers);

        Parser parser(world, input, ifs, dialect_paths, &normalizers, os[Md]);
>>>>>>> 6ff4bd65
        parser.parse_module();

        if (os[H]) parser.bootstrap(*os[H]);

        PipelineBuilder builder;
        for (const auto& dialect : dialects) { dialect.register_passes(builder); }
        optimize(world, builder);

        if (os[Thorin]) *os[Thorin] << world << std::endl;
        if (os[Dot]) dot::emit(world, *os[Dot]);

        if (os[LL]) {
            if (auto it = backends.find("ll"); it != backends.end()) {
                it->second(world, *os[LL]);
            } else
                errln("error: 'll' emitter not loaded. Try loading 'mem' dialect.");
        }
    } catch (const std::exception& e) {
        errln("{}", e.what());
        return EXIT_FAILURE;
    } catch (...) {
        errln("error: unknown exception");
        return EXIT_FAILURE;
    }

    return EXIT_SUCCESS;
}<|MERGE_RESOLUTION|>--- conflicted
+++ resolved
@@ -112,14 +112,10 @@
             return EXIT_FAILURE;
         }
 
-<<<<<<< HEAD
+        for (const auto& dialect : dialects)
+            fe::Parser::import_module(world, dialect.name(), dialect_paths, &normalizers);
+
         fe::Parser parser(world, input, ifs, dialect_paths, &normalizers, os[Md]);
-=======
-        for (const auto& dialect : dialects)
-            Parser::import_module(world, dialect.name(), dialect_paths, &normalizers);
-
-        Parser parser(world, input, ifs, dialect_paths, &normalizers, os[Md]);
->>>>>>> 6ff4bd65
         parser.parse_module();
 
         if (os[H]) parser.bootstrap(*os[H]);
