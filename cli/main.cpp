#include <cstdlib>
#include <cstring>

#include <fstream>
#include <iostream>
#include <lyra/lyra.hpp>

#include "thorin/config.h"
#include "thorin/driver.h"

#include "thorin/be/dot/dot.h"
#include "thorin/be/h/bootstrap.h"
#include "thorin/fe/parser.h"
#include "thorin/pass/optimize.h"
#include "thorin/pass/pass.h"
#include "thorin/pass/pipelinebuilder.h"
#include "thorin/phase/phase.h"
#include "thorin/util/sys.h"

using namespace thorin;
using namespace std::literals;

enum Backends { Dot, H, LL, Md, Thorin, Num_Backends };

int main(int argc, char** argv) {
    try {
        static const auto version = "thorin command-line utility version " THORIN_VER "\n";

        Driver driver;
        bool show_help         = false;
        bool show_version      = false;
        bool list_search_paths = false;
        std::string input, prefix;
        std::string clang = sys::find_cmd("clang");
        std::vector<std::string> plugins, search_paths;
#ifdef THORIN_ENABLE_CHECKS
        std::vector<size_t> breakpoints;
#endif
        std::array<std::string, Num_Backends> output;
        int verbose      = 0;
        int opt          = 2;
        auto inc_verbose = [&](bool) { ++verbose; };
        auto& flags      = driver.flags();

        // clang-format off
        auto cli = lyra::cli()
            | lyra::help(show_help)
<<<<<<< HEAD
            | lyra::opt(show_version            )["-v"]["--version"               ]("Display version info and exit.")
            | lyra::opt(list_search_paths       )["-l"]["--list-search-paths"     ]("List search paths in order and exit.")
            | lyra::opt(clang,          "clang" )["-c"]["--clang"                 ]("Path to clang executable (default: '" THORIN_WHICH " clang').")
            | lyra::opt(plugins,        "plugin")["-p"]["--plugin"                ]("Dynamically load plugin.")
            | lyra::opt(search_paths,   "path"  )["-P"]["--plugin-path"           ]("Path to search for plugins.")
            | lyra::opt(inc_verbose             )["-V"]["--verbose"               ]("Verbose mode. Multiple -V options increase the verbosity. The maximum is 4.").cardinality(0, 4)
            | lyra::opt(opt,            "level" )["-O"]["--optimize"              ]("Optimization level (default: 2).")
            | lyra::opt(output[Dot   ], "file"  )      ["--output-dot"            ]("Emits the Thorin program as a graph using Graphviz' DOT language.")
            | lyra::opt(output[H     ], "file"  )      ["--output-h"              ]("Emits a header file to be used to interface with a plugin in C++.")
            | lyra::opt(output[LL    ], "file"  )      ["--output-ll"             ]("Compiles the Thorin program to LLVM.")
            | lyra::opt(output[Md    ], "file"  )      ["--output-md"             ]("Emits the input formatted as Markdown.")
            | lyra::opt(output[Thorin], "file"  )["-o"]["--output-thorin"         ]("Emits the Thorin program again.")
            | lyra::opt(flags.bootstrap         )      ["--bootstrap"             ]("Puts thorin into \"bootstrap mode\". This means a '.plugin' directive has the same effect as an '.import' and will not load a library. In addition, no standard plugins will be loaded.")
            | lyra::opt(flags.dump_gid, "level" )      ["--dump-gid"              ]("Dumps gid of inline expressions as a comment in output if <level> > 0. Use a <level> of 2 to also emit the gid of trivial defs.")
            | lyra::opt(flags.dump_recursive    )      ["--dump-recursive"        ]("Dumps Thorin program with a simple recursive algorithm that is not readable again from Thorin but is less fragile and also works for broken Thorin programs.")
#ifdef THORIN_ENABLE_CHECKS
            | lyra::opt(breakpoints,    "gid"   )["-b"]["--break"                 ]("*Triggers breakpoint upon construction of node with global id <gid>. Useful when running in a debugger.")
            | lyra::opt(flags.reeval_breakpoints)      ["--reeval-breakpoints"    ]("*Triggers breakpoint even upon unfying a node that has already been built.")
            | lyra::opt(flags.break_on_error    )      ["--break-on-error"        ]("*Triggers breakpoint on ELOG.")
            | lyra::opt(flags.break_on_warn     )      ["--break-on-warn"         ]("*Triggers breakpoint on WLOG.")
            | lyra::opt(flags.break_on_alpha_unequal)  ["--break-on-alpha-unequal"]("*Triggers breakpoint as soon as two expressions turn out to be not alpha-equivalent.")
            | lyra::opt(flags.trace_gids        )      ["--trace-gids"            ]("*Output gids during World::unify/insert.")
=======
            | lyra::opt(show_version             )["-v"]["--version"               ]("Display version info and exit.")
            | lyra::opt(list_search_paths        )["-l"]["--list-search-paths"     ]("List search paths in order and exit.")
            | lyra::opt(clang,          "clang"  )["-c"]["--clang"                 ]("Path to clang executable (default: '" THORIN_WHICH " clang').")
            | lyra::opt(plugins,        "plugin" )["-p"]["--plugin"                ]("Dynamically load plugin.")
            | lyra::opt(search_paths,   "path"   )["-P"]["--plugin-path"           ]("Path to search for plugins.")
            | lyra::opt(inc_verbose              )["-V"]["--verbose"               ]("Verbose mode. Multiple -V options increase the verbosity. The maximum is 4.").cardinality(0, 4)
            | lyra::opt(opt,            "level"  )["-O"]["--optimize"              ]("Optimization level (default: 2).")
            | lyra::opt(output[Dot   ], "file"   )      ["--output-dot"            ]("Emits the Thorin program as a graph using Graphviz' DOT language.")
            | lyra::opt(output[H     ], "file"   )      ["--output-h"              ]("Emits a header file to be used to interface with a plugin in C++.")
            | lyra::opt(output[LL    ], "file"   )      ["--output-ll"             ]("Compiles the Thorin program to LLVM.")
            | lyra::opt(output[Md    ], "file"   )      ["--output-md"             ]("Emits the input formatted as Markdown.")
            | lyra::opt(output[Thorin], "file"   )["-o"]["--output-thorin"         ]("Emits the Thorin program again.")
            | lyra::opt(flags.bootstrap          )      ["--bootstrap"             ]("Puts thorin into \"bootstrap mode\". This means a '.plugin' directive has the same effect as an '.import' and will not load a library. In addition, no standard plugins will be loaded.")
            | lyra::opt(flags.dump_gid, "level"  )      ["--dump-gid"              ]("Dumps gid of inline expressions as a comment in output if <level> > 0. Use a <level> of 2 to also emit the gid of trivial defs.")
            | lyra::opt(flags.dump_recursive     )      ["--dump-recursive"        ]("Dumps Thorin program with a simple recursive algorithm that is not readable again from Thorin but is less fragile and also works for broken Thorin programs.")
            | lyra::opt(flags.aggressive_lam_spec)      ["--aggr-lam-spec"         ]("Overrides LamSpec behavior to follow recursive calls.")
#ifdef THORIN_ENABLE_CHECKS
            | lyra::opt(breakpoints,    "gid"    )["-b"]["--break"                 ]("*Triggers breakpoint upon construction of node with global id <gid>. Useful when running in a debugger.")
            | lyra::opt(flags.reeval_breakpoints )      ["--reeval-breakpoints"    ]("*Triggers breakpoint even upon unfying a node that has already been built.")
            | lyra::opt(flags.break_on_alpha_unequal)   ["--break-on-alpha-unequal"]("*Triggers breakpoint as soon as two expressions turn out to be not alpha-equivalent.")
            | lyra::opt(flags.break_on_error     )      ["--break-on-error"        ]("*Triggers breakpoint on ELOG.")
            | lyra::opt(flags.break_on_warn      )      ["--break-on-warn"         ]("*Triggers breakpoint on WLOG.")
            | lyra::opt(flags.trace_gids         )      ["--trace-gids"            ]("*Output gids during World::unify/insert.")
>>>>>>> bc2c444c
#endif
            | lyra::arg(input,          "file"   )                                  ("Input file.")
            ;
        // clang-format on

        if (auto result = cli.parse({argc, argv}); !result) throw std::invalid_argument(result.message());

        if (show_help) {
            std::cout << cli << std::endl;
#ifdef THORIN_ENABLE_CHECKS
            std::cout << "*These are developer options only enabled, if 'THORIN_ENABLE_CHECKS' is ON." << std::endl;
#endif
            std::cout << "Use \"-\" as <file> to output to stdout." << std::endl;
            return EXIT_SUCCESS;
        }

        if (show_version) {
            std::cerr << version;
            std::exit(EXIT_SUCCESS);
        }

        for (auto&& path : search_paths) driver.add_search_path(path);

        if (list_search_paths) {
            for (auto&& path : driver.search_paths() | std::views::drop(1)) // skip first empty path
                std::cout << path << std::endl;
            std::exit(EXIT_SUCCESS);
        }

        World& world = driver.world();
#ifdef THORIN_ENABLE_CHECKS
        for (auto b : breakpoints) world.breakpoint(b);
#endif
        driver.log().set(&std::cerr).set((Log::Level)verbose);

        // prepare output files and streams
        std::array<std::ofstream, Num_Backends> ofs;
        std::array<std::ostream*, Num_Backends> os;
        os.fill(nullptr);
        for (size_t be = 0; be != Num_Backends; ++be) {
            if (output[be].empty()) continue;
            if (output[be] == "-") {
                os[be] = &std::cout;
            } else {
                ofs[be].open(output[be]);
                os[be] = &ofs[be];
            }
        }

        // we always need standard plugins, as long as we are not in bootstrap mode
        if (!flags.bootstrap) plugins.insert(plugins.end(), {"core", "mem", "compile", "opt"});

        if (!plugins.empty())
            for (const auto& plugin : plugins) driver.load(plugin);

        if (input.empty()) throw std::invalid_argument("error: no input given");
        if (input[0] == '-' || input.substr(0, 2) == "--")
            throw std::invalid_argument("error: unknown option " + input);

        auto path = fs::path(input);
        world.set(path.filename().replace_extension().string());
        auto parser = fe::Parser(world);
        parser.import(input, os[Md]);

        if (flags.bootstrap) {
            if (auto h = os[H])
                bootstrap(driver, world.sym(fs::path{path}.filename().replace_extension().string()), *h);
            opt = std::min(opt, 1);
        }

        switch (opt) {
            case 0: break;
            case 1: Phase::run<Cleanup>(world); break;
            case 2:
                parser.import("opt");
                optimize(world);
                break;
            default: error("illegal optimization level '{}'", opt);
        }

        if (os[Thorin]) world.dump(*os[Thorin]);
        if (os[Dot]) dot::emit(world, *os[Dot]);

        if (os[LL]) {
            if (auto backend = driver.backend("ll"))
                backend(world, *os[LL]);
            else
                error("'ll' emitter not loaded; try loading 'mem' plugin");
        }
    } catch (const std::exception& e) {
        errln("{}", e.what());
        return EXIT_FAILURE;
    } catch (...) {
        errln("error: unknown exception");
        return EXIT_FAILURE;
    }

    return EXIT_SUCCESS;
}<|MERGE_RESOLUTION|>--- conflicted
+++ resolved
@@ -45,30 +45,6 @@
         // clang-format off
         auto cli = lyra::cli()
             | lyra::help(show_help)
-<<<<<<< HEAD
-            | lyra::opt(show_version            )["-v"]["--version"               ]("Display version info and exit.")
-            | lyra::opt(list_search_paths       )["-l"]["--list-search-paths"     ]("List search paths in order and exit.")
-            | lyra::opt(clang,          "clang" )["-c"]["--clang"                 ]("Path to clang executable (default: '" THORIN_WHICH " clang').")
-            | lyra::opt(plugins,        "plugin")["-p"]["--plugin"                ]("Dynamically load plugin.")
-            | lyra::opt(search_paths,   "path"  )["-P"]["--plugin-path"           ]("Path to search for plugins.")
-            | lyra::opt(inc_verbose             )["-V"]["--verbose"               ]("Verbose mode. Multiple -V options increase the verbosity. The maximum is 4.").cardinality(0, 4)
-            | lyra::opt(opt,            "level" )["-O"]["--optimize"              ]("Optimization level (default: 2).")
-            | lyra::opt(output[Dot   ], "file"  )      ["--output-dot"            ]("Emits the Thorin program as a graph using Graphviz' DOT language.")
-            | lyra::opt(output[H     ], "file"  )      ["--output-h"              ]("Emits a header file to be used to interface with a plugin in C++.")
-            | lyra::opt(output[LL    ], "file"  )      ["--output-ll"             ]("Compiles the Thorin program to LLVM.")
-            | lyra::opt(output[Md    ], "file"  )      ["--output-md"             ]("Emits the input formatted as Markdown.")
-            | lyra::opt(output[Thorin], "file"  )["-o"]["--output-thorin"         ]("Emits the Thorin program again.")
-            | lyra::opt(flags.bootstrap         )      ["--bootstrap"             ]("Puts thorin into \"bootstrap mode\". This means a '.plugin' directive has the same effect as an '.import' and will not load a library. In addition, no standard plugins will be loaded.")
-            | lyra::opt(flags.dump_gid, "level" )      ["--dump-gid"              ]("Dumps gid of inline expressions as a comment in output if <level> > 0. Use a <level> of 2 to also emit the gid of trivial defs.")
-            | lyra::opt(flags.dump_recursive    )      ["--dump-recursive"        ]("Dumps Thorin program with a simple recursive algorithm that is not readable again from Thorin but is less fragile and also works for broken Thorin programs.")
-#ifdef THORIN_ENABLE_CHECKS
-            | lyra::opt(breakpoints,    "gid"   )["-b"]["--break"                 ]("*Triggers breakpoint upon construction of node with global id <gid>. Useful when running in a debugger.")
-            | lyra::opt(flags.reeval_breakpoints)      ["--reeval-breakpoints"    ]("*Triggers breakpoint even upon unfying a node that has already been built.")
-            | lyra::opt(flags.break_on_error    )      ["--break-on-error"        ]("*Triggers breakpoint on ELOG.")
-            | lyra::opt(flags.break_on_warn     )      ["--break-on-warn"         ]("*Triggers breakpoint on WLOG.")
-            | lyra::opt(flags.break_on_alpha_unequal)  ["--break-on-alpha-unequal"]("*Triggers breakpoint as soon as two expressions turn out to be not alpha-equivalent.")
-            | lyra::opt(flags.trace_gids        )      ["--trace-gids"            ]("*Output gids during World::unify/insert.")
-=======
             | lyra::opt(show_version             )["-v"]["--version"               ]("Display version info and exit.")
             | lyra::opt(list_search_paths        )["-l"]["--list-search-paths"     ]("List search paths in order and exit.")
             | lyra::opt(clang,          "clang"  )["-c"]["--clang"                 ]("Path to clang executable (default: '" THORIN_WHICH " clang').")
@@ -92,7 +68,6 @@
             | lyra::opt(flags.break_on_error     )      ["--break-on-error"        ]("*Triggers breakpoint on ELOG.")
             | lyra::opt(flags.break_on_warn      )      ["--break-on-warn"         ]("*Triggers breakpoint on WLOG.")
             | lyra::opt(flags.trace_gids         )      ["--trace-gids"            ]("*Output gids during World::unify/insert.")
->>>>>>> bc2c444c
 #endif
             | lyra::arg(input,          "file"   )                                  ("Input file.")
             ;
