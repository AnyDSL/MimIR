--- conflicted
+++ resolved
@@ -112,12 +112,8 @@
             return EXIT_FAILURE;
         }
 
-<<<<<<< HEAD
         for (const auto& dialect : dialects)
             fe::Parser::import_module(world, dialect.name(), dialect_paths, &normalizers);
-=======
-        for (const auto& dialect : dialects) Parser::import_module(world, dialect.name(), dialect_paths, &normalizers);
->>>>>>> 58991bfd
 
         fe::Parser parser(world, input, ifs, dialect_paths, &normalizers, os[Md]);
         parser.parse_module();
