--- conflicted
+++ resolved
@@ -129,19 +129,10 @@
         fe::Parser parser(world, input, ifs, dialect_paths, &normalizers, os[Md]);
         parser.parse_module();
 
-<<<<<<< HEAD
         if (os[H]) {
             parser.bootstrap(*os[H]);
             opt = std::min(opt, 1);
         }
-=======
-        if (os[H]) parser.bootstrap(*os[H]);
-
-        PipelineBuilder builder;
-        for (const auto& dialect : dialects) dialect.add_passes(builder);
-
-        if (os[H]) opt = std::min(opt, 1);
->>>>>>> 63e5c5b3
 
         // clang-format off
         switch (opt) {
