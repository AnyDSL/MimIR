#include <fstream>
#include <sstream>
#include <vector>

#include <gtest/gtest-param-test.h>
#include <gtest/gtest-spi.h>
#include <gtest/gtest.h>

#include "thorin/def.h"
#include "thorin/dialects.h"
#include "thorin/driver.h"

#include "thorin/fe/parser.h"
#include "thorin/pass/fp/beta_red.h"
#include "thorin/pass/fp/eta_exp.h"
#include "thorin/pass/fp/eta_red.h"
#include "thorin/pass/optimize.h"
#include "thorin/pass/pass.h"
#include "thorin/pass/pipelinebuilder.h"
#include "thorin/util/sys.h"

#include "dialects/compile/compile.h"
#include "dialects/core/core.h"
#include "dialects/math/math.h"
#include "dialects/mem/mem.h"

using namespace thorin;

#if 0
// TODO can we port this to lit testing?

TEST(RestrictedDependentTypes, join_singleton) {
    auto test_on_world = [](auto test) {
        Driver driver;
        World& w = driver.world();

        auto dialects = {"compile", "mem", "core", "math"};
        for (auto dialect : dialects) driver.load(dialect);
        for (auto dialect : dialects) fe::Parser::import_module(w, w.sym(dialect));

        auto i32_t = w.type_int(32);
        auto i64_t = w.type_int(64);

        auto R = w.axiom(w.type())->set("R");
        auto W = w.axiom(w.type())->set("W");

        auto RW = w.join({w.singleton(R), w.singleton(W)})->set("RW");
        auto DT = w.join({w.singleton(i32_t), w.singleton(i64_t)})->set("DT");

        auto exp_pi = w.nom_pi(w.type<1>())->set_dom({DT, RW});
        exp_pi->set_codom(w.type());
        auto Exp = w.axiom(exp_pi)->set("exp");

        test(w, R, W, Exp);
    };
    {
        std::vector<std::function<void(World&, const Def*, const Def*, const Def*, const Def*, const Def*, const Def*,
                                       const Def*, const Def*)>>
            cases;
        cases.emplace_back([](World& w, auto R, auto, auto Exp, auto exp_lam, auto DT, auto RW, auto i32_t, auto) {
            EXPECT_NO_THROW( // no type error
                w.app(exp_lam,
                      {i32_t, R, core::op_bitcast(w.app(Exp, {w.vel(DT, i32_t), w.vel(RW, R)}), w.lit(i32_t, 1000)),
                       w.nom_lam(w.cn(i32_t))}));
        });
        cases.emplace_back([](World& w, auto, auto W, auto Exp, auto exp_lam, auto DT, auto RW, auto i32_t, auto) {
            EXPECT_NO_THROW( // no type error
                w.app(exp_lam,
                      {i32_t, W, core::op_bitcast(w.app(Exp, {w.vel(DT, i32_t), w.vel(RW, W)}), w.lit(i32_t, 1000)),
                       w.nom_lam(w.cn(i32_t))}));
        });
        cases.emplace_back(
            [](World& w, auto R, auto, auto Exp, auto exp_lam, auto DT, auto RW, auto i32_t, auto i64_t) {
                EXPECT_NO_THROW( // no type error
                    w.app(exp_lam,
                          {i64_t, R, core::op_bitcast(w.app(Exp, {w.vel(DT, i64_t), w.vel(RW, R)}), w.lit(i32_t, 1000)),
                           w.nom_lam(w.cn(i64_t))}));
            });
        cases.emplace_back(
            [](World& w, auto, auto W, auto Exp, auto exp_lam, auto DT, auto RW, auto i32_t, auto i64_t) {
                EXPECT_NO_THROW( // no type error
                    w.app(exp_lam,
                          {i64_t, W, core::op_bitcast(w.app(Exp, {w.vel(DT, i64_t), w.vel(RW, W)}), w.lit(i32_t, 1000)),
                           w.nom_lam(w.cn(i64_t))}));
            });
        cases.emplace_back([](World& w, auto R, auto, auto Exp, auto exp_lam, auto DT, auto RW, auto i32_t, auto) {
            EXPECT_NONFATAL_FAILURE( // disable until we have vel type checking..
                {
                    EXPECT_THROW( // float
                        w.app(exp_lam, {math::type_f32(w), R,
                                        core::op_bitcast(w.app(Exp, {w.vel(DT, math::type_f32(w)), w.vel(RW, R)}),
                                                         w.lit(i32_t, 1000)),
                                        w.nom_lam(w.cn(math::type_f32(w)))}),
                        std::logic_error);
                },
                "std::logic_error");
        });
        cases.emplace_back([](World& w, auto, auto W, auto Exp, auto exp_lam, auto DT, auto RW, auto i32_t, auto) {
            EXPECT_NONFATAL_FAILURE( // disable until we have vel type checking..
                {
                    EXPECT_THROW( // float
                        w.app(exp_lam, {math::type_f32(w), W,
                                        core::op_bitcast(w.app(Exp, {w.vel(DT, math::type_f32(w)), w.vel(RW, W)}),
                                                         w.lit(i32_t, 1000)),
                                        w.nom_lam(w.cn(math::type_f32(w)))}),
                        std::logic_error);
                },
                "std::logic_error");
        });
        cases.emplace_back([](World& w, auto, auto, auto Exp, auto exp_lam, auto DT, auto RW, auto i32_t, auto) {
            EXPECT_NONFATAL_FAILURE( // disable until we have vel type checking..
                {
                    EXPECT_THROW( // RW fail
                        w.app(exp_lam,
                              {i32_t, i32_t,
                               core::op_bitcast(w.app(Exp, {w.vel(DT, i32_t), w.vel(RW, i32_t)}), w.lit(i32_t, 1000)),
                               w.nom_lam(w.cn(i32_t))}),
                        std::logic_error);
                },
                "std::logic_error");
        });
        cases.emplace_back([](World& w, auto, auto, auto Exp, auto exp_lam, auto DT, auto RW, auto i32_t, auto i64_t) {
            EXPECT_NONFATAL_FAILURE( // disable until we have vel type checking..
                {
                    EXPECT_THROW( // RW fail
                        w.app(exp_lam,
                              {i64_t, i64_t,
                               core::op_bitcast(w.app(Exp, {w.vel(DT, i64_t), w.vel(RW, i64_t)}), w.lit(i32_t, 1000)),
                               w.nom_lam(w.cn(i64_t))}),
                        std::logic_error);
                },
                "std::logic_error");
        });

        for (auto&& test : cases) {
            test_on_world([&test](World& w, auto R, auto W, auto Exp) {
                auto i32_t = w.type_int(32);
                auto i64_t = w.type_int(64);
                auto RW    = w.join({w.singleton(R), w.singleton(W)})->set("RW");
                auto DT    = w.join({w.singleton(i32_t), w.singleton(i64_t)})->set("DT");

                auto exp_sig = w.nom_sigma(4);
                exp_sig->set(0, w.type());
                exp_sig->set(1, w.type());
                exp_sig->set(2, w.app(Exp, {w.vel(DT, exp_sig->var(0_s)), w.vel(RW, exp_sig->var(1_s))}));
                exp_sig->set(3, w.cn(exp_sig->var(0_s)));

                auto exp_lam_pi = w.cn(exp_sig);
                auto exp_lam    = w.nom_lam(exp_lam_pi);
                exp_lam->app(false, exp_lam->var(3), core::op_bitcast(exp_lam->var(0_s), exp_lam->var(2_s)));
                test(w, R, W, Exp, exp_lam, DT, RW, i32_t, i64_t);
            });
        }
    }
    {
        std::vector<std::function<void(World&, const Def*, const Def*, const Def*, const Def*, const Def*, const Def*,
                                       const Def*, const Def*)>>
            cases;
        cases.emplace_back([](World& w, auto R, auto, auto Exp, auto exp_lam, auto DT, auto RW, auto i32_t, auto) {
            EXPECT_NO_THROW( // no type error
                w.app(exp_lam,
                      {i32_t, core::op_bitcast(w.app(Exp, {w.vel(DT, i32_t), w.vel(RW, R)}), w.lit(i32_t, 1000)),
                       w.nom_lam(w.cn(i32_t))}));
        });
        cases.emplace_back([](World& w, auto R, auto, auto Exp, auto exp_lam, auto DT, auto RW, auto, auto i64_t) {
            EXPECT_NO_THROW( // no type error
                w.app(exp_lam,
                      {i64_t, core::op_bitcast(w.app(Exp, {w.vel(DT, i64_t), w.vel(RW, R)}), w.lit(i64_t, 1000)),
                       w.nom_lam(w.cn(i64_t))}));
        });
        cases.emplace_back([](World& w, auto R, auto, auto Exp, auto exp_lam, auto DT, auto RW, auto i32_t, auto) {
            EXPECT_NONFATAL_FAILURE( // disable until we have vel type checking..
                {
                    EXPECT_THROW( // float type error
                        w.app(exp_lam, {math::type_f32(w),
                                        core::op_bitcast(w.app(Exp, {w.vel(DT, math::type_f32(w)), w.vel(RW, R)}),
                                                         w.lit(i32_t, 1000)),
                                        w.nom_lam(w.cn(math::type_f32(w)))}),
                        std::logic_error);
                },
                "std::logic_error");
        });
        cases.emplace_back([](World& w, auto, auto W, auto Exp, auto exp_lam, auto DT, auto RW, auto i32_t, auto) {
            EXPECT_ANY_THROW( // W type error
                w.app(exp_lam,
                      {i32_t, core::op_bitcast(w.app(Exp, {w.vel(DT, i32_t), w.vel(RW, W)}), w.lit(i32_t, 1000)),
                       w.nom_lam(w.cn(i32_t))}));
        });
        cases.emplace_back(
            [](World& w, auto, auto W, auto Exp, auto exp_lam, auto DT, auto RW, auto i32_t, auto i64_t) {
                EXPECT_ANY_THROW( // W type error
                    w.app(exp_lam,
                          {i64_t, core::op_bitcast(w.app(Exp, {w.vel(DT, i64_t), w.vel(RW, W)}), w.lit(i32_t, 1000)),
                           w.nom_lam(w.cn(i64_t))}));
            });
        cases.emplace_back([](World& w, auto, auto W, auto Exp, auto exp_lam, auto DT, auto RW, auto, auto) {
            EXPECT_ANY_THROW( // float + W type error (note, the float is not yet what triggers the issue..)
                w.app(exp_lam, {math::type_f32(w),
                                core::op_bitcast(w.app(Exp, {w.vel(DT, math::type_f32(w)), w.vel(RW, W)}),
                                                 w.lit(math::type_f32(w), 1000)),
                                w.nom_lam(w.cn(math::type_f32(w)))}));
        });

        for (auto&& test : cases) {
            test_on_world([&test](World& w, auto R, auto W, auto Exp) {
                auto i32_t = w.type_int(32);
                auto i64_t = w.type_int(64);
                auto RW    = w.join({w.singleton(R), w.singleton(W)})->set("RW");
                auto DT    = w.join({w.singleton(i32_t), w.singleton(i64_t)})->set("DT");

                auto exp_sig = w.nom_sigma(3);
                exp_sig->set(0, w.type());
                exp_sig->set(1, w.app(Exp, {w.vel(DT, exp_sig->var(0_s)), w.vel(RW, R)}));
                exp_sig->set(2, w.cn(exp_sig->var(0_s)));

                auto exp_lam_pi = w.cn(exp_sig);
                auto exp_lam    = w.nom_lam(exp_lam_pi);
                exp_lam->app(false, exp_lam->var(2_s), core::op_bitcast(exp_lam->var(0_s), exp_lam->var(1_s)));
                test(w, R, W, Exp, exp_lam, DT, RW, i32_t, i64_t);
            });
        }
    }
}

TEST(RestrictedDependentTypes, ll) {
    Driver driver;
    World& w = driver.world();

    auto dialects = {"compile", "mem", "core", "math"};
    for (auto dialect : dialects) driver.load(dialect);
    for (auto dialect : dialects) fe::Parser::import_module(w, w.sym(dialect));

    auto mem_t  = mem::type_mem(w);
    auto i32_t  = w.type_int(32);
    auto argv_t = mem::type_ptr(mem::type_ptr(i32_t));

    // Cn [mem, i32, ptr(ptr(i32, 0), 0) Cn [mem, i32]]
    auto main_t = w.cn({mem_t, i32_t, argv_t, w.cn({mem_t, i32_t})});
    auto main   = w.nom_lam(main_t)->set("main");
    main->make_external();

    auto R = w.axiom(w.type())->set("R");
    auto W = w.axiom(w.type())->set("W");

    auto RW = w.join({w.singleton(R), w.singleton(W)})->set("RW");

    auto DT     = w.join({w.singleton(i32_t), w.singleton(math::type_f32(w))})->set("DT");
    auto exp_pi = w.nom_pi(w.type<1>())->set_dom({DT, RW});
    exp_pi->set_codom(w.type());

    auto Exp = w.axiom(exp_pi)->set("exp");

    auto app_exp = w.app(Exp, {w.vel(DT, i32_t), w.vel(RW, R)});

    {
        auto exp_sig = w.nom_sigma(5);
        exp_sig->set(0, mem_t);
        exp_sig->set(1, w.type());
        exp_sig->set(2, w.type());
        exp_sig->set(3, w.app(Exp, {w.vel(DT, exp_sig->var(1_s)), w.vel(RW, exp_sig->var(2_s))}));
        exp_sig->set(4, w.cn({mem_t, i32_t}));

        auto exp_lam_pi = w.cn(exp_sig);
        auto exp_lam    = w.nom_lam(exp_lam_pi);
        auto bc         = core::op_bitcast(i32_t, exp_lam->var(3_s));
        exp_lam->app(false, exp_lam->var(4), {exp_lam->var(0_s), bc});

        main->app(false, exp_lam, {main->var(0_s), i32_t, R, core::op_bitcast(app_exp, main->var(1)), main->var(3)});
    }

<<<<<<< HEAD
    optimize(w, passes, dialects);

    backends["ll"](w, std::cout);
}
#endif
=======
    optimize(w);
    driver.backend("ll")(w, std::cout);
}
>>>>>>> 2c7d4168
<|MERGE_RESOLUTION|>--- conflicted
+++ resolved
@@ -268,14 +268,7 @@
         main->app(false, exp_lam, {main->var(0_s), i32_t, R, core::op_bitcast(app_exp, main->var(1)), main->var(3)});
     }
 
-<<<<<<< HEAD
-    optimize(w, passes, dialects);
-
-    backends["ll"](w, std::cout);
-}
-#endif
-=======
     optimize(w);
     driver.backend("ll")(w, std::cout);
 }
->>>>>>> 2c7d4168
+#endif