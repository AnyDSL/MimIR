#include <cstdio>

#include <fstream>
#include <ranges>

#include "thorin/driver.h"

#include "thorin/fe/parser.h"
#include "thorin/util/sys.h"

#include "dialects/core/core.h"
#include "helpers.h"

using namespace thorin;

#if 0

TEST(Zip, fold) {
    Driver driver;
    World& w = driver.world();

    driver.load("core");
    fe::Parser::import_module(w, w.sym("core"));

    auto zip = w.ax<core::zip>();
    // clang-format off
    auto a = w.tuple({w.tuple({w.lit_idx( 0), w.lit_idx( 1), w.lit_idx( 2)}),
                      w.tuple({w.lit_idx( 3), w.lit_idx( 4), w.lit_idx( 5)})});

    auto b = w.tuple({w.tuple({w.lit_idx( 6), w.lit_idx( 7), w.lit_idx( 8)}),
                      w.tuple({w.lit_idx( 9), w.lit_idx(10), w.lit_idx(11)})});

    auto c = w.tuple({w.tuple({w.lit_idx( 6), w.lit_idx( 8), w.lit_idx(10)}),
                      w.tuple({w.lit_idx(12), w.lit_idx(14), w.lit_idx(16)})});

    auto f = w.app(w.app(w.ax(core::wrap::add), w.lit_nat(Idx::bitwidth2size(32))), w.lit_nat_0());
    auto i32_t = w.type_int(32);
    auto res = w.app(w.app(w.app(zip, {/*r*/w.lit_nat(2), /*s*/w.tuple({w.lit_nat(2), w.lit_nat(3)})}),
                                             {/*n_i*/ w.lit_nat(2), /*Is*/w.pack(2, i32_t), /*n_o*/w.lit_nat(1), /*Os*/i32_t, f}),
                                             {a, b});
    // clang-format on
    EXPECT_TRUE(res->is_term());
    EXPECT_TRUE(!zip->is_term());
    EXPECT_TRUE(!res->type()->is_term());
    EXPECT_TRUE(!zip->type()->is_term());

    res->dump(0);
    EXPECT_EQ(c, res);
}

TEST(World, simplify_one_tuple) {
    Driver driver;
    World& w = driver.world();

    ASSERT_EQ(w.lit_ff(), w.tuple({w.lit_ff()})) << "constant fold (false) -> false";

    auto type = w.nom_sigma(w.type(), 2);
    type->set(Defs{w.type_nat(), w.type_nat()});
    ASSERT_EQ(type, w.sigma({type})) << "constant fold [nom] -> nom";

    auto v = w.tuple(type, {w.lit_idx(42), w.lit_idx(1337)});
    ASSERT_EQ(v, w.tuple({v})) << "constant fold ({42, 1337}) -> {42, 1337}";
}

TEST(World, dependent_extract) {
    Driver driver;
    World& w = driver.world();

    auto sig = w.nom_sigma(w.type<1>(), 2); // sig = [T: *, T]
    sig->set(0, w.type<0>());
    sig->set(1, sig->var(0_u64));
    auto a = w.axiom(sig);
    ASSERT_EQ(a->proj(2, 1)->type(), a->proj(2, 0_u64)); // type_of(a#1_2) == a#0_1
}

TEST(Axiom, mangle) {
    Driver driver;
    World& w = driver.world();

    EXPECT_EQ(Axiom::demangle(w, *Axiom::mangle(w.sym("test"))), w.sym("test"));
    EXPECT_EQ(Axiom::demangle(w, *Axiom::mangle(w.sym("azAZ09_"))), w.sym("azAZ09_"));
    EXPECT_EQ(Axiom::demangle(w, *Axiom::mangle(w.sym("01234567"))), w.sym("01234567"));
    EXPECT_FALSE(Axiom::mangle(w.sym("012345678")));
    EXPECT_FALSE(Axiom::mangle(w.sym("!")));
    // Check whether lower 16 bits are properly ignored
    EXPECT_EQ(Axiom::demangle(w, *Axiom::mangle(w.sym("test")) | 0xFF_u64), w.sym("test"));
    EXPECT_EQ(Axiom::demangle(w, *Axiom::mangle(w.sym("01234567")) | 0xFF_u64), w.sym("01234567"));
}

TEST(Axiom, split) {
    Driver driver;
    World& w = driver.world();

    auto [dialect, group, tag] = Axiom::split(w, w.sym("%foo.bar.baz"));
    EXPECT_EQ(dialect, w.sym("foo"));
    EXPECT_EQ(group, w.sym("bar"));
    EXPECT_EQ(tag, w.sym("baz"));
}

TEST(trait, idx) {
    Driver driver;
    World& w = driver.world();

    driver.load("core");
    fe::Parser::import_module(w, w.sym("core"));

    EXPECT_EQ(as_lit(op(core::trait::size, w.type_idx(0x0000'0000'0000'00FF_n))), 1);
    EXPECT_EQ(as_lit(op(core::trait::size, w.type_idx(0x0000'0000'0000'0100_n))), 1);
    EXPECT_EQ(as_lit(op(core::trait::size, w.type_idx(0x0000'0000'0000'0101_n))), 2);

    EXPECT_EQ(as_lit(op(core::trait::size, w.type_idx(0x0000'0000'0000'FFFF_n))), 2);
    EXPECT_EQ(as_lit(op(core::trait::size, w.type_idx(0x0000'0000'0001'0000_n))), 2);
    EXPECT_EQ(as_lit(op(core::trait::size, w.type_idx(0x0000'0000'0001'0001_n))), 4);

    EXPECT_EQ(as_lit(op(core::trait::size, w.type_idx(0x0000'0000'FFFF'FFFF_n))), 4);
    EXPECT_EQ(as_lit(op(core::trait::size, w.type_idx(0x0000'0001'0000'0000_n))), 4);
    EXPECT_EQ(as_lit(op(core::trait::size, w.type_idx(0x0000'0001'0000'0001_n))), 8);

    EXPECT_EQ(as_lit(op(core::trait::size, w.type_idx(0xFFFF'FFFF'FFFF'FFFF_n))), 8);
    EXPECT_EQ(as_lit(op(core::trait::size, w.type_idx(0x0000'0000'0000'0000_n))), 8);
}

Ref normalize_test_curry(Ref type, Ref callee, Ref arg) {
    auto& w = arg->world();
    return w.raw_app(type, callee, w.lit_nat(42));
}

TEST(Axiom, curry) {
    Driver driver;
    World& w = driver.world();

    DefArray n(11, [&w](size_t i) { return w.lit_nat(i); });
    auto nat = w.type_nat();

    {
        // N -> N -> N -> N -> N
        //           ^         |
        //           |         |
        //           +---------+
        auto rec = w.nom_pi(w.type())->set_dom(nat);
        rec->set_codom(w.pi(nat, w.pi(nat, rec)));
        auto pi = w.pi(nat, w.pi(nat, rec));

        auto [curry, trip] = Axiom::infer_curry_and_trip(pi);
        EXPECT_EQ(curry, 5);
        EXPECT_EQ(trip, 3);

        auto ax = w.axiom(normalize_test_curry, curry, trip, pi)->set("test_5_3");
        auto a1 = w.app(w.app(w.app(w.app(w.app(ax, n[0]), n[1]), n[2]), n[3]), n[4]);
        auto a2 = w.app(w.app(w.app(a1, n[5]), n[6]), n[7]);
        auto a3 = w.app(w.app(w.app(a2, n[8]), n[9]), n[10]);

        EXPECT_EQ(a1->as<App>()->curry(), 0);
        EXPECT_EQ(a2->as<App>()->curry(), 0);
        EXPECT_EQ(a3->as<App>()->curry(), 0);

        std::ostringstream os;
        a3->stream(os, 0);
        EXPECT_EQ(os.str(), "%test_5_3 0 1 2 3 42 5 6 42 8 9 42\n");
    }
    {
        auto rec = w.nom_pi(w.type())->set_dom(nat);
        rec->set_codom(rec);

        auto [curry, trip] = Axiom::infer_curry_and_trip(rec);
        EXPECT_EQ(curry, 1);
        EXPECT_EQ(trip, 1);

        auto ax = w.axiom(normalize_test_curry, curry, trip, rec)->set("test_1_1");
        auto a1 = w.app(ax, n[0]);
        auto a2 = w.app(a1, n[1]);
        auto a3 = w.app(a2, n[2]);

        EXPECT_EQ(a1->as<App>()->curry(), 0);
        EXPECT_EQ(a2->as<App>()->curry(), 0);
        EXPECT_EQ(a3->as<App>()->curry(), 0);

        std::ostringstream os;
        a3->stream(os, 0);
        EXPECT_EQ(os.str(), "%test_1_1 42 42 42\n");
    }
    {
        auto pi            = w.pi(nat, w.pi(nat, w.pi(nat, w.pi(nat, nat))));
        auto [curry, trip] = Axiom::infer_curry_and_trip(pi);
        EXPECT_EQ(curry, 4);
        EXPECT_EQ(trip, 0);

        auto ax = w.axiom(normalize_test_curry, 3, 0, pi)->set("test_3_0");
        auto a1 = w.app(w.app(w.app(ax, n[0]), n[1]), n[2]);
        auto a2 = w.app(a1, n[3]);

        EXPECT_EQ(a1->as<App>()->curry(), 0);
        EXPECT_EQ(a2->as<App>()->curry(), Axiom::Trip_End);

        std::ostringstream os;
        a2->stream(os, 0);
        EXPECT_EQ(os.str(), "%test_3_0 0 1 42 3\n");
    }
}

<<<<<<< HEAD
#endif
=======
TEST(Type, Level) {
    Driver driver;
    World& w = driver.world();
    auto pi  = w.pi(w.type<7>(), w.type<2>());
    EXPECT_EQ(as_lit(pi->type()->isa<Type>()->level()), 8);
}
>>>>>>> 2c7d4168
<|MERGE_RESOLUTION|>--- conflicted
+++ resolved
@@ -198,13 +198,10 @@
     }
 }
 
-<<<<<<< HEAD
-#endif
-=======
 TEST(Type, Level) {
     Driver driver;
     World& w = driver.world();
     auto pi  = w.pi(w.type<7>(), w.type<2>());
     EXPECT_EQ(as_lit(pi->type()->isa<Type>()->level()), 8);
 }
->>>>>>> 2c7d4168
+#endif