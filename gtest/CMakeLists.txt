--- conflicted
+++ resolved
@@ -2,11 +2,8 @@
     lexer.cpp
     test.cpp
     for_ax.cpp
-<<<<<<< HEAD
     ad_test.cpp
-=======
     restricted_dep_types.cpp
->>>>>>> 16ab678e
 )
 
 target_link_libraries(thorin-gtest gtest_main libthorin)
