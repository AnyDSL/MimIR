#include "cu_runtime.h"

#if CUDA_VERSION < 6000
    #error "CUDA 6.0 or higher required!"
#endif

#include <algorithm>
#include <cassert>
#include <cstdlib>
#include <fstream>
#include <iomanip>
#include <iostream>
#include <string>
#include <unordered_map>
#include <vector>

#ifndef LIBDEVICE_DIR
#define LIBDEVICE_DIR ""
#endif
#ifndef NVCC_BIN
#define NVCC_BIN "nvcc"
#endif
#ifndef KERNEL_DIR
#define KERNEL_DIR ""
#endif

//#define BENCH
#ifdef BENCH
float total_timing = 0.0f;
#endif

// define dim3
struct dim3 {
    unsigned int x, y, z;
    #if defined(__cplusplus)
    dim3(unsigned int vx = 1, unsigned int vy = 1, unsigned int vz = 1) : x(vx), y(vy), z(vz) {}
    #endif /* __cplusplus */
};

typedef struct dim3 dim3;
// define dim3

// runtime forward declarations
CUdeviceptr malloc_memory(size_t dev, void *host, size_t size);
void read_memory(size_t dev, CUdeviceptr mem, void *host, size_t size);
void write_memory(size_t dev, CUdeviceptr mem, void *host, size_t size);
void free_memory(size_t dev, CUdeviceptr mem);

void load_kernel(size_t dev, std::string file_name, std::string kernel_name, bool is_nvvm);
void unload_module(size_t dev, CUmodule module);

void get_tex_ref(size_t dev, std::string name);
void bind_tex(size_t dev, mem_id mem, CUarray_format format);

void set_kernel_arg(size_t dev, void *param);
void set_kernel_arg_map(size_t dev, mem_id mem);
void set_kernel_arg_const(size_t dev, void *param, std::string name, size_t size);
void set_problem_size(size_t dev, size_t size_x, size_t size_y, size_t size_z);
void set_config_size(size_t dev, size_t size_x, size_t size_y, size_t size_z);

void launch_kernel(size_t dev, std::string kernel_name);
void synchronize(size_t dev);


// global variables ...
std::vector<CUdevice> devices_;
std::vector<CUcontext> contexts_;
std::vector<CUmodule> modules_;
std::vector<CUfunction> functions_;
std::vector<std::unordered_map<std::string, CUmodule>> module_cache_;
std::unordered_map<CUmodule, std::unordered_map<std::string, CUfunction>> function_cache_;
std::vector<CUtexref> textures_;
void **cuArgs;
int cuArgIdx, cuArgIdxMax;
dim3 cuDimProblem, cuDimBlock;

enum mem_type {
    Generic     = 0,
    Global      = 1,
    Texture     = 2,
    Shared      = 3,
    Constant    = 4
};


class Memory {
    private:
        size_t count_;
        typedef struct mapping_ {
            void *cpu;
            CUdeviceptr gpu;
            mem_type type;
            size_t offset, size;
            mem_id id;
        } mapping_;
        std::vector<std::unordered_map<mem_id, mapping_>> mmap;
        std::vector<std::unordered_map<mem_id, void*>> idtomem;
        std::vector<std::unordered_map<void*, mem_id>> memtoid;
        std::vector<std::unordered_map<mem_id, size_t>> mcount;
        std::unordered_map<size_t, size_t> ummap;
        std::unordered_map<void*, size_t> hostmem;

        mem_id new_id() { return count_++; }
        void insert(size_t dev, void *mem, mem_id id, mapping_ mem_map) {
            idtomem[dev][id] = mem;
            memtoid[dev][mem] = id;
            mmap[dev][id] = mem_map;
        }
        void remove(size_t dev, mem_id id) {
            void *mem = idtomem[dev][id];
            idtomem[dev].erase(id);
            memtoid[dev].erase(mem);
            mmap[dev].erase(id);
        }

    public:
        Memory() : count_(42) {}
        ~Memory() {
            size_t dev = 0;
            for (auto dmap : mmap) {
                for (auto it : dmap) free(dev, it.first);
                dev++;
            }
            // CUDA is shutting down when the destructor is called
            // unloading modules will fail
        }

    void reserve(size_t num) {
        mmap.resize(mmap.size() + num);
        idtomem.resize(idtomem.size() + num);
        memtoid.resize(memtoid.size() + num);
        mcount.resize(mcount.size() + num);
    }
    void associate_device(size_t host_dev, size_t assoc_dev) {
        ummap[assoc_dev] = host_dev;
    }
    mem_id get_id(size_t dev, void *mem) { return memtoid[dev][mem]; }
    mem_id map_memory(size_t dev, void *from, CUdeviceptr to, mem_type type,
            size_t offset, size_t size) {
        mem_id id = new_id();
        mapping_ mem_map = { from, to, type, offset, size, id };
        insert(dev, from, id, mem_map);
        return id;
    }
    mem_id map_memory(size_t dev, void *from, CUdeviceptr to, mem_type type) {
        assert(hostmem.count(from) && "memory not allocated by thorin");
        return map_memory(dev, from, to, type, 0, hostmem[from]);
    }

    void *get_host_mem(size_t dev, mem_id id) { return mmap[dev][id].cpu; }
    CUdeviceptr &get_dev_mem(size_t dev, mem_id id) { return mmap[dev][id].gpu; }


    void *malloc_host(size_t size) {
        void *mem;
        posix_memalign(&mem, 64, size);
        std::cerr << " * malloc host(" << size << ") -> " << mem << std::endl;
        hostmem[mem] = size;
        return mem;
    }
    void free_host(void *ptr) {
        if (ptr==nullptr) return;
        // TODO: free associated device memory
        assert(hostmem.count(ptr) && "memory not allocated by thorin");
        std::cerr << " * free host(" << ptr << ")" << std::endl;
        hostmem.erase(ptr);
        // free host memory
        ::free(ptr);
    }
    size_t host_mem_size(void *ptr) {
        assert(hostmem.count(ptr) && "memory not allocated by thorin");
        return hostmem[ptr];
    }

    mem_id malloc(size_t dev, void *host, size_t offset, size_t size) {
        assert(hostmem.count(host) && "memory not allocated by thorin");
        mem_id id = get_id(dev, host);

        if (id) {
            std::cerr << " * malloc memory(" << dev << "): returning old copy " << id << " for " << host << std::endl;
            mcount[dev][id]++;
            return id;
        }

        id = get_id(ummap[dev], host);
        if (id) {
            std::cerr << " * malloc memory(" << dev << "): returning old copy " << id << " from associated device " << ummap[dev] << " for " << host << std::endl;
            id = map_memory(dev, host, get_dev_mem(ummap[dev], id), Global, offset, size);
        } else {
            void *host_ptr = (char*)host + offset;
            CUdeviceptr mem = malloc_memory(dev, host_ptr, size);
            id = map_memory(dev, host, mem, Global, offset, size);
            std::cerr << " * malloc memory(" << dev << "): " << mem << " (" << id << ") <-> host: " << host << std::endl;
        }
        mcount[dev][id] = 1;
        return id;
    }
    mem_id malloc(size_t dev, void *host) {
        assert(hostmem.count(host) && "memory not allocated by thorin");
        return malloc(dev, host, 0, hostmem[host]);
    }

    void free(size_t dev, mem_id mem) {
        auto ref_count = --mcount[dev][mem];
        if (ref_count) {
            std::cerr << " * free memory(" << dev << "):   " << mem << " update ref count to " << ref_count << std::endl;
        } else {
            std::cerr << " * free memory(" << dev << "):   " << mem << std::endl;
            CUdeviceptr dev_mem = get_dev_mem(dev, mem);
            free_memory(dev, dev_mem);
            remove(dev, mem);
        }
    }

    void read(size_t dev, mem_id id) {
        assert(mmap[dev][id].cpu && "invalid host memory");
        void *host = mmap[dev][id].cpu;
        std::cerr << " * read memory(" << dev << "):   " << id << " -> " << host
                  << " [" << mmap[dev][id].offset << ":" << mmap[dev][id].size
                  << "]" << std::endl;
        void *host_ptr = (char*)host + mmap[dev][id].offset;
        read_memory(dev, mmap[dev][id].gpu, host_ptr, mmap[dev][id].size);
    }
    void write(size_t dev, mem_id id, void *host) {
        assert(host==mmap[dev][id].cpu && "invalid host memory");
        std::cerr << " * write memory(" << dev << "):  " << id << " <- " << host
                  << " [" << mmap[dev][id].offset << ":" << mmap[dev][id].size
                  << "]" << std::endl;
        void *host_ptr = (char*)host + mmap[dev][id].offset;
        write_memory(dev, mmap[dev][id].gpu, host_ptr, mmap[dev][id].size);
    }

    void munmap(mem_id id) {
        size_t dev = 0;
        for (auto dmap : mmap) {
            if (dmap.count(id)) {
                std::cerr << " * munmap memory(" << dev << "): " << id << std::endl;
                read(dev, id);
                free(dev, id);
                return;
            }
            dev++;
        }
        assert(false && "cannot find mapped device memory");
    }
};
Memory mem_manager;

#define check_dev(dev) __check_device(dev)
#define checkErrNvvm(err, name) __checkNvvmErrors (err, name, __FILE__, __LINE__)
#define checkErrDrv(err, name)  __checkCudaErrors (err, name, __FILE__, __LINE__)

std::string getCUDAErrorCodeStrDrv(CUresult errorCode) {
    const char *errorName;
    const char *errorString;
    cuGetErrorName(errorCode, &errorName);
    cuGetErrorString(errorCode, &errorString);
    return std::string(errorName) + ": " + std::string(errorString);
}

inline void __checkCudaErrors(CUresult err, std::string name, std::string file, const int line) {
    if (CUDA_SUCCESS != err) {
        std::cerr << "ERROR (Driver API): " << name << " (" << err << ")" << " [file " << file << ", line " << line << "]: " << std::endl;
        std::cerr << getCUDAErrorCodeStrDrv(err) << std::endl;
        exit(EXIT_FAILURE);
    }
}

inline void __checkNvvmErrors(nvvmResult err, std::string name, std::string file, const int line) {
    if (NVVM_SUCCESS != err) {
        std::cerr << "ERROR (NVVM API): " << name << " (" << err << ")" << " [file " << file << ", line " << line << "]: " << std::endl;
        std::cerr << nvvmGetErrorString(err) << std::endl;
        exit(EXIT_FAILURE);
    }
}

inline void __check_device(size_t dev) {
    if (dev >= devices_.size()) {
        std::cerr << "ERROR: requested device #" << dev << ", but only " << devices_.size() << " CUDA devices [0.." << devices_.size()-1 << "] available!" << std::endl;
        exit(EXIT_FAILURE);
    }
}

// initialize CUDA device
void init_cuda() {
    int device_count, driver_version = 0, nvvm_major = 0, nvvm_minor = 0;

    setenv("CUDA_CACHE_DISABLE", "1", 1);

    CUresult err = cuInit(0);
    checkErrDrv(err, "cuInit()");

    err = cuDeviceGetCount(&device_count);
    checkErrDrv(err, "cuDeviceGetCount()");

    err = cuDriverGetVersion(&driver_version);
    checkErrDrv(err, "cuDriverGetVersion()");

    nvvmResult errNvvm = nvvmVersion(&nvvm_major, &nvvm_minor);
    checkErrNvvm(errNvvm, "nvvmVersion()");

    std::cerr << "CUDA Driver Version " << driver_version/1000 << "." << (driver_version%100)/10 << std::endl;
    std::cerr << "NVVM Version " << nvvm_major << "." << nvvm_minor << std::endl;

    mem_manager.reserve(device_count);
    devices_.resize(device_count);
    contexts_.resize(device_count);
    modules_.resize(device_count);
    functions_.resize(device_count);
    module_cache_.resize(device_count);
    textures_.resize(device_count);

    for (int i=0; i<device_count; ++i) {
        int major, minor;
        char name[100];

        err = cuDeviceGet(&devices_[i], i);
        checkErrDrv(err, "cuDeviceGet()");
        err = cuDeviceGetName(name, 100, devices_[i]);
        checkErrDrv(err, "cuDeviceGetName()");
        err = cuDeviceGetAttribute(&major, CU_DEVICE_ATTRIBUTE_COMPUTE_CAPABILITY_MAJOR, devices_[i]);
        checkErrDrv(err, "cuDeviceGetAttribute()");
        err = cuDeviceGetAttribute(&minor, CU_DEVICE_ATTRIBUTE_COMPUTE_CAPABILITY_MINOR, devices_[i]);
        checkErrDrv(err, "cuDeviceGetAttribute()");

        std::cerr << " (" << i << ")" << " Name: " << name << std::endl;
        std::cerr << "     Compute capability: " << major << "." << minor << std::endl;

        // create context
        err = cuCtxCreate(&contexts_[i], 0, devices_[i]);
        checkErrDrv(err, "cuCtxCreate()");

        // TODO: check for unified memory support and add missing associations
        mem_manager.associate_device(i, i);
    }

    // initialize cuArgs
    cuArgs = (void **)malloc(sizeof(void *));
    cuArgIdx = 0;
    cuArgIdxMax = 1;
}


// create module from ptx assembly
void create_module(size_t dev, const void *ptx, std::string file_name, CUjit_target target_cc) {
    CUresult err = CUDA_SUCCESS;
    bool print_progress = true;

    const int errorLogSize = 10240;
    char errorLogBuffer[errorLogSize] = {0};

    int num_options = 3;
    CUjit_option options[] = { CU_JIT_ERROR_LOG_BUFFER, CU_JIT_ERROR_LOG_BUFFER_SIZE_BYTES, CU_JIT_TARGET };
    void *optionValues[] = { (void *)errorLogBuffer, (void *)errorLogSize, (void *)target_cc };

    // load ptx source
    if (print_progress) std::cerr << "Compiling(" << dev << ") '" << file_name << "' .";
    err = cuModuleLoadDataEx(&modules_[dev], ptx, num_options, options, optionValues);
    module_cache_[dev][file_name] = modules_[dev];

    if (err != CUDA_SUCCESS) {
        std::cerr << "Error log: " << errorLogBuffer << std::endl;
    }
    checkErrDrv(err, "cuModuleLoadDataEx()");
    if (print_progress) std::cerr << ". done" << std::endl;
}


// get kernel from module
void create_kernel(size_t dev, std::string kernel_name) {
    // get function entry point
    CUresult err = cuModuleGetFunction(&functions_[dev], modules_[dev], kernel_name.c_str());
    checkErrDrv(err, "cuModuleGetFunction()");
    function_cache_[modules_[dev]][kernel_name] = functions_[dev];
}


// computes occupancy for kernel function
void print_kernel_occupancy(size_t dev, std::string kernel_name) {
    #if CUDA_VERSION >= 6050
    CUresult err = CUDA_SUCCESS;
    int warp_size;
    int block_size = cuDimBlock.x*cuDimBlock.y;
    size_t dynamic_smem_bytes = 0;
    int block_size_limit = 0;

    err = cuDeviceGetAttribute(&warp_size, CU_DEVICE_ATTRIBUTE_WARP_SIZE, devices_[dev]);
    checkErrDrv(err, "cuDeviceGetAttribute()");

    int active_blocks;
    int min_grid_size, opt_block_size;
    err = cuOccupancyMaxActiveBlocksPerMultiprocessor(&active_blocks, functions_[dev], block_size, dynamic_smem_bytes);
    checkErrDrv(err, "cuOccupancyMaxActiveBlocksPerMultiprocessor()");
    err = cuOccupancyMaxPotentialBlockSize(&min_grid_size, &opt_block_size, functions_[dev], NULL, dynamic_smem_bytes, block_size_limit);
    checkErrDrv(err, "cuOccupancyMaxPotentialBlockSize()");

    // re-compute with optimal block size
    int max_blocks;
    err = cuOccupancyMaxActiveBlocksPerMultiprocessor(&max_blocks, functions_[dev], opt_block_size, dynamic_smem_bytes);
    checkErrDrv(err, "cuOccupancyMaxActiveBlocksPerMultiprocessor()");

    int max_warps = max_blocks * (opt_block_size/warp_size);
    int active_warps = active_blocks * (block_size/warp_size);
    float occupancy = (float)active_warps/(float)max_warps;
    std::cerr << "Occupancy for kernel '" << kernel_name << "' is "
              << std::fixed << std::setprecision(2) << occupancy << ": "
              << active_warps << " out of " << max_warps << " warps" << std::endl
              << "Optimal block size for max occupancy: " << opt_block_size << std::endl;
    #else
    // unused parameters
    (void)dev;
    (void)kernel_name;
    #endif
}


// load NVVM source and compile kernel
void compile_nvvm(size_t dev, std::string file_name, CUjit_target target_cc) {
    nvvmResult err;
    nvvmProgram program;

    // select libdevice module according to documentation
    std::string libdevice_file_name;
    switch (target_cc) {
        #if CUDA_VERSION >= 6050
        case CU_TARGET_COMPUTE_37:
        #endif
        case CU_TARGET_COMPUTE_50:
        default:
            assert(false && "unsupported compute capability");
        case CU_TARGET_COMPUTE_20:
        case CU_TARGET_COMPUTE_21:
        case CU_TARGET_COMPUTE_32:
            libdevice_file_name = "libdevice.compute_20.10.bc"; break;
        case CU_TARGET_COMPUTE_30:
            libdevice_file_name = "libdevice.compute_30.10.bc"; break;
        case CU_TARGET_COMPUTE_35:
            libdevice_file_name = "libdevice.compute_35.10.bc"; break;
    }
    std::ifstream libdeviceFile(std::string(LIBDEVICE_DIR)+libdevice_file_name);
    if (!libdeviceFile.is_open()) {
        std::cerr << "ERROR: Can't open libdevice source file '" << libdevice_file_name << "'!" << std::endl;
        exit(EXIT_FAILURE);
    }

    std::string libdeviceString = std::string(std::istreambuf_iterator<char>(libdeviceFile), (std::istreambuf_iterator<char>()));

    std::ifstream srcFile(std::string(KERNEL_DIR)+file_name);
    if (!srcFile.is_open()) {
        std::cerr << "ERROR: Can't open LL source file '" << KERNEL_DIR << file_name << "'!" << std::endl;
        exit(EXIT_FAILURE);
    }

    std::string srcString = std::string(std::istreambuf_iterator<char>(srcFile), (std::istreambuf_iterator<char>()));

    err = nvvmCreateProgram(&program);
    checkErrNvvm(err, "nvvmCreateProgram()");

    err = nvvmAddModuleToProgram(program, libdeviceString.c_str(), libdeviceString.length(), libdevice_file_name.c_str());
    checkErrNvvm(err, "nvvmAddModuleToProgram()");

    err = nvvmAddModuleToProgram(program, srcString.c_str(), srcString.length(), file_name.c_str());
    checkErrNvvm(err, "nvvmAddModuleToProgram()");

    std::string compute_arch("-arch=compute_" + std::to_string(target_cc));
    int num_options = 1;
    const char *options[2];
    options[0] = compute_arch.c_str();
    options[1] = "-g";

    err = nvvmCompileProgram(program, num_options, options);
    if (err != NVVM_SUCCESS) {
        size_t log_size;
        nvvmGetProgramLogSize(program, &log_size);
        char *error_log = new char[log_size];
        nvvmGetProgramLog(program, error_log);
        std::cerr << "Error log: " << error_log << std::endl;
        delete[] error_log;
    }
    checkErrNvvm(err, "nvvmAddModuleToProgram()");

    size_t ptx_size;
    err = nvvmGetCompiledResultSize(program, &ptx_size);
    checkErrNvvm(err, "nvvmGetCompiledResultSize()");

    char *ptx = new char[ptx_size];
    err = nvvmGetCompiledResult(program, ptx);
    checkErrNvvm(err, "nvvmGetCompiledResult()");

    err = nvvmDestroyProgram(&program);
    checkErrNvvm(err, "nvvmDestroyProgram()");

    // compile ptx
    create_module(dev, ptx, file_name, target_cc);
    delete[] ptx;
}


// load CUDA source and compile kernel
void compile_cuda(size_t dev, std::string file_name, CUjit_target target_cc) {
    char line[FILENAME_MAX];
    FILE *fpipe;

    target_cc = target_cc == CU_TARGET_COMPUTE_21 ? CU_TARGET_COMPUTE_20 : target_cc; // compute_21 does not exist for nvcc
    std::string command = (NVCC_BIN " -ptx -arch=compute_") + std::to_string(target_cc) + " ";
    command += std::string(KERNEL_DIR) + std::string(file_name) + " -o ";
    command += std::string(file_name) + ".ptx 2>&1";

    if (!(fpipe = (FILE *)popen(command.c_str(), "r"))) {
        perror("Problems with pipe");
        exit(EXIT_FAILURE);
    }

    while (fgets(line, sizeof(char) * FILENAME_MAX, fpipe)) {
        std::cerr << line;
    }
    pclose(fpipe);

    std::string ptx_filename = file_name + ".ptx";
    std::ifstream srcFile(ptx_filename);
    if (!srcFile.is_open()) {
        std::cerr << "ERROR: Can't open PTX source file '" << ptx_filename << "'!" << std::endl;
        exit(EXIT_FAILURE);
    }

    std::string srcString = std::string(std::istreambuf_iterator<char>(srcFile),
            (std::istreambuf_iterator<char>()));
    const char *PTX = (const char *)srcString.c_str();
    // compile ptx
    create_module(dev, PTX, file_name, target_cc);
}


// create module
void load_module(size_t dev, std::string file_name, bool is_nvvm) {
    int major, minor;
<<<<<<< HEAD
    CUresult err = CUDA_SUCCESS;
    err = cuDeviceGetAttribute(&major, CU_DEVICE_ATTRIBUTE_COMPUTE_CAPABILITY_MAJOR, devices_[dev]);
    checkErrDrv(err, "cuDeviceGetAttribute()");
    err = cuDeviceGetAttribute(&minor, CU_DEVICE_ATTRIBUTE_COMPUTE_CAPABILITY_MINOR, devices_[dev]);
=======
    CUresult err = cuDeviceGetAttribute(&major, CU_DEVICE_ATTRIBUTE_COMPUTE_CAPABILITY_MAJOR, devices_[dev]);
            err |= cuDeviceGetAttribute(&minor, CU_DEVICE_ATTRIBUTE_COMPUTE_CAPABILITY_MINOR, devices_[dev]);
>>>>>>> e6b75879
    checkErrDrv(err, "cuDeviceGetAttribute()");
    CUjit_target target_cc = (CUjit_target)(major*10 + minor);

    if (is_nvvm) {
        compile_nvvm(dev, file_name, target_cc);
    } else {
        compile_cuda(dev, file_name, target_cc);
    }
}


// load CUDA/NVVM source and compile kernel
void load_kernel(size_t dev, std::string file_name, std::string kernel_name, bool is_nvvm) {
    // get module from cache
    if (module_cache_[dev].count(file_name)) {
        auto module = modules_[dev] = module_cache_[dev][file_name];
        // get function from cache
        if (function_cache_[module].count(kernel_name)) {
            functions_[dev] = function_cache_[module][kernel_name];
            std::cerr << "Compiling(" << dev << ") '" << kernel_name << "' ... returning old copy!" << std::endl;
            return;
        } else {
            // no function
            cuCtxPushCurrent(contexts_[dev]);
            create_kernel(dev, kernel_name);
            cuCtxPopCurrent(NULL);
        }
    } else {
        // no module; no function
        cuCtxPushCurrent(contexts_[dev]);
        load_module(dev, file_name, is_nvvm);
        create_kernel(dev, kernel_name);
        cuCtxPopCurrent(NULL);
    }
}


void unload_module(size_t dev, CUmodule module) {
    std::cerr << "unload module: " << module << std::endl;
    cuCtxPushCurrent(contexts_[dev]);
    CUresult err = cuModuleUnload(module);
    checkErrDrv(err, "cuUnloadModule()");
    cuCtxPopCurrent(NULL);
}


void get_tex_ref(size_t dev, std::string name) {
    cuCtxPushCurrent(contexts_[dev]);
    CUresult err = cuModuleGetTexRef(&textures_[dev], modules_[dev], name.c_str());
    checkErrDrv(err, "cuModuleGetTexRef()");
    cuCtxPopCurrent(NULL);
}

void bind_tex(size_t dev, mem_id mem, CUarray_format format) {
    void *host = mem_manager.get_host_mem(dev, mem);
    CUdeviceptr &dev_mem = mem_manager.get_dev_mem(dev, mem);

    assert(mem_manager.host_mem_size(host) && "memory not allocated by thorin");
    size_t host_size = mem_manager.host_mem_size(host);

    checkErrDrv(cuTexRefSetFormat(textures_[dev], format, 1), "cuTexRefSetFormat()");
    checkErrDrv(cuTexRefSetFlags(textures_[dev], CU_TRSF_READ_AS_INTEGER), "cuTexRefSetFlags()");
    checkErrDrv(cuTexRefSetAddress(0, textures_[dev], dev_mem, host_size), "cuTexRefSetAddress()");
}


CUdeviceptr malloc_memory(size_t dev, void */*host*/, size_t size) {
    if (!size) return 0;

    cuCtxPushCurrent(contexts_[dev]);
    CUdeviceptr mem;

    // TODO: unified memory support using cuMemAllocManaged();
    CUresult err = cuMemAlloc(&mem, size);
    checkErrDrv(err, "cuMemAlloc()");

    cuCtxPopCurrent(NULL);
    return mem;
}


void free_memory(size_t dev, CUdeviceptr mem) {
    cuCtxPushCurrent(contexts_[dev]);
    CUresult err = cuMemFree(mem);
    checkErrDrv(err, "cuMemFree()");
    cuCtxPopCurrent(NULL);
}


void write_memory(size_t dev, CUdeviceptr mem, void *host, size_t size) {
    cuCtxPushCurrent(contexts_[dev]);
    CUresult err = cuMemcpyHtoD(mem, host, size);
    checkErrDrv(err, "cuMemcpyHtoD()");
    cuCtxPopCurrent(NULL);
}


void read_memory(size_t dev, CUdeviceptr mem, void *host, size_t size) {
    cuCtxPushCurrent(contexts_[dev]);
    CUresult err = cuMemcpyDtoH(host, mem, size);
    checkErrDrv(err, "cuMemcpyDtoH()");
    cuCtxPopCurrent(NULL);
}


void synchronize(size_t dev) {
    cuCtxPushCurrent(contexts_[dev]);
    CUresult err = cuCtxSynchronize();
    checkErrDrv(err, "cuCtxSynchronize()");
    cuCtxPopCurrent(NULL);
}


void set_problem_size(size_t /*dev*/, size_t size_x, size_t size_y, size_t size_z) {
    cuDimProblem.x = size_x;
    cuDimProblem.y = size_y;
    cuDimProblem.z = size_z;
}


void set_config_size(size_t /*dev*/, size_t size_x, size_t size_y, size_t size_z) {
    cuDimBlock.x = size_x;
    cuDimBlock.y = size_y;
    cuDimBlock.z = size_z;
}


void set_kernel_arg(size_t /*dev*/, void *param) {
    cuArgIdx++;
    if (cuArgIdx > cuArgIdxMax) {
        cuArgs = (void **)realloc(cuArgs, sizeof(void *)*cuArgIdx);
        cuArgIdxMax = cuArgIdx;
    }
    cuArgs[cuArgIdx-1] = (void *)malloc(sizeof(void *));
    cuArgs[cuArgIdx-1] = param;
}


void set_kernel_arg_map(size_t dev, mem_id mem) {
    CUdeviceptr &dev_mem = mem_manager.get_dev_mem(dev, mem);
    std::cerr << " * set arg map(" << dev << "):   " << mem << std::endl;
    set_kernel_arg(dev, &dev_mem);
}


void set_kernel_arg_const(size_t dev, void *param, std::string name, size_t size) {
    size_t bytes;
    CUdeviceptr const_mem;
    std::cerr << " * set arg const(" << dev << "): " << param << std::endl;
    CUresult err = cuModuleGetGlobal(&const_mem, &bytes, modules_[dev], name.c_str());
    checkErrDrv(err, "cuModuleGetGlobal()");
    write_memory(dev, const_mem, param, size);
}


void launch_kernel(size_t dev, std::string kernel_name) {
    cuCtxPushCurrent(contexts_[dev]);
    CUevent start, end;
    unsigned int event_flags = CU_EVENT_DEFAULT;
    float time;

    // compute launch configuration
    dim3 grid;
    grid.x = cuDimProblem.x / cuDimBlock.x;
    grid.y = cuDimProblem.y / cuDimBlock.y;
    grid.z = cuDimProblem.z / cuDimBlock.z;

    cuEventCreate(&start, event_flags);
    cuEventCreate(&end, event_flags);

    // launch the kernel
    #ifdef BENCH
    std::vector<float> timings;
    for (size_t iter=0; iter<7; ++iter) {
    #endif
    cuEventRecord(start, 0);
    CUresult err = cuLaunchKernel(functions_[dev], grid.x, grid.y, grid.z, cuDimBlock.x, cuDimBlock.y, cuDimBlock.z, 0, NULL, cuArgs, NULL);
    err |= cuCtxSynchronize();
    checkErrDrv(err, "cuLaunchKernel(" + kernel_name + ")");

    cuEventRecord(end, 0);
    cuEventSynchronize(end);
    cuEventElapsedTime(&time, start, end);
    #ifdef BENCH
    timings.emplace_back(time);
    }
    std::sort(timings.begin(), timings.end());
    total_timing += timings[timings.size()/2];
    #endif

    std::cerr << "Kernel timing on device " << dev
              << " for '" << kernel_name << "' ("
              << cuDimProblem.x*cuDimProblem.y << ": "
              << cuDimProblem.x << "x" << cuDimProblem.y << ", "
              << cuDimBlock.x*cuDimBlock.y << ": "
              << cuDimBlock.x << "x" << cuDimBlock.y << "): "
              #ifdef BENCH
              << "median of " << timings.size() << " runs: "
              << timings[timings.size()/2]
              #else
              << time
              #endif
              << "(ms)" << std::endl;
    print_kernel_occupancy(dev, kernel_name);

    cuEventDestroy(start);
    cuEventDestroy(end);

    // reset argument index
    cuArgIdx = 0;
    cuCtxPopCurrent(NULL);
}

// NVVM wrappers
mem_id nvvm_malloc_memory(size_t dev, void *host) { check_dev(dev); return mem_manager.malloc(dev, host); }
void nvvm_free_memory(size_t dev, mem_id mem) { check_dev(dev); mem_manager.free(dev, mem); }

void nvvm_write_memory(size_t dev, mem_id mem, void *host) { check_dev(dev); mem_manager.write(dev, mem, host); }
void nvvm_read_memory(size_t dev, mem_id mem, void */*host*/) { check_dev(dev); mem_manager.read(dev, mem); }

void nvvm_load_nvvm_kernel(size_t dev, const char *file_name, const char *kernel_name) { check_dev(dev); load_kernel(dev, file_name, kernel_name, true); }
void nvvm_load_cuda_kernel(size_t dev, const char *file_name, const char *kernel_name) { check_dev(dev); load_kernel(dev, file_name, kernel_name, false); }

void nvvm_set_kernel_arg(size_t dev, void *param) { check_dev(dev); set_kernel_arg(dev, param); }
void nvvm_set_kernel_arg_map(size_t dev, mem_id mem) { check_dev(dev); set_kernel_arg_map(dev, mem); }
void nvvm_set_kernel_arg_tex(size_t dev, mem_id mem, const char *name, CUarray_format format) {
    check_dev(dev);
    std::cerr << " * set arg tex(" << dev << "):   " << mem << std::endl;
    get_tex_ref(dev, name);
    bind_tex(dev, mem, format);
}
void nvvm_set_kernel_arg_const(size_t dev, void *param, const char *name, size_t size) { check_dev(dev); set_kernel_arg_const(dev, param, name, size); }
void nvvm_set_problem_size(size_t dev, size_t size_x, size_t size_y, size_t size_z) { check_dev(dev); set_problem_size(dev, size_x, size_y, size_z); }
void nvvm_set_config_size(size_t dev, size_t size_x, size_t size_y, size_t size_z) { check_dev(dev); set_config_size(dev, size_x, size_y, size_z); }

void nvvm_launch_kernel(size_t dev, const char *kernel_name) { check_dev(dev); launch_kernel(dev, kernel_name); }
void nvvm_synchronize(size_t dev) { check_dev(dev); synchronize(dev); }

// helper functions
void thorin_init() { init_cuda(); }
void *thorin_malloc(size_t size) { return mem_manager.malloc_host(size); }
void thorin_free(void *ptr) { mem_manager.free_host(ptr); }
void thorin_print_total_timing() {
    #ifdef BENCH
    std::cerr << "total accumulated timing: " << total_timing << " (ms)" << std::endl;
    #endif
}
mem_id map_memory(size_t dev, size_t type_, void *from, int offset, int size) {
    check_dev(dev);
    mem_type type = (mem_type)type_;
    assert(mem_manager.host_mem_size(from) && "memory not allocated by thorin");
    size_t from_size = mem_manager.host_mem_size(from);
    if (size == 0) size = from_size-offset;

    mem_id mem = mem_manager.get_id(dev, from);
    if (mem) {
        std::cerr << " * map memory(" << dev << ") -> malloc memory:" << std::endl;
        return mem_manager.malloc(dev, from, offset, size);
    }

    if (type==Global || type==Texture) {
        if ((size_t)size == from_size) {
            // mapping the whole memory
            mem = mem_manager.malloc(dev, from);
            mem_manager.write(dev, mem, from);
            std::cerr << " * map memory(" << dev << "):    " << from << " -> " << mem << std::endl;
        } else {
            // mapping and slicing of a region
            mem = mem_manager.malloc(dev, from, offset, size);
            mem_manager.write(dev, mem, from);
            std::cerr << " * map memory(" << dev << "):    " << from << " [" << offset << ":" << size << "] -> " << mem << std::endl;
        }
    } else {
        std::cerr << "unsupported memory: " << type << std::endl;
        exit(EXIT_FAILURE);
    }

    return mem;
}
void unmap_memory(mem_id mem) { mem_manager.munmap(mem); }<|MERGE_RESOLUTION|>--- conflicted
+++ resolved
@@ -534,15 +534,8 @@
 // create module
 void load_module(size_t dev, std::string file_name, bool is_nvvm) {
     int major, minor;
-<<<<<<< HEAD
-    CUresult err = CUDA_SUCCESS;
-    err = cuDeviceGetAttribute(&major, CU_DEVICE_ATTRIBUTE_COMPUTE_CAPABILITY_MAJOR, devices_[dev]);
-    checkErrDrv(err, "cuDeviceGetAttribute()");
-    err = cuDeviceGetAttribute(&minor, CU_DEVICE_ATTRIBUTE_COMPUTE_CAPABILITY_MINOR, devices_[dev]);
-=======
     CUresult err = cuDeviceGetAttribute(&major, CU_DEVICE_ATTRIBUTE_COMPUTE_CAPABILITY_MAJOR, devices_[dev]);
             err |= cuDeviceGetAttribute(&minor, CU_DEVICE_ATTRIBUTE_COMPUTE_CAPABILITY_MINOR, devices_[dev]);
->>>>>>> e6b75879
     checkErrDrv(err, "cuDeviceGetAttribute()");
     CUjit_target target_cc = (CUjit_target)(major*10 + minor);
 
