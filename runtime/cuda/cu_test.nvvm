target datalayout = "e-p:64:64:64-i1:8:8-i8:8:8-i16:16:16-i32:32:32-i64:64:64-f32:32:32-f64:64:64-v16:16:16-v32:32:32-v64:64:64-v128:128:128-n16:32:64"
target triple = "nvptx64-unknown-cuda"

; The NVVM IR is equivalent to the following CUDA C code:
;
; __device__ int ave(int a, int b) {
;    return (a+b)/2;
; }
;
; __global__ void simple(int *data) {
;    int tid = blockIdx.x * blockDim.x + threadIdx.x;
;    data[tid] = ave(tid, tid);
; }
;
;
; texture<int, cudaTextureType1D, cudaReadModeElementType> tex;
; __global__ void simple_tex(int *data) {
;    int tid = blockIdx.x * blockDim.x + threadIdx.x;
;    data[tid] = tex1Dfetch(tex, tid);
; }
;
; __device__ __constant__ int cmem[32];
; __global__ void simple_cmem(int *data) {
;    int tid = blockIdx.x * blockDim.x + threadIdx.x;
;    data[tid] = cmem[threadIdx.x];
; }

define i32 @ave(i32 %a, i32 %b) {
entry:
  %add = add nsw i32 %a, %b
  %div = sdiv i32 %add, 2
  ret i32 %div
}

define void @simple(i32* %data) {
entry:
  %0 = call i32 @llvm.nvvm.read.ptx.sreg.ctaid.x()
  %1 = call i32 @llvm.nvvm.read.ptx.sreg.ntid.x()
  %mul = mul i32 %0, %1
  %2 = call i32 @llvm.nvvm.read.ptx.sreg.tid.x()
  %add = add i32 %mul, %2
  %call = call i32 @ave(i32 %add, i32 %add)
  %idxprom = sext i32 %add to i64
  %arrayidx = getelementptr inbounds i32* %data, i64 %idxprom
  store i32 %call, i32* %arrayidx, align 4
  ret void
}


@tex = addrspace(1) global i64 0, align 8

define void @simple_tex(i32* %data) {
entry:
  %0 = call i32 @llvm.nvvm.read.ptx.sreg.ctaid.x()
  %1 = call i32 @llvm.nvvm.read.ptx.sreg.ntid.x()
  %mul = mul i32 %0, %1
  %2 = call i32 @llvm.nvvm.read.ptx.sreg.tid.x()
  %add = add i32 %mul, %2

  %tex_ref = call i64 @llvm.nvvm.texsurf.handle.p1i64(metadata !{i64 addrspace(1)* @tex, metadata !"texture", i32 1}, i64 addrspace(1)* @tex)
<<<<<<< HEAD
  %tex_fetch = call { i32, i32, i32, i32 } @llvm.nvvm.tex.unified.1d.v4s32.s32(i64 %tex_ref, i32 %add)

=======
  %tex_fetch = call { i32, i32, i32, i32 } asm sideeffect "tex.1d.v4.s32.s32 {$0,$1,$2,$3}, [$4, {$5,$6,$7,$8}];", "=r,=r,=r,=r,l,r,r,r,r" (i64 %tex_ref, i32 %add, i32 0, i32 0, i32 0)
  ; CUDA 7.0 supports texture reads via llvm.nvvm.tex.unified.1d
  ;%tex_fetch = call { i32, i32, i32, i32 } @llvm.nvvm.tex.unified.1d.v4s32.s32(i64 %tex_ref, i32 %add)
>>>>>>> 058413d8
  %res = extractvalue { i32, i32, i32, i32 } %tex_fetch, 0

  ; llvm.nvvm.ldg not yet supported (CUDA 7.0)
  ;%res = tail call i32 @llvm.nvvm.ldg.global.i.i32.p0i32(i32 %data, i32 4)

  %idxprom = sext i32 %add to i64
  %arrayidx = getelementptr inbounds i32* %data, i64 %idxprom
  store i32 %res, i32* %arrayidx, align 4
  ret void
}


@cmem = addrspace(4) global [32 x i32] zeroinitializer

define void @simple_cmem(i32* %data) {
entry:
  %0 = call i32 @llvm.nvvm.read.ptx.sreg.ctaid.x()
  %1 = call i32 @llvm.nvvm.read.ptx.sreg.ntid.x()
  %mul = mul i32 %0, %1
  %2 = call i32 @llvm.nvvm.read.ptx.sreg.tid.x()
  %add = add i32 %mul, %2
  %cidx = getelementptr inbounds [32 x i32] addrspace(4)* @cmem, i64 0, i32 %2
  %cval = load i32 addrspace(4)* %cidx, align 4
  %idxprom = sext i32 %add to i64
  %arrayidx = getelementptr inbounds i32* %data, i64 %idxprom
  store i32 %cval, i32* %arrayidx, align 4
  ret void
}


declare i32 @llvm.nvvm.read.ptx.sreg.ctaid.x() nounwind readnone

declare i32 @llvm.nvvm.read.ptx.sreg.ntid.x() nounwind readnone

declare i32 @llvm.nvvm.read.ptx.sreg.tid.x() nounwind readnone

declare i64 @llvm.nvvm.texsurf.handle.p1i64(metadata, i64 addrspace(1)*)

declare { i32, i32, i32, i32 } @llvm.nvvm.tex.unified.1d.v4s32.s32(i64, i32) nounwind readnone

<<<<<<< HEAD
=======
;declare i32 @llvm.nvvm.ldg.global.i.i32.p0i32(i32 *, i32) nounwind readnone

>>>>>>> 058413d8
!nvvm.annotations = !{!1, !2, !3, !4}
!nvvmir.version = !{!5}
!1 = metadata !{void (i32*)* @simple, metadata !"kernel", i32 1}
!2 = metadata !{void (i32*)* @simple_tex, metadata !"kernel", i32 1}
!3 = metadata !{i64 addrspace(1)* @tex, metadata !"texture", i32 1}
!4 = metadata !{void (i32*)* @simple_cmem, metadata !"kernel", i32 1}
!5 = metadata !{i32 1, i32 2}
<|MERGE_RESOLUTION|>--- conflicted
+++ resolved
@@ -58,14 +58,9 @@
   %add = add i32 %mul, %2
 
   %tex_ref = call i64 @llvm.nvvm.texsurf.handle.p1i64(metadata !{i64 addrspace(1)* @tex, metadata !"texture", i32 1}, i64 addrspace(1)* @tex)
-<<<<<<< HEAD
-  %tex_fetch = call { i32, i32, i32, i32 } @llvm.nvvm.tex.unified.1d.v4s32.s32(i64 %tex_ref, i32 %add)
-
-=======
   %tex_fetch = call { i32, i32, i32, i32 } asm sideeffect "tex.1d.v4.s32.s32 {$0,$1,$2,$3}, [$4, {$5,$6,$7,$8}];", "=r,=r,=r,=r,l,r,r,r,r" (i64 %tex_ref, i32 %add, i32 0, i32 0, i32 0)
   ; CUDA 7.0 supports texture reads via llvm.nvvm.tex.unified.1d
   ;%tex_fetch = call { i32, i32, i32, i32 } @llvm.nvvm.tex.unified.1d.v4s32.s32(i64 %tex_ref, i32 %add)
->>>>>>> 058413d8
   %res = extractvalue { i32, i32, i32, i32 } %tex_fetch, 0
 
   ; llvm.nvvm.ldg not yet supported (CUDA 7.0)
@@ -106,11 +101,8 @@
 
 declare { i32, i32, i32, i32 } @llvm.nvvm.tex.unified.1d.v4s32.s32(i64, i32) nounwind readnone
 
-<<<<<<< HEAD
-=======
 ;declare i32 @llvm.nvvm.ldg.global.i.i32.p0i32(i32 *, i32) nounwind readnone
 
->>>>>>> 058413d8
 !nvvm.annotations = !{!1, !2, !3, !4}
 !nvvmir.version = !{!5}
 !1 = metadata !{void (i32*)* @simple, metadata !"kernel", i32 1}
