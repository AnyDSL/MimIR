--- conflicted
+++ resolved
@@ -65,8 +65,7 @@
 
     let mut passed = 0;
 
-<<<<<<< HEAD
-    for (let mut y=777; y<height-1; ++y) {
+    for (let mut y=1; y<height-1; ++y) {
         for (let mut x=1; x<width-1; ++x) {
             let ref =
                 0.2f * arr[x + 0 + (y - 1)*width] +
@@ -79,21 +78,6 @@
             if (diff > 0.1f) passed++;
         }
     }
-=======
-    //for (let mut y=1; y<height-1; ++y) {
-    //    for (let mut x=1; x<width-1; ++x) {
-    //        let ref =
-    //            0.2f * arr[x + 0 + (y - 1)*width] +
-    //            0.2f * arr[x - 1 + (y + 0)*width] +
-    //            0.2f * arr[x + 0 + (y + 0)*width] +
-    //            0.2f * arr[x + 1 + (y + 0)*width] +
-    //            0.2f * arr[x + 0 + (y + 1)*width];
-    //        let mut diff = ref - out[x + y*width];
-    //        if (diff < 0.0f) diff = -diff;
-    //        if (diff > 0.1f) passed++;
-    //    }
-    //}
->>>>>>> f26074b7
 
     return passed;
 }