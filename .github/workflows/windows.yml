name: windows

on:
  push:
  pull_request:
    branches: [ master ]

jobs:
  build-and-test:
    name: Build and test ${{matrix.build-type}} mode
    runs-on: windows-2022
    strategy:
      matrix:
        build-type: [Debug, Release]

    steps:
      - name: Clone recursively
        uses: actions/checkout@v2
        with:
          submodules: recursive

      - name: Install LIT
        shell: cmd
        run: python -m pip install lit
        
      - name: Install FileCheck
        uses: i3h/download-release-asset@v1
        with:
          owner: fodinabor
          repo: FileCheckBuild
          tag: latest
          file: FileCheck-x86_64-win.exe
          path: ${{github.workspace}}/bin
          token: ${{ secrets.GITHUB_TOKEN }}

<<<<<<< HEAD
      - name: Configure
        shell: cmd
        run: |
          cmake -E copy ${{github.workspace}}/bin/FileCheck-x86_64-win.exe ${{github.workspace}}/bin/FileCheck
          call "C:\Program Files\Microsoft Visual Studio\2022\Enterprise\VC\Auxiliary\Build\vcvars64.bat"
          set CC=cl.exe
          set CXX=cl.exe
          python -c "import sys; import os; print(os.path.dirname(sys.executable))" > tmpPath
          set /p PYTHON_PATH= < tmpPath
          cmake -B ${{github.workspace}}/build -G Ninja -DCMAKE_BUILD_TYPE=${{matrix.build-type}} -DTHORIN_BUILD_TESTING=ON -DPython3_ROOT_DIR=%PYTHON_PATH%
      
      # - name: Cache LLVM and Clang
      #   id: cache-llvm
      #   uses: actions/cache@v2
      #   with:
      #     path: |
      #       C:/Program Files/LLVM
      #     key: llvm-14.0.0-win
      # - name: Install LLVM and Clang
      #   uses: KyleMayes/install-llvm-action@v1.5.2
      #   with:
      #     version: "14.0.0"
      #     cached: ${{ steps.cache-llvm.outputs.cache-hit }}
=======
      - name: Install LLVM and Clang
        uses: KyleMayes/install-llvm-action@v1.5.3
        with:
          version: "14.0.0"
>>>>>>> 6a7a515c

      - name: Build
        shell: cmd
        run: |
          call "C:\Program Files\Microsoft Visual Studio\2022\Enterprise\VC\Auxiliary\Build\vcvars64.bat"
          cmake --build ${{github.workspace}}/build -v --config ${{matrix.build-type}} --target thorin-gtest thorin thorin_foo thorin_affine

      - name: Run lit test suite
        working-directory: ${{github.workspace}}/build
        shell: cmd
        run: |
          set PATH=${{github.workspace}}/bin;%PATH%
          cmake --build ${{github.workspace}}/build -v --config ${{matrix.build-type}} --target check

      - name: Test
        working-directory: ${{github.workspace}}/build
        shell: cmd
        run: |
          set PATH=${{github.workspace}}/bin;%PATH%
          ctest --verbose -C ${{matrix.build-type}} --output-on-failure
 <|MERGE_RESOLUTION|>--- conflicted
+++ resolved
@@ -33,7 +33,6 @@
           path: ${{github.workspace}}/bin
           token: ${{ secrets.GITHUB_TOKEN }}
 
-<<<<<<< HEAD
       - name: Configure
         shell: cmd
         run: |
@@ -44,25 +43,11 @@
           python -c "import sys; import os; print(os.path.dirname(sys.executable))" > tmpPath
           set /p PYTHON_PATH= < tmpPath
           cmake -B ${{github.workspace}}/build -G Ninja -DCMAKE_BUILD_TYPE=${{matrix.build-type}} -DTHORIN_BUILD_TESTING=ON -DPython3_ROOT_DIR=%PYTHON_PATH%
-      
-      # - name: Cache LLVM and Clang
-      #   id: cache-llvm
-      #   uses: actions/cache@v2
-      #   with:
-      #     path: |
-      #       C:/Program Files/LLVM
-      #     key: llvm-14.0.0-win
-      # - name: Install LLVM and Clang
-      #   uses: KyleMayes/install-llvm-action@v1.5.2
-      #   with:
-      #     version: "14.0.0"
-      #     cached: ${{ steps.cache-llvm.outputs.cache-hit }}
-=======
+
       - name: Install LLVM and Clang
         uses: KyleMayes/install-llvm-action@v1.5.3
         with:
           version: "14.0.0"
->>>>>>> 6a7a515c
 
       - name: Build
         shell: cmd
