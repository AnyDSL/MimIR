--- conflicted
+++ resolved
@@ -762,16 +762,8 @@
     } else if (index->isa<Sigma>() || index->isa<Tuple>()) {
         auto n = index->num_ops();
         DefArray idx(n, [&](size_t i) { return index->op(i); });
-<<<<<<< HEAD
-        DefArray ops(n, [&](size_t i) { return tup->proj(n, as_lit(idx[i])); });
-        if(index->isa<Sigma>())
-            return sigma(ops,dbg);
-        else
-            return tuple(ops,dbg);
-=======
         DefArray ops(n, [&](size_t i) { return d->proj(n, as_lit(idx[i])); });
         return index->isa<Sigma>() ? sigma(ops, dbg) : tuple(ops, dbg);
->>>>>>> 6a7a515c
     }
 
     auto type = d->type()->reduce_rec();
