--- conflicted
+++ resolved
@@ -191,91 +191,7 @@
         is_os_pi->set_codom(pi(dom, cod));
         rs_pi->set_codom(is_os_pi);
 
-<<<<<<< HEAD
-        data_.zip_ = axiom(normalize_zip, rs_pi, 0, Tag::Zip, 0, dbg("zip"));
-    }
-    { // op_rev_diff: Π[I:*.O:*]. ΠI. O
-        // DS: I can't figure out how to give it the correct type…
-        // pullback assumes that:
-        //     I = Π[mem, T₁, …, Tₙ, Π[mem, R₁, …, Rₙ].⊥].⊥
-        //     O = Π[mem, T₁, …, Tₙ, Π[mem, R₁, …, Rₙ, Π[mem, R'₁, …, R'ₙ, ΠT'.⊥].⊥].⊥].⊥
-        // where
-        //     α' = type_tangent_vector(α)
-
-        /*
-        auto type = nom_pi(kind())->set_dom({ kind(), kind() });
-        auto I = type->var(0, dbg("I"));
-        auto O = type->var(1, dbg("O"));
-        type->set_codom(pi(I, O));
-        data_.op_rev_diff_ = axiom(nullptr, type, Tag::RevDiff, 0, dbg("rev_diff"));
-        */
-        // TODO: generalize this axiom for arbitrary functions
-        // what we basically want is an operator that looks like this:
-        //   A →  B →  (A →  B →  (A × B →  B × A))
-        //              \---------- Ξ ------------/
-        /*
-        auto type = nom_pi(kind())->set_dom({kind(), kind()});
-        auto A = type->var(0, dbg("A"));
-        auto B = type->var(1, dbg("B"));
-
-        auto diffd = cn({
-          type_mem(),
-          A,
-          B,
-          cn({type_mem(), sigma({B, A})})
-        });
-        auto Xi = pi(cn_mem_ret_flat(A, B), diffd);
-        type->set_codom(Xi);
-        data_.op_rev_diff_ = axiom(nullptr, type, Tag::RevDiff, 0, dbg("rev_diff"));
-        */
-        //        auto type = nom_pi(kind())->set_dom({kind(), kind(), kind(), kind(), kind(), kind()});
-        //        auto [A, B, C, D,E,F] = type->vars<6>({dbg("A"), dbg("B"),dbg("C"),dbg("D"),dbg("E"),dbg("F")});
-        //
-        //        auto pullback = cn_mem_ret(E,F);
-        //        auto diffd = cn({
-        //          type_mem(),
-        //          C,
-        ////          flatten(A),
-        //          cn({type_mem(), D, pullback})
-        //        });
-        ////        auto diffd= cn_mem_ret_flat(A,tuple({B,pullback}));
-        //        // TODO: flattening at this point is useless as we handle abstract kinds here
-        //        auto Xi = pi(cn_mem_ret(A, B), diffd);
-        //        //        auto Xi = pi(cn_mem_ret(flatten(A), B), diffd);
-        ////        auto Xi = pi(cn_mem_ret_flat(A, B), diffd);
-        //        type->set_codom(Xi);
-        //        data_.op_rev_diff_ = axiom(nullptr, type, Tag::RevDiff, 0, dbg("rev_diff"));
-
-        auto typ    = nom_pi(type())->set_dom({type(), type()});
-        auto [X, Y] = typ->vars<2>({dbg("X"), dbg("Y")});
-
-        auto Xi = pi(X, Y);
-        typ->set_codom(Xi);
-        data_.op_rev_diff_ = axiom(nullptr, typ, 0, Tag::RevDiff, 0, dbg("rev_diff"));
-    }
-    { // for :: [m: Nat , n: Nat , Ts: «n; *»] → Cn [Mem , Int m, Int m, Int m, «i: n; Is#i», Cn [Mem , i : Int m, «i:
-      // n; Is#i», Cn [Mem , «i: n; Is#i»]], Cn [Mem , «i: n; Is#i»]];
-
-        auto input_sigma = nom_sigma(type<1>(), 3);
-        input_sigma->set(0, nat);
-        input_sigma->set(1, nat);
-        input_sigma->set(2, arr(input_sigma->var(1), type()));
-
-        auto ltp                      = nom_pi(type())->set_dom(input_sigma);
-        auto [mod, type_shape, types] = ltp->vars<3>({dbg("iter_modulo"), dbg("types_shape"), dbg("types")});
-
-        auto it_type  = type_int(mod);
-        auto type_arr = nom_arr()->set_shape(type_shape);
-        type_arr->set_body(extract(types, type_arr->var()));
-
-        ltp->set_codom(cn({mem, it_type, it_type, it_type, type_arr,
-                           cn({mem, it_type, type_arr, cn({mem, type_arr}, dbg("continue"))}, dbg("body")),
-                           cn({mem, type_arr}, dbg("exit"))}));
-
-        data_.for_ = axiom(nullptr, ltp, 0, Tag::For, 0, dbg("for"));
-=======
         data_.zip_ = axiom(normalize_zip, rs_pi, Axiom::Global_Dialect, Tag::Zip, 0, dbg("zip"));
->>>>>>> da4cceba
     }
 }
 
