#include "thorin/world.h"

#include "thorin/tuple.h"

// for colored output
#ifdef _WIN32
#    include <io.h>
#    define isatty _isatty
#    define fileno _fileno
#else
#    include <unistd.h>
#endif

#include "thorin/check.h"
#include "thorin/def.h"
#include "thorin/error.h"
#include "thorin/normalize.h"
#include "thorin/rewrite.h"
#include "thorin/tables.h"

#include "thorin/analyses/scope.h"
#include "thorin/util/array.h"
#include "thorin/util/container.h"

namespace thorin {

/*
 * constructor & destructor
 */

#if (!defined(_MSC_VER) && defined(NDEBUG))
bool World::Arena::Lock::guard_ = false;
#endif

World::World(std::string_view name)
    : checker_(std::make_unique<Checker>(*this))
    , err_(std::make_unique<ErrorHandler>()) {
    data_.name_        = name.empty() ? "module" : name;
    data_.univ_        = insert<Univ>(0, *this);
    data_.lit_univ_0_  = lit_univ(0);
    data_.lit_univ_1_  = lit_univ(1);
    data_.type_0_      = type(lit_univ_0());
    data_.type_1_      = type(lit_univ_1());
    data_.type_bot_    = insert<Bot>(0, type(), nullptr);
    data_.sigma_       = insert<Sigma>(0, type(), Defs{}, nullptr)->as<Sigma>();
    data_.tuple_       = insert<Tuple>(0, sigma(), Defs{}, nullptr)->as<Tuple>();
    data_.type_nat_    = insert<Nat>(0, *this);
    data_.top_nat_     = insert<Top>(0, type_nat(), nullptr);
    data_.lit_nat_0_   = lit_nat(0);
    data_.lit_nat_1_   = lit_nat(1);
    data_.lit_nat_max_ = lit_nat(nat_t(-1));
    auto nat           = type_nat();

    { // int/real: w: Nat -> *
        auto p             = pi(nat, type());
        data_.type_int_    = nullptr; // hack for alpha equiv check of sigma (dbg..)
        data_.type_int_    = axiom(p, Axiom::Global_Dialect, Tag::Int, 0, dbg("Int"));
        data_.type_real_   = axiom(p, Axiom::Global_Dialect, Tag::Real, 0, dbg("Real"));
        data_.type_bool_   = type_int(2);
        data_.lit_bool_[0] = lit_int(2, 0_u64);
        data_.lit_bool_[1] = lit_int(2, 1_u64);
    }

    {
#define CODE(T, o)             \
    data_.T##_[size_t(T::o)] = \
        axiom(normalize_##T<T::o>, ty, Axiom::Global_Dialect, Tag::T, sub_t(T::o), dbg(op2str(T::o)));
    }
    { // bit: w: nat -> [int w, int w] -> int w
        auto ty    = nom_pi(type())->set_dom(nat);
        auto int_w = type_int(ty->var(dbg("w")));
        ty->set_codom(pi({int_w, int_w}, int_w));
        THORIN_BIT(CODE)
    }
    { // Shr: w: nat -> [int w, int w] -> int w
        auto ty    = nom_pi(type())->set_dom(nat);
        auto int_w = type_int(ty->var(dbg("w")));
        ty->set_codom(pi({int_w, int_w}, int_w));
        THORIN_SHR(CODE)
    }
    { // Wrap: [m: nat, w: nat] -> [int w, int w] -> int w
        auto ty     = nom_pi(type())->set_dom({nat, nat});
        auto [m, w] = ty->vars<2>({dbg("m"), dbg("w")});
        auto int_w  = type_int(w);
        ty->set_codom(pi({int_w, int_w}, int_w));
        THORIN_WRAP(CODE)
    }
    { // ROp: [m: nat, w: nat] -> [real w, real w] -> real w
        auto ty     = nom_pi(type())->set_dom({nat, nat});
        auto [m, w] = ty->vars<2>({dbg("m"), dbg("w")});
        auto real_w = type_real(w);
        ty->set_codom(pi({real_w, real_w}, real_w));
        THORIN_R_OP(CODE)
    }
    { // ICmp: w: nat -> [int w, int w] -> bool
        auto ty    = nom_pi(type())->set_dom(nat);
        auto int_w = type_int(ty->var(dbg("w")));
        ty->set_codom(pi({int_w, int_w}, type_bool()));
        THORIN_I_CMP(CODE)
    }
    { // RCmp: [m: nat, w: nat] -> [real w, real w] -> bool
        auto ty     = nom_pi(type())->set_dom({nat, nat});
        auto [m, w] = ty->vars<2>({dbg("m"), dbg("w")});
        auto real_w = type_real(w);
        ty->set_codom(pi({real_w, real_w}, type_bool()));
        THORIN_R_CMP(CODE)
    }
    { // trait: T: * -> nat
        auto ty = pi(type(), nat);
        THORIN_TRAIT(CODE)
    }
    // todo: move to some dialect..
    // { // acc: n: nat -> cn[M, cn[M, int w n, cn[M, []]]]
    //     // TODO this is more a proof of concept
    //     auto ty = nom_pi(type())->set_dom(nat);
    //     auto n  = ty->var(0, dbg("n"));
    //     ty->set_codom(cn_mem_ret(type_int(n), sigma()));
    //     THORIN_ACC(CODE)
    // }
#undef CODE
    { // Conv: [dw: nat, sw: nat] -> i/r sw -> i/r dw
        auto make_type = [&](Conv o) {
            auto ty       = nom_pi(type())->set_dom({nat, nat});
            auto [dw, sw] = ty->vars<2>({dbg("dw"), dbg("sw")});
            auto type_dw  = o == Conv::s2r || o == Conv::u2r || o == Conv::r2r ? type_real(dw) : type_int(dw);
            auto type_sw  = o == Conv::r2s || o == Conv::r2u || o == Conv::r2r ? type_real(sw) : type_int(sw);
            return ty->set_codom(pi(type_sw, type_dw));
        };
#define CODE(T, o)                                                                                             \
    data_.Conv_[size_t(T::o)] = axiom(normalize_Conv<T::o>, make_type(T::o), Axiom::Global_Dialect, Tag::Conv, \
                                      sub_t(T::o), dbg(op2str(T::o)));
        THORIN_CONV(CODE)
#undef CODE
    }
    { // hlt/run: T: * -> T -> T
        auto ty = nom_pi(type())->set_dom(type());
        auto T  = ty->var(dbg("T"));
        ty->set_codom(pi(T, T));
        data_.PE_[size_t(PE::hlt)] =
            axiom(normalize_PE<PE::hlt>, ty, Axiom::Global_Dialect, Tag::PE, sub_t(PE::hlt), dbg(op2str(PE::hlt)));
        data_.PE_[size_t(PE::run)] =
            axiom(normalize_PE<PE::run>, ty, Axiom::Global_Dialect, Tag::PE, sub_t(PE::run), dbg(op2str(PE::run)));
    }
    { // known: T: * -> T -> bool
        auto ty = nom_pi(type())->set_dom(type());
        auto T  = ty->var(dbg("T"));
        ty->set_codom(pi(T, type_bool()));
        data_.PE_[size_t(PE::known)] = axiom(normalize_PE<PE::known>, ty, Axiom::Global_Dialect, Tag::PE,
                                             sub_t(PE::known), dbg(op2str(PE::known)));
    }
    { // bitcast: [D: *, S: *] -> S -> D
        auto ty     = nom_pi(type())->set_dom({type(), type()});
        auto [D, S] = ty->vars<2>({dbg("D"), dbg("S")});
        ty->set_codom(pi(S, D));
        data_.bitcast_ = axiom(normalize_bitcast, ty, Axiom::Global_Dialect, Tag::Bitcast, 0, dbg("bitcast"));
    }
    { // atomic: [T: *, R: *] -> T -> R
        auto ty     = nom_pi(type())->set_dom({type(), type()});
        auto [T, R] = ty->vars<2>({dbg("T"), dbg("R")});
        ty->set_codom(pi(T, R));
        data_.atomic_ = axiom(nullptr, ty, Axiom::Global_Dialect, Tag::Atomic, 0, dbg("atomic"));
    }
    { // zip: [r: nat, s: «r; nat»] -> [n_i: nat, Is: «n_i; *», n_o: nat, Os: «n_o; *», f: «i: n_i; Is#i»
        // -> «o: n_o; Os#o»] -> «i: n_i; «s; Is#i»» -> «o: n_o; «s; Os#o»»
        // TODO select which Is/Os to zip
        auto rs = nom_sigma(type(), 2);
        rs->set(0, nat);
        rs->set(1, arr(rs->var(0, dbg("r")), nat));
        auto rs_pi = nom_pi(type())->set_dom(rs);
        auto s     = rs_pi->var(1, dbg("s"));

        // [n_i: nat, Is: «n_i; *», n_o: nat, Os: «n_o; *», f: «i: n_i; Is#i» -> «o: n_o; Os#o»,]
        auto is_os = nom_sigma(type<1>(), 5);
        is_os->set(0, nat);
        is_os->set(1, arr(is_os->var(0, dbg("n_i")), type()));
        is_os->set(2, nat);
        is_os->set(3, arr(is_os->var(2, dbg("n_o")), type()));
        auto f_i = nom_arr()->set_shape(is_os->var(0_u64));
        auto f_o = nom_arr()->set_shape(is_os->var(2_u64));
        f_i->set_body(extract(is_os->var(1, dbg("Is")), f_i->var()));
        f_o->set_body(extract(is_os->var(3, dbg("Os")), f_o->var()));
        is_os->set(4, pi(f_i, f_o));
        auto is_os_pi = nom_pi(type())->set_dom(is_os);

        // «i: n_i; «s; Is#i»» -> «o: n_o; «s; Os#o»»
        auto dom = nom_arr()->set_shape(is_os_pi->var(0_u64, dbg("n_i")));
        auto cod = nom_arr()->set_shape(is_os_pi->var(2_u64, dbg("n_o")));
        dom->set_body(arr(s, extract(is_os_pi->var(1, dbg("Is")), dom->var())));
        cod->set_body(arr(s, extract(is_os_pi->var(3, dbg("Os")), cod->var())));

        is_os_pi->set_codom(pi(dom, cod));
        rs_pi->set_codom(is_os_pi);

        data_.zip_ = axiom(normalize_zip, rs_pi, Axiom::Global_Dialect, Tag::Zip, 0, dbg("zip"));
    }
}

World::~World() {
    for (auto def : data_.defs_) def->~Def();
}

World World::stub() {
    World w(name());
<<<<<<< HEAD
    w.ostream_ = ostream_;
    w.state_   = state_;
=======
    w.ostream_                 = ostream_;
    w.state_                   = state_;
    w.data_.imported_dialects_ = data_.imported_dialects_;
>>>>>>> 8f2db80e

    // bring dialects' axioms into new world.
    Rewriter rewriter{w};
    for (const auto& ax : data_.axioms_) rewriter.rewrite(ax.second);

    return w;
}

/*
 * core calculus
 */

const Def* World::app(const Def* callee, const Def* arg, const Def* dbg) {
    auto pi = callee->type()->as<Pi>();

    if (err()) {
        if (!checker_->assignable(pi->dom(), arg)) err()->ill_typed_app(callee, arg);
    }

    auto type           = pi->reduce(arg).back();
    auto [axiom, curry] = Axiom::get(callee); // TODO move down again
    if (axiom && curry == 1) {
        if (auto normalize = axiom->normalizer()) return normalize(type, callee, arg, dbg);
    }

    return unify<App>(2, axiom, curry - 1, type, callee, arg, dbg);
}

const Def* World::raw_app(const Def* callee, const Def* arg, const Def* dbg) {
    auto pi             = callee->type()->as<Pi>();
    auto type           = pi->reduce(arg).back();
    auto [axiom, curry] = Axiom::get(callee);
    return unify<App>(2, axiom, curry - 1, type, callee, arg, dbg);
}

const Def* World::sigma(Defs ops, const Def* dbg) {
    auto n = ops.size();
    if (n == 0) return sigma();
    if (n == 1) return ops[0];
    if (std::all_of(ops.begin() + 1, ops.end(), [&](auto op) { return ops[0] == op; })) return arr(n, ops[0]);
    return unify<Sigma>(ops.size(), infer_type_level(*this, ops), ops, dbg);
}

static const Def* infer_sigma(World& world, Defs ops) {
    DefArray elems(ops.size());
    for (size_t i = 0, e = ops.size(); i != e; ++i) elems[i] = ops[i]->type();

    return world.sigma(elems);
}

const Def* World::tuple(Defs ops, const Def* dbg) {
    if (ops.size() == 1) return ops[0];

    auto sigma = infer_sigma(*this, ops);
    auto t     = tuple(sigma, ops, dbg);
    if (err() && !checker_->assignable(sigma, t)) { assert(false && "TODO: error msg"); }

    return t;
}

const Def* World::tuple(const Def* type, Defs ops, const Def* dbg) {
    if (err()) {
        // TODO type-check type vs inferred type
    }

    auto n = ops.size();
    if (!type->isa_nom<Sigma>()) {
        if (n == 0) return tuple();
        if (n == 1) return ops[0];
        if (std::all_of(ops.begin() + 1, ops.end(), [&](auto op) { return ops[0] == op; })) return pack(n, ops[0]);
    }

    // eta rule for tuples:
    // (extract(tup, 0), extract(tup, 1), extract(tup, 2)) -> tup
    if (n == 0) goto out;

    if (auto extract = ops[0]->isa<Extract>()) {
        auto tup = extract->tuple();
        bool eta = tup->type() == type;
        for (size_t i = 0; i != n && eta; ++i) {
            if (auto extract = ops[i]->isa<Extract>()) {
                if (auto index = isa_lit(extract->index())) {
                    if (eta &= u64(i) == *index) {
                        eta &= extract->tuple() == tup;
                        continue;
                    }
                }
            }
            eta = false;
        }

        if (eta) return tup;
    }

out:
    return unify<Tuple>(ops.size(), type, ops, dbg);
}

const Def* World::tuple_str(std::string_view s, const Def* dbg) {
    DefVec ops;
    for (auto c : s) ops.emplace_back(lit_nat(c));
    return tuple(ops, dbg);
}

const Def* World::extract(const Def* d, const Def* index, const Def* dbg) {
    if (index->isa<Arr>() || index->isa<Pack>()) {
        DefArray ops(as_lit(index->arity()), [&](size_t) { return extract(d, index->ops().back()); });
        return index->isa<Arr>() ? sigma(ops, dbg) : tuple(ops, dbg);
    } else if (index->isa<Sigma>() || index->isa<Tuple>()) {
        auto n = index->num_ops();
        DefArray idx(n, [&](size_t i) { return index->op(i); });
        DefArray ops(n, [&](size_t i) { return d->proj(n, as_lit(idx[i])); });
        return index->isa<Sigma>() ? sigma(ops, dbg) : tuple(ops, dbg);
    }

<<<<<<< HEAD
    auto type = d->type()->reduce_rec();
=======
    auto type = d->unfold_type();
>>>>>>> 8f2db80e
    if (err()) {
        if (!checker_->equiv(type->arity(), isa_sized_type(index->type())))
            err()->index_out_of_range(type->arity(), index);
    }

    // nom sigmas can be 1-tuples
    if (auto mod = isa_lit(isa_sized_type(index->type())); mod && *mod == 1 && !d->type()->isa_nom<Sigma>()) return d;
    if (auto pack = d->isa_structural<Pack>()) return pack->body();

    // extract(insert(x, index, val), index) -> val
    if (auto insert = d->isa<Insert>()) {
        if (index == insert->index()) return insert->value();
    }

    if (auto i = isa_lit(index)) {
        if (auto tuple = d->isa<Tuple>()) return tuple->op(*i);

        // extract(insert(x, j, val), i) -> extract(x, i) where i != j (guaranteed by rule above)
        if (auto insert = d->isa<Insert>()) {
            if (insert->index()->isa<Lit>()) return extract(insert->tuple(), index, dbg);
        }

        if (auto sigma = type->isa<Sigma>()) {
            if (auto nom_sigma = sigma->isa_nom<Sigma>()) {
                Scope scope(nom_sigma);
                auto t = rewrite(sigma->op(*i), nom_sigma->var(), d, scope);
                return unify<Extract>(2, t, d, index, dbg);
            }

            return unify<Extract>(2, sigma->op(*i), d, index, dbg);
        }
    }

    // e.g. (t, f)#cond, where t&f's types contain nominals but still are alpha-equiv
    // for now just use t's type.
    if (auto sigma = type->isa<Sigma>();
        sigma && std::all_of(sigma->ops().begin() + 1, sigma->ops().end(),
                             [&](auto op) { return checker_->equiv<false>(sigma->op(0), op); }))
        return unify<Extract>(2, sigma->op(0), d, index, dbg);

    type = type->as<Arr>()->body();
    return unify<Extract>(2, type, d, index, dbg);
}

const Def* World::insert(const Def* d, const Def* index, const Def* val, const Def* dbg) {
<<<<<<< HEAD
    auto type = d->type()->reduce_rec();
=======
    auto type = d->unfold_type();
>>>>>>> 8f2db80e

    if (err() && !checker_->equiv(type->arity(), isa_sized_type(index->type())))
        err()->index_out_of_range(type->arity(), index);

    if (auto mod = isa_lit(isa_sized_type(index->type())); mod && *mod == 1)
        return tuple(d, {val}, dbg); // d could be nom - that's why the tuple ctor is needed

    // insert((a, b, c, d), 2, x) -> (a, b, x, d)
    if (auto t = d->isa<Tuple>()) return t->refine(as_lit(index), val);

    // insert(‹4; x›, 2, y) -> (x, x, y, x)
    if (auto pack = d->isa<Pack>()) {
        if (auto a = isa_lit(pack->arity())) {
            DefArray new_ops(*a, pack->body());
            new_ops[as_lit(index)] = val;
            return tuple(type, new_ops, dbg);
        }
    }

    // insert(insert(x, index, y), index, val) -> insert(x, index, val)
    if (auto insert = d->isa<Insert>()) {
        if (insert->index() == index) d = insert->tuple();
    }

    return unify<Insert>(3, d, index, val, dbg);
}

bool is_shape(const Def* s) {
    if (s->isa<Nat>()) return true;
    if (auto arr = s->isa<Arr>()) return arr->body()->isa<Nat>();
    if (auto sig = s->isa_structural<Sigma>())
        return std::ranges::all_of(sig->ops(), [](const Def* op) { return op->isa<Nat>(); });

    return false;
}

const Def* World::arr(const Def* shape, const Def* body, const Def* dbg) {
    if (err()) {
        if (!is_shape(shape->type())) err()->expected_shape(shape);
    }

    if (auto a = isa_lit<u64>(shape)) {
        if (*a == 0) return sigma();
        if (*a == 1) return body;
    }

    // «(a, b, c); body» -> «a; «(b, c); body»»
    if (auto tuple = shape->isa<Tuple>()) return arr(tuple->ops().front(), arr(tuple->ops().skip_front(), body), dbg);

    // «<n; x>; body» -> «x; «<n-1, x>; body»»
    if (auto p = shape->isa<Pack>()) {
        if (auto s = isa_lit(p->shape())) return arr(*s, arr(pack(*s - 1, p->body()), body), dbg);
    }

<<<<<<< HEAD
    return unify<Arr>(2, body->inf_type(), shape, body, dbg);
=======
    return unify<Arr>(2, body->unfold_type(), shape, body, dbg);
>>>>>>> 8f2db80e
}

const Def* World::pack(const Def* shape, const Def* body, const Def* dbg) {
    if (err()) {
        if (!is_shape(shape->type())) err()->expected_shape(shape);
    }

    if (auto a = isa_lit<u64>(shape)) {
        if (*a == 0) return tuple();
        if (*a == 1) return body;
    }

    // <(a, b, c); body> -> <a; «(b, c); body>>
    if (auto tuple = shape->isa<Tuple>()) return pack(tuple->ops().front(), pack(tuple->ops().skip_front(), body), dbg);

    // <<n; x>; body> -> <x; <<n-1, x>; body>>
    if (auto p = shape->isa<Pack>()) {
        if (auto s = isa_lit(p->shape())) return pack(*s, pack(pack(*s - 1, p->body()), body), dbg);
    }

    auto type = arr(shape, body->type());
    return unify<Pack>(1, type, body, dbg);
}

const Def* World::arr(Defs shape, const Def* body, const Def* dbg) {
    if (shape.empty()) return body;
    return arr(shape.skip_back(), arr(shape.back(), body, dbg), dbg);
}

const Def* World::pack(Defs shape, const Def* body, const Def* dbg) {
    if (shape.empty()) return body;
    return pack(shape.skip_back(), pack(shape.back(), body, dbg), dbg);
}

const Lit* World::lit_int(const Def* type, u64 i, const Def* dbg) {
    auto size = isa_sized_type(type);
    if (size->isa<Top>()) return lit(size, i, dbg);

    auto l = lit(type, i, dbg);

    if (auto a = isa_lit(size)) {
        if (err() && *a != 0 && i >= *a) err()->index_out_of_range(size, l);
    }

    return l;
}

/*
 * set
 */

template<bool up>
const Def* World::ext(const Def* type, const Def* dbg) {
    if (auto arr = type->isa<Arr>()) return pack(arr->shape(), ext<up>(arr->body()), dbg);
    if (auto sigma = type->isa<Sigma>())
        return tuple(sigma, DefArray(sigma->num_ops(), [&](size_t i) { return ext<up>(sigma->op(i), dbg); }), dbg);
    return unify<TExt<up>>(0, type, dbg);
}

template<bool up>
const Def* World::bound(Defs ops, const Def* dbg) {
    auto kind = infer_type_level(*this, ops);

    // has ext<up> value?
    if (std::ranges::any_of(ops, [&](const Def* op) { return up ? bool(op->isa<Top>()) : bool(op->isa<Bot>()); }))
        return ext<up>(kind);

    // ignore: ext<!up>
    DefArray cpy(ops);
    auto [_, end] = std::ranges::copy_if(ops, cpy.begin(), [&](const Def* op) { return !isa_ext(op); });

    // sort and remove duplicates
    std::sort(cpy.begin(), end, GIDLt<const Def*>());
    end = std::unique(cpy.begin(), end);
    cpy.shrink(std::distance(cpy.begin(), end));

    if (cpy.size() == 0) return ext<!up>(kind, dbg);
    if (cpy.size() == 1) return cpy[0];

    // TODO simplify mixed terms with joins and meets

    return unify<TBound<up>>(cpy.size(), kind, cpy, dbg);
}

const Def* World::ac(const Def* type, Defs ops, const Def* dbg) {
    if (type->isa<Meet>()) {
        DefArray types(ops.size(), [&](size_t i) { return ops[i]->type(); });
        return unify<Ac>(ops.size(), meet(types), ops, dbg);
    }

    assert(ops.size() == 1);
    return ops[0];
}

const Def* World::ac(Defs ops, const Def* dbg /*= {}*/) { return ac(infer_type_level(*this, ops), ops, dbg); }

const Def* World::vel(const Def* type, const Def* value, const Def* dbg) {
    if (type->isa<Join>()) return unify<Vel>(1, type, value, dbg);
    return value;
}

const Def* World::pick(const Def* type, const Def* value, const Def* dbg) { return unify<Pick>(1, type, value, dbg); }

const Def* World::test(const Def* value, const Def* probe, const Def* match, const Def* clash, const Def* dbg) {
    auto m_pi = match->type()->isa<Pi>();
    auto c_pi = clash->type()->isa<Pi>();

    if (err()) {
        // TODO proper error msg
        assert(m_pi && c_pi);
        auto a = isa_lit(m_pi->dom()->arity());
        assert(a && *a == 2);
        assert(checker_->equiv(m_pi->dom(2, 0_s), c_pi->dom()));
    }

    auto codom = join({m_pi->codom(), c_pi->codom()});
    return unify<Test>(4, pi(c_pi->dom(), codom), value, probe, match, clash, dbg);
}

const Def* World::singleton(const Def* inner_type, const Def* dbg) {
    return unify<Singleton>(1, this->type<1>(), inner_type, dbg);
}

/*
 * debugging
 */

#if THORIN_ENABLE_CHECKS

void World::breakpoint(size_t number) { state_.breakpoints.emplace(number); }
void World::enable_history(bool flag) { state_.track_history = flag; }
bool World::track_history() const { return state_.track_history; }

const Def* World::gid2def(u32 gid) {
    auto i = std::ranges::find_if(data_.defs_, [=](auto def) { return def->gid() == gid; });
    if (i == data_.defs_.end()) return nullptr;
    return *i;
}

#endif

/*
 * misc
 */

template<bool elide_empty>
void World::visit(VisitFn f) const {
    unique_queue<NomSet> noms;
    unique_stack<DefSet> defs;

    for (const auto& [name, nom] : externals()) {
        assert(nom->is_set() && "external must not be empty");
        noms.push(nom);
    }

    while (!noms.empty()) {
        auto nom = noms.pop();
        if (elide_empty && nom->is_unset()) continue;

        Scope scope(nom);
        f(scope);

        for (auto nom : scope.free_noms()) noms.push(nom);
    }
}

/*
 * logging
 */

// clang-format off
std::string_view World::level2acro(LogLevel level) {
    switch (level) {
        case LogLevel::Debug:   return "D";
        case LogLevel::Verbose: return "V";
        case LogLevel::Info:    return "I";
        case LogLevel::Warn:    return "W";
        case LogLevel::Error:   return "E";
        default: unreachable();
    }
}

LogLevel World::str2level(std::string_view s) {
    if (false) {}
    else if (s == "debug"  ) return LogLevel::Debug;
    else if (s == "verbose") return LogLevel::Verbose;
    else if (s == "info"   ) return LogLevel::Info;
    else if (s == "warn"   ) return LogLevel::Warn;
    else if (s == "error"  ) return LogLevel::Error;
    else throw std::invalid_argument("invalid log level");
}

int World::level2color(LogLevel level) {
    switch (level) {
        case LogLevel::Debug:   return 4;
        case LogLevel::Verbose: return 4;
        case LogLevel::Info:    return 2;
        case LogLevel::Warn:    return 3;
        case LogLevel::Error:   return 1;
        default: unreachable();
    }
}
// clang-format on

#ifdef THORIN_COLOR_TERM
std::string World::colorize(std::string_view str, int color) {
    if (isatty(fileno(stdout))) {
        const char c = '0' + color;
        return "\033[1;3" + (c + ('m' + std::string(str))) + "\033[0m";
    }
    return std::string(str);
}
#else
std::string World::colorize(std::string_view str, int) { return std::string(str); }
#endif

void World::set_error_handler(std::unique_ptr<ErrorHandler>&& err) { err_ = std::move(err); }

/*
 * instantiate templates
 */

template void World::visit<true>(VisitFn) const;
template void World::visit<false>(VisitFn) const;
template const Def* World::ext<true>(const Def*, const Def*);
template const Def* World::ext<false>(const Def*, const Def*);
template const Def* World::bound<true>(Defs, const Def*);
template const Def* World::bound<false>(Defs, const Def*);

} // namespace thorin<|MERGE_RESOLUTION|>--- conflicted
+++ resolved
@@ -201,14 +201,9 @@
 
 World World::stub() {
     World w(name());
-<<<<<<< HEAD
-    w.ostream_ = ostream_;
-    w.state_   = state_;
-=======
     w.ostream_                 = ostream_;
     w.state_                   = state_;
     w.data_.imported_dialects_ = data_.imported_dialects_;
->>>>>>> 8f2db80e
 
     // bring dialects' axioms into new world.
     Rewriter rewriter{w};
@@ -324,11 +319,7 @@
         return index->isa<Sigma>() ? sigma(ops, dbg) : tuple(ops, dbg);
     }
 
-<<<<<<< HEAD
-    auto type = d->type()->reduce_rec();
-=======
     auto type = d->unfold_type();
->>>>>>> 8f2db80e
     if (err()) {
         if (!checker_->equiv(type->arity(), isa_sized_type(index->type())))
             err()->index_out_of_range(type->arity(), index);
@@ -374,11 +365,7 @@
 }
 
 const Def* World::insert(const Def* d, const Def* index, const Def* val, const Def* dbg) {
-<<<<<<< HEAD
-    auto type = d->type()->reduce_rec();
-=======
     auto type = d->unfold_type();
->>>>>>> 8f2db80e
 
     if (err() && !checker_->equiv(type->arity(), isa_sized_type(index->type())))
         err()->index_out_of_range(type->arity(), index);
@@ -433,11 +420,7 @@
         if (auto s = isa_lit(p->shape())) return arr(*s, arr(pack(*s - 1, p->body()), body), dbg);
     }
 
-<<<<<<< HEAD
-    return unify<Arr>(2, body->inf_type(), shape, body, dbg);
-=======
     return unify<Arr>(2, body->unfold_type(), shape, body, dbg);
->>>>>>> 8f2db80e
 }
 
 const Def* World::pack(const Def* shape, const Def* body, const Def* dbg) {
