#include "thorin/world.h"

#include "thorin/tuple.h"

// for colored output
#ifdef _WIN32
#    include <io.h>
#    define isatty _isatty
#    define fileno _fileno
#else
#    include <unistd.h>
#endif

#include "thorin/check.h"
#include "thorin/def.h"
#include "thorin/error.h"
#include "thorin/rewrite.h"

#include "thorin/analyses/scope.h"
#include "thorin/util/array.h"
#include "thorin/util/container.h"

namespace thorin {

/*
 * constructor & destructor
 */

#if (!defined(_MSC_VER) && defined(NDEBUG))
bool World::Arena::Lock::guard_ = false;
#endif

World::Move::Move(World& world)
    : checker(std::make_unique<Checker>(world))
    , err(std::make_unique<ErrorHandler>()) {}

World::World(const State& state)
    : state_(state)
    , move_(*this) {
    data_.univ_        = insert<Univ>(0, *this);
    data_.lit_univ_0_  = lit_univ(0);
    data_.lit_univ_1_  = lit_univ(1);
    data_.type_0_      = type(lit_univ_0());
    data_.type_1_      = type(lit_univ_1());
    data_.type_bot_    = insert<Bot>(0, type(), nullptr);
    data_.sigma_       = insert<Sigma>(0, type(), Defs{}, nullptr)->as<Sigma>();
    data_.tuple_       = insert<Tuple>(0, sigma(), Defs{}, nullptr)->as<Tuple>();
    data_.type_nat_    = insert<Nat>(0, *this);
    data_.top_nat_     = insert<Top>(0, type_nat(), nullptr);
    data_.lit_nat_0_   = lit_nat(0);
    data_.lit_nat_1_   = lit_nat(1);
    data_.type_bool_   = type_idx(2);
    data_.lit_bool_[0] = lit_idx(2, 0_u64);
    data_.lit_bool_[1] = lit_idx(2, 1_u64);
    data_.lit_nat_max_ = lit_nat(nat_t(-1));
    data_.exit_        = nom_lam(cn(type_bot()), dbg("exit"));
}

World::World(std::string_view name /* = {}*/)
    : World(State(name)) {}

World::~World() {
    for (auto def : move_.defs) def->~Def();
}

const Type* World::type(const Def* level, const Def* dbg) {
    if (err()) {
        if (!level->type()->isa<Univ>()) {
            err()->err(level->loc(), "argument `{}` to `.Type` must be of type `.Univ` but is of type `{}`", level,
                       level->type());
        }
    }
    return unify<Type>(1, level, dbg)->as<Type>();
}

const Idx* World::type_idx(const Def* size) {
    if (err()) {
        if (!size->type()->isa<Nat>()) {
            err()->err(size->loc(), "argument `{}` to `.Idx` must be of type `.Nat` but is of type `{}`", size,
                       size->type());
        }
    }
    return unify<Idx>(1, *this, size);
}

const Def* World::app(const Def* callee, const Def* arg, const Def* dbg) {
    auto pi = callee->type()->isa<Pi>();

    if (err()) {
        if (!pi) err()->err(dbg->loc(), "called expression '{}' is not of function type", callee);
        if (!checker().assignable(pi->dom(), arg, dbg)) err()->ill_typed_app(callee, arg, dbg);
    }

    auto type           = pi->reduce(arg).back();
    auto [axiom, curry] = Axiom::get(callee);
    if (axiom && curry == 1) {
        if (auto normalize = axiom->normalizer()) return normalize(type, callee, arg, dbg);
    }

    return unify<App>(2, axiom, curry - 1, type, callee, arg, dbg);
}

const Def* World::raw_app(const Def* callee, const Def* arg, const Def* dbg) {
    auto pi             = callee->type()->as<Pi>();
    auto type           = pi->reduce(arg).back();
    auto [axiom, curry] = Axiom::get(callee);
    return unify<App>(2, axiom, curry - 1, type, callee, arg, dbg);
}

const Def* World::sigma(Defs ops, const Def* dbg) {
    auto n = ops.size();
    if (n == 0) return sigma();
    if (n == 1) return ops[0];
    if (auto uni = checker().is_uniform(ops, dbg)) return arr(n, uni, dbg);
    return unify<Sigma>(ops.size(), infer_type_level(*this, ops), ops, dbg);
}

static const Def* infer_sigma(World& world, Defs ops) {
    DefArray elems(ops.size());
    for (size_t i = 0, e = ops.size(); i != e; ++i) elems[i] = ops[i]->type();

    return world.sigma(elems);
}

const Def* World::tuple(Defs ops, const Def* dbg) {
    if (ops.size() == 1) return ops[0];

    auto sigma = infer_sigma(*this, ops);
    auto t     = tuple(sigma, ops, dbg);
    if (err() && !checker().assignable(sigma, t, dbg)) { assert(false && "TODO: error msg"); }

    return t;
}

const Def* World::tuple(const Def* type, Defs ops, const Def* dbg) {
    if (err()) {
        // TODO type-check type vs inferred type
    }

    auto n = ops.size();
    if (!type->isa_nom<Sigma>()) {
        if (n == 0) return tuple();
        if (n == 1) return ops[0];
        if (auto uni = checker().is_uniform(ops, dbg)) return pack(n, uni, dbg);
    }

    if (n != 0) {
        // eta rule for tuples:
        // (extract(tup, 0), extract(tup, 1), extract(tup, 2)) -> tup
        if (auto extract = ops[0]->isa<Extract>()) {
            auto tup = extract->tuple();
            bool eta = tup->type() == type;
            for (size_t i = 0; i != n && eta; ++i) {
                if (auto extract = ops[i]->isa<Extract>()) {
                    if (auto index = isa_lit(extract->index())) {
                        if (eta &= u64(i) == *index) {
                            eta &= extract->tuple() == tup;
                            continue;
                        }
                    }
                }
                eta = false;
            }

            if (eta) return tup;
        }
    }

    return unify<Tuple>(ops.size(), type, ops, dbg);
}

const Def* World::tuple_str(std::string_view s, const Def* dbg) {
    DefVec ops;
    for (auto c : s) ops.emplace_back(lit_nat(c));
    return tuple(ops, dbg);
}

const Def* World::extract(const Def* d, const Def* index, const Def* dbg) {
    if (index->isa<Tuple>()) {
        auto n = index->num_ops();
        DefArray idx(n, [&](size_t i) { return index->op(i); });
        DefArray ops(n, [&](size_t i) { return d->proj(n, as_lit(idx[i])); });
        return tuple(ops, dbg);
    } else if (index->isa<Pack>()) {
        DefArray ops(as_lit(index->arity()), [&](size_t) { return extract(d, index->ops().back()); });
        return tuple(ops, dbg);
    }

    auto index_t = index->type()->as<Idx>();
    auto type    = d->unfold_type();
    if (err()) {
        if (!checker().equiv(type->arity(), index_t->size(), dbg)) err()->index_out_of_range(type->arity(), index, dbg);
    }

    // nom sigmas can be 1-tuples
    if (auto size = isa_lit(index_t->size()); size && *size == 1 && !d->type()->isa_nom<Sigma>()) return d;
    if (auto pack = d->isa_structural<Pack>()) return pack->body();

    // extract(insert(x, index, val), index) -> val
    if (auto insert = d->isa<Insert>()) {
        if (index == insert->index()) return insert->value();
    }

    if (auto i = isa_lit(index)) {
        if (auto tuple = d->isa<Tuple>()) return tuple->op(*i);

        // extract(insert(x, j, val), i) -> extract(x, i) where i != j (guaranteed by rule above)
        if (auto insert = d->isa<Insert>()) {
            if (insert->index()->isa<Lit>()) return extract(insert->tuple(), index, dbg);
        }

        if (auto sigma = type->isa<Sigma>()) {
            if (auto nom_sigma = sigma->isa_nom<Sigma>()) {
                Scope scope(nom_sigma);
                auto t = rewrite(sigma->op(*i), nom_sigma->var(), d, scope);
                return unify<Extract>(2, t, d, index, dbg);
            }

            return unify<Extract>(2, sigma->op(*i), d, index, dbg);
        }
    }

<<<<<<< HEAD
    // e.g. (t, f)#cond, where t&f's types contain nominals but still are alpha-equiv
    // for now just use t's type.
    if (auto sigma = type->isa<Sigma>();
        sigma /*&& std::all_of(sigma->ops().begin() + 1, sigma->ops().end(),
                             [&](auto op) { return checker().equiv<false>(sigma->op(0), op, dbg); })*/)
        return unify<Extract>(2, sigma->op(0), d, index, dbg);
=======
    const Def* elem_t;
    if (auto arr = type->isa<Arr>())
        elem_t = arr->reduce(index);
    else
        elem_t = extract(tuple(type->as<Sigma>()->ops(), dbg), index, dbg);
>>>>>>> dc1e62af

    return unify<Extract>(2, elem_t, d, index, dbg);
}

const Def* World::insert(const Def* d, const Def* index, const Def* val, const Def* dbg) {
    auto type    = d->unfold_type();
    auto index_t = index->type()->as<Idx>();

    if (err() && !checker().equiv(type->arity(), index_t->size(), dbg))
        err()->index_out_of_range(type->arity(), index, dbg);

    if (auto size = isa_lit(index_t->size()); size && *size == 1)
        return tuple(d, {val}, dbg); // d could be nom - that's why the tuple ctor is needed

    // insert((a, b, c, d), 2, x) -> (a, b, x, d)
    if (auto t = d->isa<Tuple>()) return t->refine(as_lit(index), val);

    // insert(‹4; x›, 2, y) -> (x, x, y, x)
    if (auto pack = d->isa<Pack>()) {
        if (auto a = isa_lit(pack->arity())) {
            DefArray new_ops(*a, pack->body());
            new_ops[as_lit(index)] = val;
            return tuple(type, new_ops, dbg);
        }
    }

    // insert(insert(x, index, y), index, val) -> insert(x, index, val)
    if (auto insert = d->isa<Insert>()) {
        if (insert->index() == index) d = insert->tuple();
    }

    return unify<Insert>(3, d, index, val, dbg);
}

bool is_shape(const Def* s) {
    if (s->isa<Nat>()) return true;
    if (auto arr = s->isa<Arr>()) return arr->body()->isa<Nat>();
    if (auto sig = s->isa_structural<Sigma>())
        return std::ranges::all_of(sig->ops(), [](const Def* op) { return op->isa<Nat>(); });

    return false;
}

const Def* World::arr(const Def* shape, const Def* body, const Def* dbg) {
    if (err()) {
        if (!is_shape(shape->type())) err()->expected_shape(shape, dbg);
    }

    if (auto a = isa_lit<u64>(shape)) {
        if (*a == 0) return sigma();
        if (*a == 1) return body;
    }

    // «(a, b)#i; T» -> («a, T», <b, T»)#i
    if (auto ex = shape->isa<Extract>()) {
        if (auto tup = ex->tuple()->isa<Tuple>()) {
            DefArray arrs(tup->num_ops(), [&](size_t i) { return arr(tup->op(i), body); });
            return extract(tuple(arrs), ex->index(), dbg);
        }
    }

    // «(a, b, c); body» -> «a; «(b, c); body»»
    if (auto tuple = shape->isa<Tuple>()) return arr(tuple->ops().front(), arr(tuple->ops().skip_front(), body), dbg);

    // «<n; x>; body» -> «x; «<n-1, x>; body»»
    if (auto p = shape->isa<Pack>()) {
        if (auto s = isa_lit(p->shape())) return arr(*s, arr(pack(*s - 1, p->body()), body), dbg);
    }

    return unify<Arr>(2, body->unfold_type(), shape, body, dbg);
}

const Def* World::pack(const Def* shape, const Def* body, const Def* dbg) {
    if (err()) {
        if (!is_shape(shape->type())) err()->expected_shape(shape, dbg);
    }

    if (auto a = isa_lit<u64>(shape)) {
        if (*a == 0) return tuple();
        if (*a == 1) return body;
    }

    // <(a, b, c); body> -> <a; «(b, c); body>>
    if (auto tuple = shape->isa<Tuple>()) return pack(tuple->ops().front(), pack(tuple->ops().skip_front(), body), dbg);

    // <<n; x>; body> -> <x; <<n-1, x>; body>>
    if (auto p = shape->isa<Pack>()) {
        if (auto s = isa_lit(p->shape())) return pack(*s, pack(pack(*s - 1, p->body()), body), dbg);
    }

    auto type = arr(shape, body->type());
    return unify<Pack>(1, type, body, dbg);
}

const Def* World::arr(Defs shape, const Def* body, const Def* dbg) {
    if (shape.empty()) return body;
    return arr(shape.skip_back(), arr(shape.back(), body, dbg), dbg);
}

const Def* World::pack(Defs shape, const Def* body, const Def* dbg) {
    if (shape.empty()) return body;
    return pack(shape.skip_back(), pack(shape.back(), body, dbg), dbg);
}

const Lit* World::lit_idx(const Def* type, u64 i, const Def* dbg) {
    auto l    = lit(type, i, dbg);
    auto size = type->as<Idx>()->size();

    if (err()) {
        if (auto a = isa_lit(size)) {
            if (*a != 0 && i >= *a) err()->index_out_of_range(size, l, dbg);
        }
    }

    return l;
}

/*
 * set
 */

template<bool up>
const Def* World::ext(const Def* type, const Def* dbg) {
    if (auto arr = type->isa<Arr>()) return pack(arr->shape(), ext<up>(arr->body()), dbg);
    if (auto sigma = type->isa<Sigma>())
        return tuple(sigma, DefArray(sigma->num_ops(), [&](size_t i) { return ext<up>(sigma->op(i), dbg); }), dbg);
    return unify<TExt<up>>(0, type, dbg);
}

template<bool up>
const Def* World::bound(Defs ops, const Def* dbg) {
    auto kind = infer_type_level(*this, ops);

    // has ext<up> value?
    if (std::ranges::any_of(ops, [&](const Def* op) { return up ? bool(op->isa<Top>()) : bool(op->isa<Bot>()); }))
        return ext<up>(kind);

    // ignore: ext<!up>
    DefArray cpy(ops);
    auto [_, end] = std::ranges::copy_if(ops, cpy.begin(), [&](const Def* op) { return !isa_ext(op); });

    // sort and remove duplicates
    std::sort(cpy.begin(), end, GIDLt<const Def*>());
    end = std::unique(cpy.begin(), end);
    cpy.shrink(std::distance(cpy.begin(), end));

    if (cpy.size() == 0) return ext<!up>(kind, dbg);
    if (cpy.size() == 1) return cpy[0];

    // TODO simplify mixed terms with joins and meets

    return unify<TBound<up>>(cpy.size(), kind, cpy, dbg);
}

const Def* World::ac(const Def* type, Defs ops, const Def* dbg) {
    if (type->isa<Meet>()) {
        DefArray types(ops.size(), [&](size_t i) { return ops[i]->type(); });
        return unify<Ac>(ops.size(), meet(types), ops, dbg);
    }

    assert(ops.size() == 1);
    return ops[0];
}

const Def* World::ac(Defs ops, const Def* dbg /*= {}*/) { return ac(infer_type_level(*this, ops), ops, dbg); }

const Def* World::vel(const Def* type, const Def* value, const Def* dbg) {
    if (type->isa<Join>()) return unify<Vel>(1, type, value, dbg);
    return value;
}

const Def* World::pick(const Def* type, const Def* value, const Def* dbg) { return unify<Pick>(1, type, value, dbg); }

const Def* World::test(const Def* value, const Def* probe, const Def* match, const Def* clash, const Def* dbg) {
    auto m_pi = match->type()->isa<Pi>();
    auto c_pi = clash->type()->isa<Pi>();

    if (err()) {
        // TODO proper error msg
        assert(m_pi && c_pi);
        auto a = isa_lit(m_pi->dom()->arity());
        assert_unused(a && *a == 2);
        assert(checker().equiv(m_pi->dom(2, 0_s), c_pi->dom(), nullptr));
    }

    auto codom = join({m_pi->codom(), c_pi->codom()});
    return unify<Test>(4, pi(c_pi->dom(), codom), value, probe, match, clash, dbg);
}

const Def* World::singleton(const Def* inner_type, const Def* dbg) {
    return unify<Singleton>(1, this->type<1>(), inner_type, dbg);
}

/*
 * debugging
 */

#if THORIN_ENABLE_CHECKS

void World::breakpoint(size_t number) { state_.breakpoints.emplace(number); }

const Def* World::gid2def(u32 gid) {
    auto i = std::ranges::find_if(move_.defs, [=](auto def) { return def->gid() == gid; });
    if (i == move_.defs.end()) return nullptr;
    return *i;
}

#endif

/*
 * instantiate templates
 */

template const Def* World::ext<true>(const Def*, const Def*);
template const Def* World::ext<false>(const Def*, const Def*);
template const Def* World::bound<true>(Defs, const Def*);
template const Def* World::bound<false>(Defs, const Def*);

} // namespace thorin<|MERGE_RESOLUTION|>--- conflicted
+++ resolved
@@ -220,20 +220,11 @@
         }
     }
 
-<<<<<<< HEAD
-    // e.g. (t, f)#cond, where t&f's types contain nominals but still are alpha-equiv
-    // for now just use t's type.
-    if (auto sigma = type->isa<Sigma>();
-        sigma /*&& std::all_of(sigma->ops().begin() + 1, sigma->ops().end(),
-                             [&](auto op) { return checker().equiv<false>(sigma->op(0), op, dbg); })*/)
-        return unify<Extract>(2, sigma->op(0), d, index, dbg);
-=======
     const Def* elem_t;
     if (auto arr = type->isa<Arr>())
         elem_t = arr->reduce(index);
     else
         elem_t = extract(tuple(type->as<Sigma>()->ops(), dbg), index, dbg);
->>>>>>> dc1e62af
 
     return unify<Extract>(2, elem_t, d, index, dbg);
 }
