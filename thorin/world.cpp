--- conflicted
+++ resolved
@@ -256,7 +256,6 @@
 
         data_.zip_ = axiom(normalize_zip, rs_pi, 0, Tag::Zip, 0, dbg("zip"));
     }
-<<<<<<< HEAD
     { // op_rev_diff: Π[I:*.O:*]. ΠI. O
         // DS: I can't figure out how to give it the correct type…
         // pullback assumes that:
@@ -314,13 +313,10 @@
 
         auto Xi = pi(X, Y);
         typ->set_codom(Xi);
-        data_.op_rev_diff_ = axiom(nullptr, typ, Tag::RevDiff, 0, dbg("rev_diff"));
-    }
-=======
->>>>>>> 047ce10b
-    { // for :: [m: Nat , n: Nat , Ts: «n; *»] → Cn [Mem , Int m, Int m, Int m, «i: n; Is#i», Cn [Mem , i : Int m, «i:
-      // n; Is#i», Cn
-        // [Mem , «i: n; Is#i»]], Cn [Mem , «i: n; Is#i»]];
+        data_.op_rev_diff_ = axiom(nullptr, typ, 0, Tag::RevDiff, 0, dbg("rev_diff"));
+    }
+    { // for :: [m: Nat , n: Nat , Ts: «n; *»] → Cn [Mem , Int m, Int m, Int m, «i: n; Is#i», Cn [Mem , i : Int m, «i: n; Is#i»,
+      // Cn [Mem , «i: n; Is#i»]], Cn [Mem , «i: n; Is#i»]];
 
         auto input_sigma = nom_sigma(type<1>(), 3);
         input_sigma->set(0, nat);
