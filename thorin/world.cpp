--- conflicted
+++ resolved
@@ -256,31 +256,6 @@
 
         data_.zip_ = axiom(normalize_zip, rs_pi, 0, Tag::Zip, 0, dbg("zip"));
     }
-<<<<<<< HEAD
-=======
-    { // for :: [m: Nat , n: Nat , Ts: «n; *»] → Cn [Mem , Int m, Int m, Int m, «i: n; Is#i», Cn [Mem , i : Int m, «i:
-      // n; Is#i», Cn
-        // [Mem , «i: n; Is#i»]], Cn [Mem , «i: n; Is#i»]];
-
-        auto input_sigma = nom_sigma(type<1>(), 3);
-        input_sigma->set(0, nat);
-        input_sigma->set(1, nat);
-        input_sigma->set(2, arr(input_sigma->var(1), type()));
-
-        auto ltp                      = nom_pi(type())->set_dom(input_sigma);
-        auto [mod, type_shape, types] = ltp->vars<3>({dbg("iter_modulo"), dbg("types_shape"), dbg("types")});
-
-        auto it_type  = type_int(mod);
-        auto type_arr = nom_arr()->set_shape(type_shape);
-        type_arr->set_body(extract(types, type_arr->var()));
-
-        ltp->set_codom(cn({mem, it_type, it_type, it_type, type_arr,
-                           cn({mem, it_type, type_arr, cn({mem, type_arr}, dbg("continue"))}, dbg("body")),
-                           cn({mem, type_arr}, dbg("exit"))}));
-
-        data_.for_ = axiom(nullptr, ltp, 0, Tag::For, 0, dbg("for"));
-    }
->>>>>>> 047ce10b
 }
 
 World::~World() {
