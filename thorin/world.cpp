#include "thorin/world.h"

#include "thorin/tuple.h"

// for colored output
#ifdef _WIN32
#    include <io.h>
#    define isatty _isatty
#    define fileno _fileno
#else
#    include <unistd.h>
#endif

#include "thorin/check.h"
#include "thorin/def.h"
#include "thorin/error.h"
#include "thorin/normalize.h"
#include "thorin/rewrite.h"
#include "thorin/tables.h"

#include "thorin/analyses/scope.h"
#include "thorin/util/array.h"
#include "thorin/util/container.h"

namespace thorin {

/*
 * constructor & destructor
 */

#if (!defined(_MSC_VER) && defined(NDEBUG))
bool World::Arena::Lock::guard_ = false;
#endif

World::World(std::string_view name)
    : checker_(std::make_unique<Checker>(*this))
    , err_(std::make_unique<ErrorHandler>()) {
    data_.name_        = name.empty() ? "module" : name;
    data_.univ_        = insert<Univ>(0, *this);
    data_.lit_univ_0_  = lit_univ(0);
    data_.lit_univ_1_  = lit_univ(1);
    data_.type_0_      = type(lit_univ_0());
    data_.type_1_      = type(lit_univ_1());
    data_.bot_type_    = insert<Bot>(0, type(), nullptr);
    data_.sigma_       = insert<Sigma>(0, type(), Defs{}, nullptr)->as<Sigma>();
    data_.tuple_       = insert<Tuple>(0, sigma(), Defs{}, nullptr)->as<Tuple>();
    data_.type_nat_    = insert<Nat>(0, *this);
    data_.top_nat_     = insert<Top>(0, type_nat(), nullptr);
    data_.lit_nat_0_   = lit_nat(0);
    data_.lit_nat_1_   = lit_nat(1);
    data_.lit_nat_max_ = lit_nat(nat_t(-1));
    auto nat           = type_nat();

    { // int/real: w: Nat -> *
        auto p             = pi(nat, type());
<<<<<<< HEAD
        data_.type_int_    = nullptr; // hack for alpha equiv check of sigma (dbg..)
        data_.type_int_    = axiom(p, Tag::Int, 0, dbg("Int"));
        data_.type_real_   = axiom(p, Tag::Real, 0, dbg("Real"));
=======
        data_.type_int_    = axiom(p, 0, Tag::Int, 0, dbg("Int"));
        data_.type_real_   = axiom(p, 0, Tag::Real, 0, dbg("Real"));
>>>>>>> 01f7d275
        data_.type_bool_   = type_int(2);
        data_.lit_bool_[0] = lit_int(2, 0_u64);
        data_.lit_bool_[1] = lit_int(2, 1_u64);
    }

<<<<<<< HEAD
=======
    auto mem = data_.type_mem_ = axiom(type(), 0, Tag::Mem, 0, dbg("mem"));

    { // ptr: [T: *, as: nat] -> *
        data_.type_ptr_ = axiom(nullptr, pi({type(), nat}, type()), 0, Tag::Ptr, 0, dbg("ptr"));
    }
>>>>>>> 01f7d275
    {
#define CODE(T, o) data_.T##_[size_t(T::o)] = axiom(normalize_##T<T::o>, ty, 0, Tag::T, sub_t(T::o), dbg(op2str(T::o)));
    }
    { // bit: w: nat -> [int w, int w] -> int w
        auto ty    = nom_pi(type())->set_dom(nat);
        auto int_w = type_int(ty->var(dbg("w")));
        ty->set_codom(pi({int_w, int_w}, int_w));
        THORIN_BIT(CODE)
    }
    { // Shr: w: nat -> [int w, int w] -> int w
        auto ty    = nom_pi(type())->set_dom(nat);
        auto int_w = type_int(ty->var(dbg("w")));
        ty->set_codom(pi({int_w, int_w}, int_w));
        THORIN_SHR(CODE)
    }
    { // Wrap: [m: nat, w: nat] -> [int w, int w] -> int w
        auto ty     = nom_pi(type())->set_dom({nat, nat});
        auto [m, w] = ty->vars<2>({dbg("m"), dbg("w")});
        auto int_w  = type_int(w);
        ty->set_codom(pi({int_w, int_w}, int_w));
        THORIN_WRAP(CODE)
    }
    // todo: move to some dialect..
    // { // Div: w: nat -> [mem, int w, int w] -> [mem, int w]
    //     auto ty    = nom_pi(type())->set_dom(nat);
    //     auto int_w = type_int(ty->var(dbg("w")));
    //     ty->set_codom(pi({mem, int_w, int_w}, sigma({mem, int_w})));
    //     THORIN_DIV(CODE)
    // }
    { // ROp: [m: nat, w: nat] -> [real w, real w] -> real w
        auto ty     = nom_pi(type())->set_dom({nat, nat});
        auto [m, w] = ty->vars<2>({dbg("m"), dbg("w")});
        auto real_w = type_real(w);
        ty->set_codom(pi({real_w, real_w}, real_w));
        THORIN_R_OP(CODE)
    }
    { // ICmp: w: nat -> [int w, int w] -> bool
        auto ty    = nom_pi(type())->set_dom(nat);
        auto int_w = type_int(ty->var(dbg("w")));
        ty->set_codom(pi({int_w, int_w}, type_bool()));
        THORIN_I_CMP(CODE)
    }
    { // RCmp: [m: nat, w: nat] -> [real w, real w] -> bool
        auto ty     = nom_pi(type())->set_dom({nat, nat});
        auto [m, w] = ty->vars<2>({dbg("m"), dbg("w")});
        auto real_w = type_real(w);
        ty->set_codom(pi({real_w, real_w}, type_bool()));
        THORIN_R_CMP(CODE)
    }
    { // trait: T: * -> nat
        auto ty = pi(type(), nat);
        THORIN_TRAIT(CODE)
    }
    // todo: move to some dialect..
    // { // acc: n: nat -> cn[M, cn[M, int w n, cn[M, []]]]
    //     // TODO this is more a proof of concept
    //     auto ty = nom_pi(type())->set_dom(nat);
    //     auto n  = ty->var(0, dbg("n"));
    //     ty->set_codom(cn_mem_ret(type_int(n), sigma()));
    //     THORIN_ACC(CODE)
    // }
#undef CODE
    { // Conv: [dw: nat, sw: nat] -> i/r sw -> i/r dw
        auto make_type = [&](Conv o) {
            auto ty       = nom_pi(type())->set_dom({nat, nat});
            auto [dw, sw] = ty->vars<2>({dbg("dw"), dbg("sw")});
            auto type_dw  = o == Conv::s2r || o == Conv::u2r || o == Conv::r2r ? type_real(dw) : type_int(dw);
            auto type_sw  = o == Conv::r2s || o == Conv::r2u || o == Conv::r2r ? type_real(sw) : type_int(sw);
            return ty->set_codom(pi(type_sw, type_dw));
        };
#define CODE(T, o)              \
    data_.Conv_[size_t(T::o)] = \
        axiom(normalize_Conv<T::o>, make_type(T::o), 0, Tag::Conv, sub_t(T::o), dbg(op2str(T::o)));
        THORIN_CONV(CODE)
#undef Code
    }
    { // hlt/run: T: * -> T -> T
        auto ty = nom_pi(type())->set_dom(type());
        auto T  = ty->var(dbg("T"));
        ty->set_codom(pi(T, T));
        data_.PE_[size_t(PE::hlt)] = axiom(normalize_PE<PE::hlt>, ty, 0, Tag::PE, sub_t(PE::hlt), dbg(op2str(PE::hlt)));
        data_.PE_[size_t(PE::run)] = axiom(normalize_PE<PE::run>, ty, 0, Tag::PE, sub_t(PE::run), dbg(op2str(PE::run)));
    }
    { // known: T: * -> T -> bool
        auto ty = nom_pi(type())->set_dom(type());
        auto T  = ty->var(dbg("T"));
        ty->set_codom(pi(T, type_bool()));
        data_.PE_[size_t(PE::known)] =
            axiom(normalize_PE<PE::known>, ty, 0, Tag::PE, sub_t(PE::known), dbg(op2str(PE::known)));
    }
    { // bitcast: [D: *, S: *] -> S -> D
        auto ty     = nom_pi(type())->set_dom({type(), type()});
        auto [D, S] = ty->vars<2>({dbg("D"), dbg("S")});
        ty->set_codom(pi(S, D));
        data_.bitcast_ = axiom(normalize_bitcast, ty, 0, Tag::Bitcast, 0, dbg("bitcast"));
    }
<<<<<<< HEAD
=======
    { // lea: [n: nat, Ts: «n; *», as: nat] -> [ptr(«j: n; Ts#j», as), i: int n] -> ptr(Ts#i, as)
        auto dom = nom_sigma(type<1>(), 3);
        dom->set(0, nat);
        dom->set(1, arr(dom->var(0, dbg("n")), type()));
        dom->set(2, nat);
        auto pi1         = nom_pi(type())->set_dom(dom);
        auto [n, Ts, as] = pi1->vars<3>({dbg("n"), dbg("Ts"), dbg("as")});
        auto in          = nom_arr()->set_shape(n);
        in->set_body(extract(Ts, in->var(dbg("j"))));
        auto pi2 = nom_pi(type())->set_dom({type_ptr(in, as), type_int(n)});
        pi2->set_codom(type_ptr(extract(Ts, pi2->var(1, dbg("i"))), as));
        pi1->set_codom(pi2);
        data_.lea_ = axiom(normalize_lea, pi1, 0, Tag::LEA, 0, dbg("lea"));
    }
    { // load: [T: *, as: nat] -> [M, ptr(T, as)] -> [M, T]
        auto ty      = nom_pi(type())->set_dom({type(), nat});
        auto [T, as] = ty->vars<2>({dbg("T"), dbg("as")});
        auto ptr     = type_ptr(T, as);
        ty->set_codom(pi({mem, ptr}, sigma({mem, T})));
        data_.load_ = axiom(normalize_load, ty, 0, Tag::Load, 0, dbg("load"));
    }
    { // remem: M -> M
        auto ty      = pi(mem, mem);
        data_.remem_ = axiom(normalize_remem, ty, 0, Tag::Remem, 0, dbg("remem"));
    }
    { // store: [T: *, as: nat] -> [M, ptr(T, as), T] -> M
        auto ty      = nom_pi(type())->set_dom({type(), nat});
        auto [T, as] = ty->vars<2>({dbg("T"), dbg("as")});
        auto ptr     = type_ptr(T, as);
        ty->set_codom(pi({mem, ptr, T}, mem));
        data_.store_ = axiom(normalize_store, ty, 0, Tag::Store, 0, dbg("store"));
    }
    { // alloc: [T: *, as: nat] -> M -> [M, ptr(T, as)]
        auto ty      = nom_pi(type())->set_dom({type(), nat});
        auto [T, as] = ty->vars<2>({dbg("T"), dbg("as")});
        auto ptr     = type_ptr(T, as);
        ty->set_codom(pi(mem, sigma({mem, ptr})));
        data_.alloc_ = axiom(nullptr, ty, 0, Tag::Alloc, 0, dbg("alloc"));
    }
    { // slot: [T: *, as: nat] -> [M, nat] -> [M, ptr(T, as)]
        auto ty      = nom_pi(type())->set_dom({type(), nat});
        auto [T, as] = ty->vars<2>({dbg("T"), dbg("as")});
        auto ptr     = type_ptr(T, as);
        ty->set_codom(pi({mem, nat}, sigma({mem, ptr})));
        data_.slot_ = axiom(nullptr, ty, 0, Tag::Slot, 0, dbg("slot"));
    }
    { // malloc: [T: *, as: nat] -> [M, nat] -> [M, ptr(T, as)]
        auto ty      = nom_pi(type())->set_dom({type(), nat});
        auto [T, as] = ty->vars<2>({dbg("T"), dbg("as")});
        auto ptr     = type_ptr(T, as);
        ty->set_codom(pi({mem, nat}, sigma({mem, ptr})));
        data_.malloc_ = axiom(nullptr, ty, 0, Tag::Malloc, 0, dbg("malloc"));
    }
    { // mslot: [T: *, as: nat] -> [M, nat, nat] -> [M, ptr(T, as)]
        auto ty      = nom_pi(type())->set_dom({type(), nat});
        auto [T, as] = ty->vars<2>({dbg("T"), dbg("as")});
        auto ptr     = type_ptr(T, as);
        ty->set_codom(pi({mem, nat, nat}, sigma({mem, ptr})));
        data_.mslot_ = axiom(nullptr, ty, 0, Tag::Mslot, 0, dbg("mslot"));
    }
>>>>>>> 01f7d275
    { // atomic: [T: *, R: *] -> T -> R
        auto ty     = nom_pi(type())->set_dom({type(), type()});
        auto [T, R] = ty->vars<2>({dbg("T"), dbg("R")});
        ty->set_codom(pi(T, R));
        data_.atomic_ = axiom(nullptr, ty, 0, Tag::Atomic, 0, dbg("atomic"));
    }
    { // zip: [r: nat, s: «r; nat»] -> [n_i: nat, Is: «n_i; *», n_o: nat, Os: «n_o; *», f: «i: n_i; Is#i»
        // -> «o: n_o; Os#o»] -> «i: n_i; «s; Is#i»» -> «o: n_o; «s; Os#o»»
        // TODO select which Is/Os to zip
        auto rs = nom_sigma(type(), 2);
        rs->set(0, nat);
        rs->set(1, arr(rs->var(0, dbg("r")), nat));
        auto rs_pi = nom_pi(type())->set_dom(rs);
        auto s     = rs_pi->var(1, dbg("s"));

        // [n_i: nat, Is: «n_i; *», n_o: nat, Os: «n_o; *», f: «i: n_i; Is#i» -> «o: n_o; Os#o»,]
        auto is_os = nom_sigma(type<1>(), 5);
        is_os->set(0, nat);
        is_os->set(1, arr(is_os->var(0, dbg("n_i")), type()));
        is_os->set(2, nat);
        is_os->set(3, arr(is_os->var(2, dbg("n_o")), type()));
        auto f_i = nom_arr()->set_shape(is_os->var(0_u64));
        auto f_o = nom_arr()->set_shape(is_os->var(2_u64));
        f_i->set_body(extract(is_os->var(1, dbg("Is")), f_i->var()));
        f_o->set_body(extract(is_os->var(3, dbg("Os")), f_o->var()));
        is_os->set(4, pi(f_i, f_o));
        auto is_os_pi = nom_pi(type())->set_dom(is_os);

        // «i: n_i; «s; Is#i»» -> «o: n_o; «s; Os#o»»
        auto dom = nom_arr()->set_shape(is_os_pi->var(0_u64, dbg("n_i")));
        auto cod = nom_arr()->set_shape(is_os_pi->var(2_u64, dbg("n_o")));
        dom->set_body(arr(s, extract(is_os_pi->var(1, dbg("Is")), dom->var())));
        cod->set_body(arr(s, extract(is_os_pi->var(3, dbg("Os")), cod->var())));

        is_os_pi->set_codom(pi(dom, cod));
        rs_pi->set_codom(is_os_pi);

        data_.zip_ = axiom(normalize_zip, rs_pi, 0, Tag::Zip, 0, dbg("zip"));
    }
}

World::~World() {
    for (auto def : data_.defs_) def->~Def();
}

World World::stub() {
    World w(name());
    w.ostream_ = ostream_;
    w.state_   = state_;
    
    // bring dialects' axioms into new world.
    Rewriter rewriter{w};
    for (const auto& ax : data_.axioms_) rewriter.rewrite(ax.second);

    return w;
}

/*
 * core calculus
 */

const Def* World::app(const Def* callee, const Def* arg, const Def* dbg) {
    auto pi = callee->type()->as<Pi>();

    if (err()) {
        if (!checker_->assignable(pi->dom(), arg)) err()->ill_typed_app(callee, arg);
    }

    auto type           = pi->reduce(arg).back();
    auto [axiom, curry] = Axiom::get(callee); // TODO move down again
    if (axiom && curry == 1) {
        if (auto normalize = axiom->normalizer()) return normalize(type, callee, arg, dbg);
    }

    return unify<App>(2, axiom, curry - 1, type, callee, arg, dbg);
}

const Def* World::raw_app(const Def* callee, const Def* arg, const Def* dbg) {
    auto pi             = callee->type()->as<Pi>();
    auto type           = pi->reduce(arg).back();
    auto [axiom, curry] = Axiom::get(callee);
    return unify<App>(2, axiom, curry - 1, type, callee, arg, dbg);
}

const Def* World::sigma(Defs ops, const Def* dbg) {
    auto n = ops.size();
    if (n == 0) return sigma();
    if (n == 1) return ops[0];
    if (std::all_of(ops.begin() + 1, ops.end(), [&](auto op) { return ops[0] == op; })) return arr(n, ops[0]);
    return unify<Sigma>(ops.size(), infer_type_level(*this, ops), ops, dbg);
}

static const Def* infer_sigma(World& world, Defs ops) {
    DefArray elems(ops.size());
    for (size_t i = 0, e = ops.size(); i != e; ++i) elems[i] = ops[i]->type();

    return world.sigma(elems);
}

const Def* World::tuple(Defs ops, const Def* dbg) {
    if (ops.size() == 1) return ops[0];

    auto sigma = infer_sigma(*this, ops);
    auto t     = tuple(sigma, ops, dbg);
    if (err() && !checker_->assignable(sigma, t)) { assert(false && "TODO: error msg"); }

    return t;
}

const Def* World::tuple(const Def* type, Defs ops, const Def* dbg) {
    if (err()) {
        // TODO type-check type vs inferred type
    }

    auto n = ops.size();
    if (!type->isa_nom<Sigma>()) {
        if (n == 0) return tuple();
        if (n == 1) return ops[0];
        if (std::all_of(ops.begin() + 1, ops.end(), [&](auto op) { return ops[0] == op; })) return pack(n, ops[0]);
    }

    // eta rule for tuples:
    // (extract(tup, 0), extract(tup, 1), extract(tup, 2)) -> tup
    if (n == 0) goto out;

    if (auto extract = ops[0]->isa<Extract>()) {
        auto tup = extract->tuple();
        bool eta = tup->type() == type;
        for (size_t i = 0; i != n && eta; ++i) {
            if (auto extract = ops[i]->isa<Extract>()) {
                if (auto index = isa_lit(extract->index())) {
                    if (eta &= u64(i) == *index) {
                        eta &= extract->tuple() == tup;
                        continue;
                    }
                }
            }
            eta = false;
        }

        if (eta) return tup;
    }

out:
    return unify<Tuple>(ops.size(), type, ops, dbg);
}

const Def* World::tuple_str(std::string_view s, const Def* dbg) {
    DefVec ops;
    for (auto c : s) ops.emplace_back(lit_nat(c));
    return tuple(ops, dbg);
}

const Def* World::extract(const Def* d, const Def* index, const Def* dbg) {
    if (index->isa<Arr>() || index->isa<Pack>()) {
        DefArray ops(as_lit(index->arity()), [&](size_t) { return extract(d, index->ops().back()); });
        return index->isa<Arr>() ? sigma(ops, dbg) : tuple(ops, dbg);
    } else if (index->isa<Sigma>() || index->isa<Tuple>()) {
        auto n = index->num_ops();
        DefArray idx(n, [&](size_t i) { return index->op(i); });
        DefArray ops(n, [&](size_t i) { return d->proj(n, as_lit(idx[i])); });
        return index->isa<Sigma>() ? sigma(ops, dbg) : tuple(ops, dbg);
    }

    auto type = d->type()->reduce_rec();
    if (err()) {
        if (!checker_->equiv(type->arity(), isa_sized_type(index->type())))
            err()->index_out_of_range(type->arity(), index);
    }

    // nom sigmas can be 1-tuples
    if (auto mod = isa_lit(isa_sized_type(index->type())); mod && *mod == 1 && !d->type()->isa_nom<Sigma>()) return d;
    if (auto pack = d->isa_structural<Pack>()) return pack->body();

    // extract(insert(x, index, val), index) -> val
    if (auto insert = d->isa<Insert>()) {
        if (index == insert->index()) return insert->value();
    }

    if (auto i = isa_lit(index)) {
        if (auto tuple = d->isa<Tuple>()) return tuple->op(*i);

        // extract(insert(x, j, val), i) -> extract(x, i) where i != j (guaranteed by rule above)
        if (auto insert = d->isa<Insert>()) {
            if (insert->index()->isa<Lit>()) return extract(insert->tuple(), index, dbg);
        }

        if (auto sigma = type->isa<Sigma>()) {
            if (auto nom_sigma = sigma->isa_nom<Sigma>()) {
                Scope scope(nom_sigma);
                auto t = rewrite(sigma->op(*i), nom_sigma->var(), d, scope);
                return unify<Extract>(2, t, d, index, dbg);
            }

            return unify<Extract>(2, sigma->op(*i), d, index, dbg);
        }
    }

    // e.g. (t, f)#cond, where t&f's types contain nominals but still are alpha-equiv
    // for now just use t's type.
    if (auto sigma = type->isa<Sigma>();
        sigma && std::all_of(sigma->ops().begin() + 1, sigma->ops().end(),
                             [&](auto op) { return checker_->equiv<false>(sigma->op(0), op); }))
        return unify<Extract>(2, sigma->op(0), d, index, dbg);

    type = type->as<Arr>()->body();
    return unify<Extract>(2, type, d, index, dbg);
}

const Def* World::insert(const Def* d, const Def* index, const Def* val, const Def* dbg) {
    auto type = d->type()->reduce_rec();

    if (err() && !checker_->equiv(type->arity(), isa_sized_type(index->type())))
        err()->index_out_of_range(type->arity(), index);

    if (auto mod = isa_lit(isa_sized_type(index->type())); mod && *mod == 1)
        return tuple(d, {val}, dbg); // d could be nom - that's why the tuple ctor is needed

    // insert((a, b, c, d), 2, x) -> (a, b, x, d)
    if (auto t = d->isa<Tuple>()) return t->refine(as_lit(index), val);

    // insert(‹4; x›, 2, y) -> (x, x, y, x)
    if (auto pack = d->isa<Pack>()) {
        if (auto a = isa_lit(pack->arity())) {
            DefArray new_ops(*a, pack->body());
            new_ops[as_lit(index)] = val;
            return tuple(type, new_ops, dbg);
        }
    }

    // insert(insert(x, index, y), index, val) -> insert(x, index, val)
    if (auto insert = d->isa<Insert>()) {
        if (insert->index() == index) d = insert->tuple();
    }

    return unify<Insert>(3, d, index, val, dbg);
}

bool is_shape(const Def* s) {
    if (s->isa<Nat>()) return true;
    if (auto arr = s->isa<Arr>()) return arr->body()->isa<Nat>();
    if (auto sig = s->isa_structural<Sigma>())
        return std::ranges::all_of(sig->ops(), [](const Def* op) { return op->isa<Nat>(); });

    return false;
}

const Def* World::arr(const Def* shape, const Def* body, const Def* dbg) {
    if (err()) {
        if (!is_shape(shape->type())) err()->expected_shape(shape);
    }

    if (auto a = isa_lit<u64>(shape)) {
        if (*a == 0) return sigma();
        if (*a == 1) return body;
    }

    // «(a, b, c); body» -> «a; «(b, c); body»»
    if (auto tuple = shape->isa<Tuple>()) return arr(tuple->ops().front(), arr(tuple->ops().skip_front(), body), dbg);

    // «<n; x>; body» -> «x; «<n-1, x>; body»»
    if (auto p = shape->isa<Pack>()) {
        if (auto s = isa_lit(p->shape())) return arr(*s, arr(pack(*s - 1, p->body()), body), dbg);
    }

    return unify<Arr>(2, body->inf_type(), shape, body, dbg);
}

const Def* World::pack(const Def* shape, const Def* body, const Def* dbg) {
    if (err()) {
        if (!is_shape(shape->type())) err()->expected_shape(shape);
    }

    if (auto a = isa_lit<u64>(shape)) {
        if (*a == 0) return tuple();
        if (*a == 1) return body;
    }

    // <(a, b, c); body> -> <a; «(b, c); body>>
    if (auto tuple = shape->isa<Tuple>()) return pack(tuple->ops().front(), pack(tuple->ops().skip_front(), body), dbg);

    // <<n; x>; body> -> <x; <<n-1, x>; body>>
    if (auto p = shape->isa<Pack>()) {
        if (auto s = isa_lit(p->shape())) return pack(*s, pack(pack(*s - 1, p->body()), body), dbg);
    }

    auto type = arr(shape, body->type());
    return unify<Pack>(1, type, body, dbg);
}

const Def* World::arr(Defs shape, const Def* body, const Def* dbg) {
    if (shape.empty()) return body;
    return arr(shape.skip_back(), arr(shape.back(), body, dbg), dbg);
}

const Def* World::pack(Defs shape, const Def* body, const Def* dbg) {
    if (shape.empty()) return body;
    return pack(shape.skip_back(), pack(shape.back(), body, dbg), dbg);
}

const Lit* World::lit_int(const Def* type, u64 i, const Def* dbg) {
    auto size = isa_sized_type(type);
    if (size->isa<Top>()) return lit(size, i, dbg);

    auto l = lit(type, i, dbg);

    if (auto a = isa_lit(size)) {
        if (err() && *a != 0 && i >= *a) err()->index_out_of_range(size, l);
    }

    return l;
}

/*
 * set
 */

template<bool up>
const Def* World::ext(const Def* type, const Def* dbg) {
    if (auto arr = type->isa<Arr>()) return pack(arr->shape(), ext<up>(arr->body()), dbg);
    if (auto sigma = type->isa<Sigma>())
        return tuple(sigma, DefArray(sigma->num_ops(), [&](size_t i) { return ext<up>(sigma->op(i), dbg); }), dbg);
    return unify<TExt<up>>(0, type, dbg);
}

template<bool up>
const Def* World::bound(Defs ops, const Def* dbg) {
    auto kind = infer_type_level(*this, ops);

    // has ext<up> value?
    if (std::ranges::any_of(ops, [&](const Def* op) { return up ? bool(op->isa<Top>()) : bool(op->isa<Bot>()); }))
        return ext<up>(kind);

    // ignore: ext<!up>
    DefArray cpy(ops);
    auto [_, end] = std::ranges::copy_if(ops, cpy.begin(), [&](const Def* op) { return !isa_ext(op); });

    // sort and remove duplicates
    std::sort(cpy.begin(), end, GIDLt<const Def*>());
    end = std::unique(cpy.begin(), end);
    cpy.shrink(std::distance(cpy.begin(), end));

    if (cpy.size() == 0) return ext<!up>(kind, dbg);
    if (cpy.size() == 1) return cpy[0];

    // TODO simplify mixed terms with joins and meets

    return unify<TBound<up>>(cpy.size(), kind, cpy, dbg);
}

const Def* World::ac(const Def* type, Defs ops, const Def* dbg) {
    if (type->isa<Meet>()) {
        DefArray types(ops.size(), [&](size_t i) { return ops[i]->type(); });
        return unify<Ac>(ops.size(), meet(types), ops, dbg);
    }

    assert(ops.size() == 1);
    return ops[0];
}

const Def* World::ac(Defs ops, const Def* dbg /*= {}*/) { return ac(infer_type_level(*this, ops), ops, dbg); }

const Def* World::vel(const Def* type, const Def* value, const Def* dbg) {
    if (type->isa<Join>()) return unify<Vel>(1, type, value, dbg);
    return value;
}

const Def* World::pick(const Def* type, const Def* value, const Def* dbg) { return unify<Pick>(1, type, value, dbg); }

const Def* World::test(const Def* value, const Def* probe, const Def* match, const Def* clash, const Def* dbg) {
    auto m_pi = match->type()->isa<Pi>();
    auto c_pi = clash->type()->isa<Pi>();

    if (err()) {
        // TODO proper error msg
        assert(m_pi && c_pi);
        auto a = isa_lit(m_pi->dom()->arity());
        assert(a && *a == 2);
        assert(checker_->equiv(m_pi->dom(2, 0_s), c_pi->dom()));
    }

    auto codom = join({m_pi->codom(), c_pi->codom()});
    return unify<Test>(4, pi(c_pi->dom(), codom), value, probe, match, clash, dbg);
}

const Def* World::singleton(const Def* inner_type, const Def* dbg) {
    return unify<Singleton>(1, this->type<1>(), inner_type, dbg);
}

/*
 * debugging
 */

#if THORIN_ENABLE_CHECKS

void World::breakpoint(size_t number) { state_.breakpoints.emplace(number); }
void World::enable_history(bool flag) { state_.track_history = flag; }
bool World::track_history() const { return state_.track_history; }

const Def* World::gid2def(u32 gid) {
    auto i = std::ranges::find_if(data_.defs_, [=](auto def) { return def->gid() == gid; });
    if (i == data_.defs_.end()) return nullptr;
    return *i;
}

#endif

/*
 * helpers
 */

const Def* World::dbg(Debug d) {
    auto pos2def = [&](Pos pos) { return lit_nat((u64(pos.row) << 32_u64) | (u64(pos.col))); };

    auto name  = tuple_str(d.name);
    auto file  = tuple_str(d.loc.file);
    auto begin = pos2def(d.loc.begin);
    auto finis = pos2def(d.loc.finis);
    auto loc   = tuple({file, begin, finis});

    return tuple({name, loc, d.meta ? d.meta : bot(bot_type())});
}

/*
 * misc
 */

template<bool elide_empty>
void World::visit(VisitFn f) const {
    unique_queue<NomSet> noms;
    unique_stack<DefSet> defs;

    for (const auto& [name, nom] : externals()) {
        assert(nom->is_set() && "external must not be empty");
        noms.push(nom);
    }

    while (!noms.empty()) {
        auto nom = noms.pop();
        if (elide_empty && nom->is_unset()) continue;

        Scope scope(nom);
        f(scope);

        for (auto nom : scope.free_noms()) noms.push(nom);
    }
}

/*
 * logging
 */

// clang-format off
std::string_view World::level2acro(LogLevel level) {
    switch (level) {
        case LogLevel::Debug:   return "D";
        case LogLevel::Verbose: return "V";
        case LogLevel::Info:    return "I";
        case LogLevel::Warn:    return "W";
        case LogLevel::Error:   return "E";
        default: unreachable();
    }
}

LogLevel World::str2level(std::string_view s) {
    if (false) {}
    else if (s == "debug"  ) return LogLevel::Debug;
    else if (s == "verbose") return LogLevel::Verbose;
    else if (s == "info"   ) return LogLevel::Info;
    else if (s == "warn"   ) return LogLevel::Warn;
    else if (s == "error"  ) return LogLevel::Error;
    else throw std::invalid_argument("invalid log level");
}

int World::level2color(LogLevel level) {
    switch (level) {
        case LogLevel::Debug:   return 4;
        case LogLevel::Verbose: return 4;
        case LogLevel::Info:    return 2;
        case LogLevel::Warn:    return 3;
        case LogLevel::Error:   return 1;
        default: unreachable();
    }
}
// clang-format on

#ifdef THORIN_COLOR_TERM
std::string World::colorize(std::string_view str, int color) {
    if (isatty(fileno(stdout))) {
        const char c = '0' + color;
        return "\033[1;3" + (c + ('m' + std::string(str))) + "\033[0m";
    }
    return std::string(str);
}
#else
std::string World::colorize(std::string_view str, int) { return std::string(str); }
#endif

void World::set_error_handler(std::unique_ptr<ErrorHandler>&& err) { err_ = std::move(err); }

/*
 * instantiate templates
 */

template void World::visit<true>(VisitFn) const;
template void World::visit<false>(VisitFn) const;
template const Def* World::ext<true>(const Def*, const Def*);
template const Def* World::ext<false>(const Def*, const Def*);
template const Def* World::bound<true>(Defs, const Def*);
template const Def* World::bound<false>(Defs, const Def*);

} // namespace thorin<|MERGE_RESOLUTION|>--- conflicted
+++ resolved
@@ -53,29 +53,16 @@
 
     { // int/real: w: Nat -> *
         auto p             = pi(nat, type());
-<<<<<<< HEAD
         data_.type_int_    = nullptr; // hack for alpha equiv check of sigma (dbg..)
-        data_.type_int_    = axiom(p, Tag::Int, 0, dbg("Int"));
-        data_.type_real_   = axiom(p, Tag::Real, 0, dbg("Real"));
-=======
-        data_.type_int_    = axiom(p, 0, Tag::Int, 0, dbg("Int"));
-        data_.type_real_   = axiom(p, 0, Tag::Real, 0, dbg("Real"));
->>>>>>> 01f7d275
+        data_.type_int_    = axiom(p, Axiom::Global_Dialect, Tag::Int, 0, dbg("Int"));
+        data_.type_real_   = axiom(p, Axiom::Global_Dialect, Tag::Real, 0, dbg("Real"));
         data_.type_bool_   = type_int(2);
         data_.lit_bool_[0] = lit_int(2, 0_u64);
         data_.lit_bool_[1] = lit_int(2, 1_u64);
     }
 
-<<<<<<< HEAD
-=======
-    auto mem = data_.type_mem_ = axiom(type(), 0, Tag::Mem, 0, dbg("mem"));
-
-    { // ptr: [T: *, as: nat] -> *
-        data_.type_ptr_ = axiom(nullptr, pi({type(), nat}, type()), 0, Tag::Ptr, 0, dbg("ptr"));
-    }
->>>>>>> 01f7d275
     {
-#define CODE(T, o) data_.T##_[size_t(T::o)] = axiom(normalize_##T<T::o>, ty, 0, Tag::T, sub_t(T::o), dbg(op2str(T::o)));
+#define CODE(T, o) data_.T##_[size_t(T::o)] = axiom(normalize_##T<T::o>, ty, Axiom::Global_Dialect, Tag::T, sub_t(T::o), dbg(op2str(T::o)));
     }
     { // bit: w: nat -> [int w, int w] -> int w
         auto ty    = nom_pi(type())->set_dom(nat);
@@ -146,7 +133,7 @@
         };
 #define CODE(T, o)              \
     data_.Conv_[size_t(T::o)] = \
-        axiom(normalize_Conv<T::o>, make_type(T::o), 0, Tag::Conv, sub_t(T::o), dbg(op2str(T::o)));
+        axiom(normalize_Conv<T::o>, make_type(T::o), Axiom::Global_Dialect, Tag::Conv, sub_t(T::o), dbg(op2str(T::o)));
         THORIN_CONV(CODE)
 #undef Code
     }
@@ -154,90 +141,27 @@
         auto ty = nom_pi(type())->set_dom(type());
         auto T  = ty->var(dbg("T"));
         ty->set_codom(pi(T, T));
-        data_.PE_[size_t(PE::hlt)] = axiom(normalize_PE<PE::hlt>, ty, 0, Tag::PE, sub_t(PE::hlt), dbg(op2str(PE::hlt)));
-        data_.PE_[size_t(PE::run)] = axiom(normalize_PE<PE::run>, ty, 0, Tag::PE, sub_t(PE::run), dbg(op2str(PE::run)));
+        data_.PE_[size_t(PE::hlt)] = axiom(normalize_PE<PE::hlt>, ty, Axiom::Global_Dialect, Tag::PE, sub_t(PE::hlt), dbg(op2str(PE::hlt)));
+        data_.PE_[size_t(PE::run)] = axiom(normalize_PE<PE::run>, ty, Axiom::Global_Dialect, Tag::PE, sub_t(PE::run), dbg(op2str(PE::run)));
     }
     { // known: T: * -> T -> bool
         auto ty = nom_pi(type())->set_dom(type());
         auto T  = ty->var(dbg("T"));
         ty->set_codom(pi(T, type_bool()));
         data_.PE_[size_t(PE::known)] =
-            axiom(normalize_PE<PE::known>, ty, 0, Tag::PE, sub_t(PE::known), dbg(op2str(PE::known)));
+            axiom(normalize_PE<PE::known>, ty, Axiom::Global_Dialect, Tag::PE, sub_t(PE::known), dbg(op2str(PE::known)));
     }
     { // bitcast: [D: *, S: *] -> S -> D
         auto ty     = nom_pi(type())->set_dom({type(), type()});
         auto [D, S] = ty->vars<2>({dbg("D"), dbg("S")});
         ty->set_codom(pi(S, D));
-        data_.bitcast_ = axiom(normalize_bitcast, ty, 0, Tag::Bitcast, 0, dbg("bitcast"));
-    }
-<<<<<<< HEAD
-=======
-    { // lea: [n: nat, Ts: «n; *», as: nat] -> [ptr(«j: n; Ts#j», as), i: int n] -> ptr(Ts#i, as)
-        auto dom = nom_sigma(type<1>(), 3);
-        dom->set(0, nat);
-        dom->set(1, arr(dom->var(0, dbg("n")), type()));
-        dom->set(2, nat);
-        auto pi1         = nom_pi(type())->set_dom(dom);
-        auto [n, Ts, as] = pi1->vars<3>({dbg("n"), dbg("Ts"), dbg("as")});
-        auto in          = nom_arr()->set_shape(n);
-        in->set_body(extract(Ts, in->var(dbg("j"))));
-        auto pi2 = nom_pi(type())->set_dom({type_ptr(in, as), type_int(n)});
-        pi2->set_codom(type_ptr(extract(Ts, pi2->var(1, dbg("i"))), as));
-        pi1->set_codom(pi2);
-        data_.lea_ = axiom(normalize_lea, pi1, 0, Tag::LEA, 0, dbg("lea"));
-    }
-    { // load: [T: *, as: nat] -> [M, ptr(T, as)] -> [M, T]
-        auto ty      = nom_pi(type())->set_dom({type(), nat});
-        auto [T, as] = ty->vars<2>({dbg("T"), dbg("as")});
-        auto ptr     = type_ptr(T, as);
-        ty->set_codom(pi({mem, ptr}, sigma({mem, T})));
-        data_.load_ = axiom(normalize_load, ty, 0, Tag::Load, 0, dbg("load"));
-    }
-    { // remem: M -> M
-        auto ty      = pi(mem, mem);
-        data_.remem_ = axiom(normalize_remem, ty, 0, Tag::Remem, 0, dbg("remem"));
-    }
-    { // store: [T: *, as: nat] -> [M, ptr(T, as), T] -> M
-        auto ty      = nom_pi(type())->set_dom({type(), nat});
-        auto [T, as] = ty->vars<2>({dbg("T"), dbg("as")});
-        auto ptr     = type_ptr(T, as);
-        ty->set_codom(pi({mem, ptr, T}, mem));
-        data_.store_ = axiom(normalize_store, ty, 0, Tag::Store, 0, dbg("store"));
-    }
-    { // alloc: [T: *, as: nat] -> M -> [M, ptr(T, as)]
-        auto ty      = nom_pi(type())->set_dom({type(), nat});
-        auto [T, as] = ty->vars<2>({dbg("T"), dbg("as")});
-        auto ptr     = type_ptr(T, as);
-        ty->set_codom(pi(mem, sigma({mem, ptr})));
-        data_.alloc_ = axiom(nullptr, ty, 0, Tag::Alloc, 0, dbg("alloc"));
-    }
-    { // slot: [T: *, as: nat] -> [M, nat] -> [M, ptr(T, as)]
-        auto ty      = nom_pi(type())->set_dom({type(), nat});
-        auto [T, as] = ty->vars<2>({dbg("T"), dbg("as")});
-        auto ptr     = type_ptr(T, as);
-        ty->set_codom(pi({mem, nat}, sigma({mem, ptr})));
-        data_.slot_ = axiom(nullptr, ty, 0, Tag::Slot, 0, dbg("slot"));
-    }
-    { // malloc: [T: *, as: nat] -> [M, nat] -> [M, ptr(T, as)]
-        auto ty      = nom_pi(type())->set_dom({type(), nat});
-        auto [T, as] = ty->vars<2>({dbg("T"), dbg("as")});
-        auto ptr     = type_ptr(T, as);
-        ty->set_codom(pi({mem, nat}, sigma({mem, ptr})));
-        data_.malloc_ = axiom(nullptr, ty, 0, Tag::Malloc, 0, dbg("malloc"));
-    }
-    { // mslot: [T: *, as: nat] -> [M, nat, nat] -> [M, ptr(T, as)]
-        auto ty      = nom_pi(type())->set_dom({type(), nat});
-        auto [T, as] = ty->vars<2>({dbg("T"), dbg("as")});
-        auto ptr     = type_ptr(T, as);
-        ty->set_codom(pi({mem, nat, nat}, sigma({mem, ptr})));
-        data_.mslot_ = axiom(nullptr, ty, 0, Tag::Mslot, 0, dbg("mslot"));
-    }
->>>>>>> 01f7d275
+        data_.bitcast_ = axiom(normalize_bitcast, ty, Axiom::Global_Dialect, Tag::Bitcast, 0, dbg("bitcast"));
+    }
     { // atomic: [T: *, R: *] -> T -> R
         auto ty     = nom_pi(type())->set_dom({type(), type()});
         auto [T, R] = ty->vars<2>({dbg("T"), dbg("R")});
         ty->set_codom(pi(T, R));
-        data_.atomic_ = axiom(nullptr, ty, 0, Tag::Atomic, 0, dbg("atomic"));
+        data_.atomic_ = axiom(nullptr, ty, Axiom::Global_Dialect, Tag::Atomic, 0, dbg("atomic"));
     }
     { // zip: [r: nat, s: «r; nat»] -> [n_i: nat, Is: «n_i; *», n_o: nat, Os: «n_o; *», f: «i: n_i; Is#i»
         // -> «o: n_o; Os#o»] -> «i: n_i; «s; Is#i»» -> «o: n_o; «s; Os#o»»
@@ -270,7 +194,7 @@
         is_os_pi->set_codom(pi(dom, cod));
         rs_pi->set_codom(is_os_pi);
 
-        data_.zip_ = axiom(normalize_zip, rs_pi, 0, Tag::Zip, 0, dbg("zip"));
+        data_.zip_ = axiom(normalize_zip, rs_pi, Axiom::Global_Dialect, Tag::Zip, 0, dbg("zip"));
     }
 }
 
