#include "thorin/world.h"

#include "thorin/tuple.h"

// for colored output
#ifdef _WIN32
#    include <io.h>
#    define isatty _isatty
#    define fileno _fileno
#else
#    include <unistd.h>
#endif

#include "thorin/check.h"
#include "thorin/def.h"
#include "thorin/driver.h"
#include "thorin/rewrite.h"

#include "thorin/analyses/scope.h"
#include "thorin/util/array.h"
#include "thorin/util/container.h"

namespace thorin {

/*
 * constructor & destructor
 */

#if (!defined(_MSC_VER) && defined(NDEBUG))
bool World::Arena::Lock::guard_ = false;
#endif

World::Move::Move(World& world)
    : checker(std::make_unique<Checker>(world)) {}

World::World(Driver* driver, const State& state)
    : driver_(driver)
    , state_(state)
    , move_(*this) {
    data_.univ        = insert<Univ>(0, *this);
    data_.lit_univ_0  = lit_univ(0);
    data_.lit_univ_1  = lit_univ(1);
    data_.type_0      = type(lit_univ_0());
    data_.type_1      = type(lit_univ_1());
    data_.type_bot    = insert<Bot>(0, type());
    data_.sigma       = insert<Sigma>(0, type(), Defs{})->as<Sigma>();
    data_.tuple       = insert<Tuple>(0, sigma(), Defs{})->as<Tuple>();
    data_.type_nat    = insert<Nat>(0, *this);
    data_.type_idx    = insert<Idx>(0, pi(type_nat(), type()));
    data_.top_nat     = insert<Top>(0, type_nat());
    data_.lit_nat_0   = lit_nat(0);
    data_.lit_nat_1   = lit_nat(1);
    data_.type_bool   = type_idx(2);
    data_.lit_bool[0] = lit_idx(2, 0_u64);
    data_.lit_bool[1] = lit_idx(2, 1_u64);
    data_.lit_nat_max = lit_nat(nat_t(-1));
    data_.exit        = nom_lam(cn(type_bot()))->set(sym("exit"));
}

World::World(Driver* driver)
    : World(driver, State()) {}

World::~World() {
    for (auto def : move_.defs) def->~Def();
}

/*
 * Driver
 */

Log& World::log() { return driver().log; }
const Log& World::log() const { return driver().log; }
Flags& World::flags() { return driver().flags; }
const Flags& World::flags() const { return driver().flags; }

Sym World::sym(const char* s) { return driver().sym(s); }
Sym World::sym(std::string_view s) { return driver().sym(s); }
Sym World::sym(std::string s) { return driver().sym(std::move(s)); }

/*
 * factory methods
 */

const Type* World::type(Ref level) {
    if (!level->type()->isa<Univ>())
        err(level, "argument `{}` to `.Type` must be of type `.Univ` but is of type `{}`", level, level->type());

    return unify<Type>(1, level)->as<Type>();
}

Ref World::uinc(Ref op, level_t offset) {
    if (!op->type()->isa<Univ>())
        err(op, "operand '{}' of a universe increment must be of type `.Univ` but is of type `{}`", op, op->type());

    if (auto l = isa_lit(op)) return lit_univ(*l);
    return unify<UInc>(1, op, offset);
}

template<Sort sort>
Ref World::umax(DefArray ops) {
    level_t lvl = 0;
    for (auto& op : ops) {
        Ref r = op;
        if (sort == Sort::Term) r = r->unfold_type();
        if (sort <= Sort::Type) r = r->unfold_type();
        if (sort <= Sort::Kind) {
            if (auto type = r->isa<Type>())
                r = type->level();
            else
                err(r, "operand '{}' must be a .Type of some level", r);
        }

        if (!r->type()->isa<Univ>())
            err(r, "operand '{}' of a universe max must be of type '.Univ' but is of type '{}'", r, r->type());

        op = r;

        if (auto l = isa_lit(op))
            lvl = std::max(lvl, *l);
        else
            lvl = level_t(-1);
    }

    auto ldef = lvl == level_t(-1) ? (const Def*)unify<UMax>(ops.size(), *this, ops) : lit_univ(lvl);
    std::ranges::sort(ops, [](auto op1, auto op2) { return op1->gid() < op2->gid(); });
    return sort == Sort::Univ ? ldef : type(ldef);
}

Ref World::app(Ref callee, Ref arg) {
    auto pi = callee->type()->isa<Pi>();

    // (a, b)#i arg     where a = A -> B; b = A -> B
    if (auto extract = callee->type()->isa<Extract>()) {
        if (auto tuple = extract->tuple()->isa<Tuple>()) {
            if (auto uni = checker().is_uniform(tuple->ops())) pi = uni->isa<Pi>();
        }
    }

    if (!pi) err(callee, "called expression '{}' : '{}' is not of function type", callee, callee->type());
    if (!checker().assignable(pi->dom(), arg))
        err(arg, "cannot pass argument '{}' of type '{}' to '{}' of domain '{}'", arg, arg->type(), callee, pi->dom());

    if (auto lam = callee->isa<Lam>(); lam && lam->is_set() && lam->codom()->sort() > Sort::Type)
        return lam->reduce(arg).back();

    auto type = pi->reduce(arg).back();
    return raw_app<true>(type, callee, arg);
}

template<bool Normalize>
Ref World::raw_app(Ref type, Ref callee, Ref arg) {
    auto [axiom, curry, trip] = Axiom::get(callee);
    if (axiom) {
        curry = curry == 0 ? trip : curry;
        curry = curry == Axiom::Trip_End ? curry : curry - 1;

        if (auto normalize = axiom->normalizer(); Normalize && normalize && curry == 0)
            return normalize(type, callee, arg);
    }

    return unify<App>(2, axiom, curry, trip, type, callee, arg);
}

Ref World::sigma(Defs ops) {
    auto n = ops.size();
    if (n == 0) return sigma();
    if (n == 1) return ops[0];
    auto front = ops.front();
    if (std::ranges::all_of(ops.skip_front(), [front](auto op) { return front == op; })) return arr(n, front);
    return unify<Sigma>(ops.size(), umax<Sort::Type>(ops), ops);
}

static const Def* infer_sigma(World& world, Defs ops) {
    DefArray elems(ops.size());
    for (size_t i = 0, e = ops.size(); i != e; ++i) elems[i] = ops[i]->type();
    return world.sigma(elems);
}

Ref World::tuple(Defs ops) {
    if (ops.size() == 1) return ops[0];

    auto sigma = infer_sigma(*this, ops);
    auto t     = tuple(sigma, ops);
    if (!checker().assignable(sigma, t))
        err(t, "cannot assign tuple '{}' of type '{}' to incompatible tuple type '{}'", t, t->type(), sigma);

    return t;
}

Ref World::tuple(Ref type, Defs ops) {
    // TODO type-check type vs inferred type

    auto n = ops.size();
    if (!type->isa_nom<Sigma>()) {
        if (n == 0) return tuple();
        if (n == 1) return ops[0];
        auto front = ops.front();
        if (std::ranges::all_of(ops.skip_front(), [front](auto op) { return front == op; })) return pack(n, front);
    }

    if (n != 0) {
        // eta rule for tuples:
        // (extract(tup, 0), extract(tup, 1), extract(tup, 2)) -> tup
        if (auto extract = ops[0]->isa<Extract>()) {
            auto tup = extract->tuple();
            bool eta = tup->type() == type;
            for (size_t i = 0; i != n && eta; ++i) {
                if (auto extract = ops[i]->isa<Extract>()) {
                    if (auto index = isa_lit(extract->index())) {
                        if (eta &= u64(i) == *index) {
                            eta &= extract->tuple() == tup;
                            continue;
                        }
                    }
                }
                eta = false;
            }

            if (eta) return tup;
        }
    }

    return unify<Tuple>(ops.size(), type, ops);
}

<<<<<<< HEAD
const Def* World::tuple_str(std::string_view s, Ref dbg) {
    DefVec ops;
    for (auto c : s) ops.emplace_back(lit_nat(c));
    return tuple(ops, dbg);
}

const Def* World::extract(Ref d, Ref index, Ref dbg) {
    assert(d);
=======
Ref World::extract(Ref d, Ref index) {
>>>>>>> 99d0a2e3
    if (index->isa<Tuple>()) {
        auto n = index->num_ops();
        DefArray idx(n, [&](size_t i) { return index->op(i); });
        DefArray ops(n, [&](size_t i) { return d->proj(n, as_lit(idx[i])); });
        return tuple(ops);
    } else if (index->isa<Pack>()) {
        DefArray ops(index->as_lit_arity(), [&](size_t) { return extract(d, index->ops().back()); });
        return tuple(ops);
    }

    Ref size = Idx::size(index->type());
    Ref type = d->unfold_type();

    // nom sigmas can be 1-tuples
    if (auto l = isa_lit(size); l && *l == 1 && !d->type()->isa_nom<Sigma>()) return d;
    if (auto pack = d->isa_structural<Pack>()) return pack->body();

    if (!checker().equiv(type->arity(), size))
        err(index, "index '{}' does not fit within arity '{}'", type->arity(), index);

    // extract(insert(x, index, val), index) -> val
    if (auto insert = d->isa<Insert>()) {
        if (index == insert->index()) return insert->value();
    }

    if (auto i = isa_lit(index)) {
        if (auto tuple = d->isa<Tuple>()) return tuple->op(*i);

        // extract(insert(x, j, val), i) -> extract(x, i) where i != j (guaranteed by rule above)
        if (auto insert = d->isa<Insert>()) {
            if (insert->index()->isa<Lit>()) return extract(insert->tuple(), index);
        }

        if (auto sigma = type->isa<Sigma>()) {
            if (auto nom_sigma = sigma->isa_nom<Sigma>()) {
                Scope scope(nom_sigma);
                auto t = rewrite(sigma->op(*i), nom_sigma->var(), d, scope);
                return unify<Extract>(2, t, d, index);
            }

            return unify<Extract>(2, sigma->op(*i), d, index);
        }
    }

    const Def* elem_t;
    if (auto arr = type->isa<Arr>())
        elem_t = arr->reduce(index);
    else
        elem_t = extract(tuple(type->as<Sigma>()->ops()), index);

<<<<<<< HEAD
    assert(d);
    return unify<Extract>(2, elem_t, d, index, dbg);
=======
    return unify<Extract>(2, elem_t, d, index);
>>>>>>> 99d0a2e3
}

Ref World::insert(Ref d, Ref index, Ref val) {
    auto type = d->unfold_type();
    auto size = Idx::size(index->type());

    if (!checker().equiv(type->arity(), size))
        err(index, "index '{}' does not fit within arity '{}'", type->arity(), index);

    if (auto index_lit = isa_lit(index)) {
        auto target_type = type->proj(*index_lit);
        if (!checker().assignable(target_type, val, dbg))
            err(dbg, "value of type {} is not assignable to type {}", val->type(), target_type);
    }

    if (auto l = isa_lit(size); l && *l == 1)
        return tuple(d, {val}); // d could be nom - that's why the tuple ctor is needed

    // insert((a, b, c, d), 2, x) -> (a, b, x, d)
    if (auto t = d->isa<Tuple>()) return t->refine(as_lit(index), val);

    // insert(‹4; x›, 2, y) -> (x, x, y, x)
    if (auto pack = d->isa<Pack>()) {
        if (auto a = pack->isa_lit_arity()) {
            DefArray new_ops(*a, pack->body());
            new_ops[as_lit(index)] = val;
            return tuple(type, new_ops);
        }
    }

    // insert(insert(x, index, y), index, val) -> insert(x, index, val)
    if (auto insert = d->isa<Insert>()) {
        if (insert->index() == index) d = insert->tuple();
    }

    return unify<Insert>(3, d, index, val);
}

bool is_shape(Ref s) {
    if (s->isa<Nat>()) return true;
    if (auto arr = s->isa<Arr>()) return arr->body()->isa<Nat>();
    if (auto sig = s->isa_structural<Sigma>())
        return std::ranges::all_of(sig->ops(), [](Ref op) { return op->isa<Nat>(); });

    return false;
}

// TODO merge this code with pack
Ref World::arr(Ref shape, Ref body) {
    if (!is_shape(shape->type())) err(shape, "expected shape but got '{}' of type '{}'", shape, shape->type());

    if (auto a = isa_lit<u64>(shape)) {
        if (*a == 0) return sigma();
        if (*a == 1) return body;
    }

    // «(a, b)#i; T» -> («a, T», <b, T»)#i
    if (auto ex = shape->isa<Extract>()) {
        if (auto tup = ex->tuple()->isa<Tuple>()) {
            DefArray arrs(tup->num_ops(), [&](size_t i) { return arr(tup->op(i), body); });
            return extract(tuple(arrs), ex->index());
        }
    }

    // «(a, b, c); body» -> «a; «(b, c); body»»
    if (auto tuple = shape->isa<Tuple>()) return arr(tuple->ops().front(), arr(tuple->ops().skip_front(), body));

    // «<n; x>; body» -> «x; «<n-1, x>; body»»
    if (auto p = shape->isa<Pack>()) {
        if (auto s = isa_lit(p->shape())) return arr(*s, arr(pack(*s - 1, p->body()), body));
    }

    return unify<Arr>(2, body->unfold_type(), shape, body);
}

Ref World::pack(Ref shape, Ref body) {
    if (!is_shape(shape->type())) err(shape, "expected shape but got '{}' of type '{}'", shape, shape->type());

    if (auto a = isa_lit<u64>(shape)) {
        if (*a == 0) return tuple();
        if (*a == 1) return body;
    }

    // <(a, b, c); body> -> <a; «(b, c); body>>
    if (auto tuple = shape->isa<Tuple>()) return pack(tuple->ops().front(), pack(tuple->ops().skip_front(), body));

    // <<n; x>; body> -> <x; <<n-1, x>; body>>
    if (auto p = shape->isa<Pack>()) {
        if (auto s = isa_lit(p->shape())) return pack(*s, pack(pack(*s - 1, p->body()), body));
    }

    auto type = arr(shape, body->type());
    return unify<Pack>(1, type, body);
}

Ref World::arr(Defs shape, Ref body) {
    if (shape.empty()) return body;
    return arr(shape.skip_back(), arr(shape.back(), body));
}

Ref World::pack(Defs shape, Ref body) {
    if (shape.empty()) return body;
    return pack(shape.skip_back(), pack(shape.back(), body));
}

const Lit* World::lit(Ref type, u64 val) {
    if (auto size = Idx::size(type)) {
        if (auto s = isa_lit(size)) {
            if (*s != 0 && val >= *s) err(type, "index '{}' does not fit within arity '{}'", size, val);
        } else if (val != 0) { // 0 of any size is allowed
            err(type, "cannot create literal '{}' of '.Idx {}' as size is unknown", val, size);
        }
    }

    return unify<Lit>(0, type, val);
}

/*
 * set
 */

template<bool Up>
Ref World::ext(Ref type) {
    if (auto arr = type->isa<Arr>()) return pack(arr->shape(), ext<Up>(arr->body()));
    if (auto sigma = type->isa<Sigma>())
        return tuple(sigma, DefArray(sigma->num_ops(), [&](size_t i) { return ext<Up>(sigma->op(i)); }));
    return unify<TExt<Up>>(0, type);
}

template<bool Up>
Ref World::bound(Defs ops) {
    auto kind = umax<Sort::Type>(ops);

    // has ext<Up> value?
    if (std::ranges::any_of(ops, [&](Ref op) { return Up ? bool(op->isa<Top>()) : bool(op->isa<Bot>()); }))
        return ext<Up>(kind);

    // ignore: ext<!Up>
    DefArray cpy(ops);
    auto [_, end] = std::ranges::copy_if(ops, cpy.begin(), [&](Ref op) { return !op->isa<Ext>(); });

    // sort and remove duplicates
    std::sort(cpy.begin(), end, GIDLt<const Def*>());
    end = std::unique(cpy.begin(), end);
    cpy.shrink(std::distance(cpy.begin(), end));

    if (cpy.size() == 0) return ext<!Up>(kind);
    if (cpy.size() == 1) return cpy[0];

    // TODO simplify mixed terms with joins and meets

    return unify<TBound<Up>>(cpy.size(), kind, cpy);
}

Ref World::ac(Ref type, Defs ops) {
    if (type->isa<Meet>()) {
        DefArray types(ops.size(), [&](size_t i) { return ops[i]->type(); });
        return unify<Ac>(ops.size(), meet(types), ops);
    }

    assert(ops.size() == 1);
    return ops[0];
}

Ref World::ac(Defs ops) { return ac(umax<Sort::Term>(ops), ops); }

Ref World::vel(Ref type, Ref value) {
    if (type->isa<Join>()) return unify<Vel>(1, type, value);
    return value;
}

Ref World::pick(Ref type, Ref value) { return unify<Pick>(1, type, value); }

Ref World::test(Ref value, Ref probe, Ref match, Ref clash) {
    auto m_pi = match->type()->isa<Pi>();
    auto c_pi = clash->type()->isa<Pi>();

    // TODO proper error msg
    assert(m_pi && c_pi);
    auto a = m_pi->dom()->isa_lit_arity();
    assert_unused(a && *a == 2);
    assert(checker().equiv(m_pi->dom(2, 0_s), c_pi->dom()));

    auto codom = join({m_pi->codom(), c_pi->codom()});
    return unify<Test>(4, pi(c_pi->dom(), codom), value, probe, match, clash);
}

Ref World::singleton(Ref inner_type) { return unify<Singleton>(1, this->type<1>(), inner_type); }

/*
 * implicits
 */

Ref World::iapp(Ref callee, Ref arg) {
    while (auto pi = callee->type()->isa<Pi>()) {
        if (pi->implicit()) {
            auto infer = nom_infer_entity();
            auto a     = app(callee, infer);
            callee     = a;
        } else {
            // resolve Infers now if possible before normalizers are run
            if (auto app = callee->isa<App>(); app && app->curry() == 1) {
                checker().assignable(callee->type()->as<Pi>()->dom(), arg);
                auto apps = decurry(app);
                callee    = apps.front()->callee();
                for (auto app : apps) callee = this->app(callee, refer(app->arg()));
            }
            break;
        }
    }

    return app(callee, arg);
}

/*
 * debugging
 */

#if THORIN_ENABLE_CHECKS

Breakpoints& World::breakpoints() { return driver().breakpoints; }
void World::breakpoint(size_t number) { breakpoints().emplace(number); }

Ref World::gid2def(u32 gid) {
    auto i = std::ranges::find_if(move_.defs, [=](auto def) { return def->gid() == gid; });
    if (i == move_.defs.end()) return nullptr;
    return *i;
}

#endif

/*
 * instantiate templates
 */

#ifndef DOXYGEN // Doxygen doesn't like this
template Ref World::raw_app<true>(Ref, Ref, Ref);
template Ref World::raw_app<false>(Ref, Ref, Ref);
#endif
template Ref World::umax<Sort::Term>(DefArray);
template Ref World::umax<Sort::Type>(DefArray);
template Ref World::umax<Sort::Kind>(DefArray);
template Ref World::umax<Sort::Univ>(DefArray);
template Ref World::ext<true>(Ref);
template Ref World::ext<false>(Ref);
template Ref World::bound<true>(Defs);
template Ref World::bound<false>(Defs);

} // namespace thorin<|MERGE_RESOLUTION|>--- conflicted
+++ resolved
@@ -223,18 +223,8 @@
     return unify<Tuple>(ops.size(), type, ops);
 }
 
-<<<<<<< HEAD
-const Def* World::tuple_str(std::string_view s, Ref dbg) {
-    DefVec ops;
-    for (auto c : s) ops.emplace_back(lit_nat(c));
-    return tuple(ops, dbg);
-}
-
-const Def* World::extract(Ref d, Ref index, Ref dbg) {
+Ref World::extract(Ref d, Ref index) {
     assert(d);
-=======
-Ref World::extract(Ref d, Ref index) {
->>>>>>> 99d0a2e3
     if (index->isa<Tuple>()) {
         auto n = index->num_ops();
         DefArray idx(n, [&](size_t i) { return index->op(i); });
@@ -285,12 +275,8 @@
     else
         elem_t = extract(tuple(type->as<Sigma>()->ops()), index);
 
-<<<<<<< HEAD
     assert(d);
-    return unify<Extract>(2, elem_t, d, index, dbg);
-=======
     return unify<Extract>(2, elem_t, d, index);
->>>>>>> 99d0a2e3
 }
 
 Ref World::insert(Ref d, Ref index, Ref val) {
@@ -302,8 +288,8 @@
 
     if (auto index_lit = isa_lit(index)) {
         auto target_type = type->proj(*index_lit);
-        if (!checker().assignable(target_type, val, dbg))
-            err(dbg, "value of type {} is not assignable to type {}", val->type(), target_type);
+        if (!checker().assignable(target_type, val))
+            err(val, "value of type {} is not assignable to type {}", val->type(), target_type);
     }
 
     if (auto l = isa_lit(size); l && *l == 1)
