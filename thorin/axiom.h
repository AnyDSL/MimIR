#ifndef THORIN_AXIOM_H
#define THORIN_AXIOM_H

#include "thorin/lam.h"

#include "thorin/util/assert.h"

namespace thorin {

class Axiom : public Def {
private:
    Axiom(NormalizeFn normalizer, const Def* type, dialect_t dialect, tag_t tag, sub_t sub, const Def* dbg);

public:
    /// @name getters
    ///@{
    dialect_t dialect() const { return flags() & Global_Dialect; }
    tag_t tag() const { return tag_t((flags() & 0x0000'0000'0000'ff00_u64) >> 8_u64); }
    sub_t sub() const { return sub_t(flags() & 0x0000'0000'0000'00ff_u64); }
    NormalizeFn normalizer() const { return normalizer_; }
    u16 curry() const { return curry_; }
    ///@}

    /// @name virtual methods
    ///@{
    const Def* rebuild(World&, const Def*, Defs, const Def*) const override;
    ///@}

    /// @name Mangling Dialect Name
    ///@{
    static constexpr size_t Max_Dialect_Size  = 8;
    static constexpr dialect_t Global_Dialect = 0xffff'ffff'ffff'0000_u64;

    /// Mangles @p s into a dense 48-bit representation.
    /// The layout is as follows:
    /// ```
    /// |---7--||---6--||---5--||---4--||---3--||---2--||---1--||---0--|
    /// 7654321076543210765432107654321076543210765432107654321076543210
    /// Char67Char66Char65Char64Char63Char62Char61Char60|---reserved---|
    /// ```
    /// The `reserved` part is used for the Axiom::tag and the Axiom::sub.
    /// Each `Char6x` is 6-bit wide and hence a dialect name has at most Axiom::Max_Dialect_Size = 8 chars.
    /// It uses this encoding:
    /// | `Char6` | ASCII   |
    /// |---------|---------|
    /// | 1:      | `_`     |
    /// | 2-27:   | `a`-`z` |
    /// | 28-53:  | `A`-`Z` |
    /// | 54-63:  | `0`-`9` |
    /// The 0 is special and marks the end of the name if the name has less than 8 chars.
    /// @returns `std::nullopt` if encoding is not possible.
    static std::optional<dialect_t> mangle(std::string_view s);

    /// Reverts an Axiom::mangle%d string to a `std::string`.
    /// Ignores lower 16-bit of @p u.
    static std::string demangle(dialect_t u);

    static std::optional<std::array<std::string_view, 3>> split(std::string_view);
    ///@}

    static std::tuple<const Axiom*, u16> get(const Def*);

    static constexpr auto Node = Node::Axiom;
    friend class World;
};

template<class AxTag>
concept axiom_with_sub_tags = requires(AxTag t) {
<<<<<<< HEAD
    AxTag::base_;
=======
    AxTag::Axiom_Base;
>>>>>>> 8f2db80e
};

template<class AxTag>
concept axiom_without_sub_tags = requires(AxTag t) {
<<<<<<< HEAD
    AxTag::id_;
=======
    AxTag::Axiom_Id;
>>>>>>> 8f2db80e
};

template<class AxTag>
concept axiom_from_dialect = axiom_with_sub_tags<AxTag> || axiom_without_sub_tags<AxTag>;

template<class AxTag>
concept axiom_from_thorin = !axiom_from_dialect<AxTag>;

template<class T, class D>
class Match {
public:
    Match()
        : axiom_(nullptr)
        , def_(nullptr) {}
    Match(const Axiom* axiom, const D* def)
        : axiom_(axiom)
        , def_(def) {}

    const Axiom* axiom() const { return axiom_; }
    tag_t tag() const { return axiom()->tag(); }
    auto sub() const {
        if constexpr (axiom_from_dialect<T>)
            return axiom()->sub();
        else
            return T(axiom()->sub());
    }
    auto flags() const {
        if constexpr (axiom_from_dialect<T>)
            return T(axiom()->flags());
        else
            return axiom()->flags();
    }
    void clear() {
        axiom_ = nullptr;
        def_   = nullptr;
    }

    const D* operator->() const { return def_; }
    operator const D*() const { return def_; }
    explicit operator bool() { return axiom_ != nullptr; }

private:
    const Axiom* axiom_;
    const D* def_;
};

template<tag_t>
struct Tag2Def_ {
    using type = App;
};
template<>
struct Tag2Def_<Tag::Mem> {
    using type = Axiom;
};
template<tag_t t>
using Tag2Def = typename Tag2Def_<t>::type;

template<tag_t t>
Match<Tag2Enum<t>, Tag2Def<t>> isa(const Def* def) {
    auto [axiom, curry] = Axiom::get(def);
    if (axiom && axiom->dialect() == Axiom::Global_Dialect && axiom->tag() == t && curry == 0)
        return {axiom, def->as<Tag2Def<t>>()};
    return {};
}

template<tag_t t>
Match<Tag2Enum<t>, Tag2Def<t>> isa(Tag2Enum<t> tag, const Def* def) {
    auto [axiom, curry] = Axiom::get(def);
    if (axiom && axiom->dialect() == Axiom::Global_Dialect && axiom->tag() == t && axiom->tag() == tag_t(tag) &&
        curry == 0)
        return {axiom, def->as<Tag2Def<t>>()};
    return {};
}

template<tag_t t>
Match<Tag2Enum<t>, Tag2Def<t>> as(const Def* d) {
    assert(isa<t>(d));
    return {std::get<0>(Axiom::get(d)), d->as<App>()};
}
template<tag_t t>
Match<Tag2Enum<t>, Tag2Def<t>> as(Tag2Enum<t> f, const Def* d) {
    assert((isa<t>(f, d)));
    return {std::get<0>(Axiom::get(d)), d->as<App>()};
}

/// Checks whether @p type is an Tag::Int or a Tag::Real and returns its mod or width, respectively.
inline const Def* isa_sized_type(const Def* type) {
    if (auto int_ = isa<Tag::Int>(type)) return int_->arg();
    if (auto real = isa<Tag::Real>(type)) return real->arg();
    return nullptr;
}

constexpr uint64_t width2mod(uint64_t n) {
    assert(n != 0);
    return n == 64 ? 0 : (1_u64 << n);
}

constexpr std::optional<uint64_t> mod2width(uint64_t n) {
    if (n == 0) return 64;
    if (std::has_single_bit(n)) return std::bit_width(n - 1_u64);
    return {};
}

namespace detail {
template<class AxTag>
struct Enum2DefImpl {
    using type = App;
};

template<class AxTag>
using Enum2Def = typename Enum2DefImpl<AxTag>::type;

template<class AxTag>
constexpr AxTag base_value() {
    if constexpr (axiom_with_sub_tags<AxTag>)
<<<<<<< HEAD
        return AxTag::base_;
    else
        return AxTag::id_;
=======
        return AxTag::Axiom_Base;
    else
        return AxTag::Axiom_Id;
>>>>>>> 8f2db80e
}

} // namespace detail

template<class AxTag, bool Check = true>
Match<AxTag, detail::Enum2Def<AxTag>> match(const Def* def) {
    auto [axiom, curry] = Axiom::get(def);
    if constexpr (Check) {
        if (axiom && (axiom->flags() & ~0xFF_u64) == detail::base_value<AxTag>() && curry == 0)
            return {axiom, def->as<detail::Enum2Def<AxTag>>()};
        return {};
    }
    assert(axiom && (axiom->flags() & ~0xFF_u64) == detail::base_value<AxTag>() && curry == 0 &&
           "assumed to be correct axiom");
    return {axiom, def->as<detail::Enum2Def<AxTag>>()};
}

template<class AxTag, bool Check = true>
Match<AxTag, detail::Enum2Def<AxTag>> match(AxTag sub, const Def* def) {
    auto [axiom, curry] = Axiom::get(def);
    if constexpr (Check) {
        if (axiom && axiom->flags() == sub && curry == 0) return {axiom, def->as<detail::Enum2Def<AxTag>>()};
        return {};
    }
    assert(axiom && axiom->flags() == sub && curry == 0 && "assumed to be correct axiom");
    return {axiom, def->as<detail::Enum2Def<AxTag>>()};
}

} // namespace thorin

#endif<|MERGE_RESOLUTION|>--- conflicted
+++ resolved
@@ -66,20 +66,12 @@
 
 template<class AxTag>
 concept axiom_with_sub_tags = requires(AxTag t) {
-<<<<<<< HEAD
-    AxTag::base_;
-=======
     AxTag::Axiom_Base;
->>>>>>> 8f2db80e
 };
 
 template<class AxTag>
 concept axiom_without_sub_tags = requires(AxTag t) {
-<<<<<<< HEAD
-    AxTag::id_;
-=======
     AxTag::Axiom_Id;
->>>>>>> 8f2db80e
 };
 
 template<class AxTag>
@@ -195,15 +187,9 @@
 template<class AxTag>
 constexpr AxTag base_value() {
     if constexpr (axiom_with_sub_tags<AxTag>)
-<<<<<<< HEAD
-        return AxTag::base_;
-    else
-        return AxTag::id_;
-=======
         return AxTag::Axiom_Base;
     else
         return AxTag::Axiom_Id;
->>>>>>> 8f2db80e
 }
 
 } // namespace detail
