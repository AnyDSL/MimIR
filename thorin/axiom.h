--- conflicted
+++ resolved
@@ -64,6 +64,23 @@
     friend class World;
 };
 
+template<class AxTag>
+concept axiom_with_sub_tags = requires(AxTag t) {
+    AxTag::base_;
+};
+
+template<class AxTag>
+concept axiom_without_sub_tags = requires(AxTag t) {
+    AxTag::id_;
+};
+
+template<class AxTag>
+concept axiom_from_dialect = axiom_with_sub_tags<AxTag> || axiom_without_sub_tags<AxTag>;
+
+
+template<class AxTag>
+concept axiom_from_thorin = !axiom_from_dialect<AxTag>;
+
 template<class T, class D>
 class Match {
 public:
@@ -76,7 +93,18 @@
 
     const Axiom* axiom() const { return axiom_; }
     tag_t tag() const { return axiom()->tag(); }
-    T sub() const { return T(axiom()->sub()); }
+    auto sub() const {
+        if constexpr (axiom_from_dialect<T>)
+            return axiom()->sub();
+        else
+            return T(axiom()->sub());
+    }
+    auto flags() const {
+        if constexpr (axiom_from_dialect<T>)
+            return T(axiom()->flags());
+        else
+            return axiom()->flags();
+    }
     void clear() {
         axiom_ = nullptr;
         def_   = nullptr;
@@ -148,59 +176,22 @@
     return {};
 }
 
-template<class T, class D>
-class Match {
-public:
-    Match()
-        : axiom_(nullptr)
-        , def_(nullptr) {}
-    Match(const Axiom* axiom, const D* def)
-        : axiom_(axiom)
-        , def_(def) {}
-
-    const Axiom* axiom() const { return axiom_; }
-    tag_t tag() const { return axiom()->tag(); }
-    sub_t sub() const { return axiom()->sub(); }
-    T flags() const { return T(axiom()->flags()); }
-    void clear() {
-        axiom_ = nullptr;
-        def_   = nullptr;
-    }
-
-    const D* operator->() const { return def_; }
-    operator const D*() const { return def_; }
-    explicit operator bool() { return axiom_ != nullptr; }
-
-private:
-    const Axiom* axiom_;
-    const D* def_;
-};
-
-<<<<<<< HEAD
-
-=======
->>>>>>> a8749299
-template<class AxTag>
-concept axiom_has_sub_tags = requires(AxTag t) {
-    AxTag::id_;
-};
-
 namespace detail {
-    template<class AxTag>
-    struct Enum2DefImpl {
-        using type = App;
-    };
-
-    template<class AxTag>
-    using Enum2Def = typename Enum2DefImpl<AxTag>::type;
-
-    template<class AxTag>
-    constexpr AxTag base_value() {
-        if constexpr (axiom_has_sub_tags<AxTag>)
-            return AxTag::id_;
-        else
-            return AxTag::base_;
-    }
+template<class AxTag>
+struct Enum2DefImpl {
+    using type = App;
+};
+
+template<class AxTag>
+using Enum2Def = typename Enum2DefImpl<AxTag>::type;
+
+template<class AxTag>
+constexpr AxTag base_value() {
+    if constexpr (axiom_with_sub_tags<AxTag>)
+        return AxTag::base_;
+    else
+        return AxTag::id_;
+}
 
 } // namespace detail
 
