--- conflicted
+++ resolved
@@ -55,18 +55,9 @@
         }
     }
 
-<<<<<<< HEAD
     // TODO cope with opt
     bool res                  = equiv_internal(d1, d2, dbg, opt);
     equiv_[std::pair(d1, d2)] = res ? Equiv::Equiv : Equiv::Distinct;
-=======
-    bool res = equiv_internal(d1, d2, dbg, opt);
-    auto i   = equiv_.find(std::pair(d1, d2));
-    if (opt)
-        i->second = res ? Equiv::Equiv : Equiv::Distinct;
-    else
-        equiv_.erase(i);
->>>>>>> 7e1bee05
     return res;
 }
 
@@ -95,14 +86,8 @@
         for (auto [n1, n2] : vars_) {
             if (var->nom() == n1) return d2->as<Var>()->nom() == n2;
         }
-<<<<<<< HEAD
-
         // TODO what if Var is free?
         return false;
-=======
-        return false;
-        // return opt; // Var is free
->>>>>>> 7e1bee05
     }
 
     return std::ranges::equal(d1->ops(), d2->ops(), [&](auto op1, auto op2) { return equiv(op1, op2, dbg, opt); });
@@ -173,11 +158,7 @@
 
 void Lam::check() {
     auto& w = world();
-<<<<<<< HEAD
     return; // TODO
-=======
-    return;
->>>>>>> 7e1bee05
     if (w.err()) {
         if (!w.checker().equiv(filter()->type(), w.type_bool(), filter()->dbg()))
             w.err()->err(filter()->loc(), "filter of lambda is of type '{}' but must be of type '.Bool'",
