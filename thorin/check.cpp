#include "thorin/check.h"

<<<<<<< HEAD
#include <algorithm>

=======
>>>>>>> bc2c444c
#include "thorin/rewrite.h"
#include "thorin/world.h"

namespace thorin {

namespace {

class InferRewriter : public Rewriter {
public:
    InferRewriter(World& world)
        : Rewriter(world) {}

    Ref rewrite(Ref old_def) override {
<<<<<<< HEAD
        if (Infer::should_eliminate(old_def)) {
            // outln("{}", old_def->node_name());
            // old_def->dump();
            // outln("---");
            return Rewriter::rewrite(old_def);
        }
=======
        if (Infer::should_eliminate(old_def)) return Rewriter::rewrite(old_def);
>>>>>>> bc2c444c
        return old_def;
    }
};

<<<<<<< HEAD
template<class T> bool to_left(const Def* d1, const Def* d2) { return !d1->isa<T>() && d2->isa<T>(); }

=======
>>>>>>> bc2c444c
} // namespace

/*
 * Infer
 */

const Def* Ref::refer(const Def* def) { return def ? Infer::find(def) : nullptr; }

const Def* Infer::find(const Def* def) {
    // find root
    auto res = def;
    for (auto infer = res->isa_mut<Infer>(); infer && infer->op(); infer = res->isa_mut<Infer>()) res = infer->op();
    // TODO don't re-update last infer

    // path compression: set all Infers along the chain to res
    for (auto infer = def->isa_mut<Infer>(); infer && infer->op(); infer = def->isa_mut<Infer>()) {
        def = infer->op();
        infer->reset(res);
    }

    assert((!res->isa<Infer>() || res != res->op(0)) && "an Infer shouldn't point to itself");
    return res;
}

Ref Infer::explode() {
    if (is_set()) return {};
    auto a = type()->isa_lit_arity();
    if (!a) return {};

    auto n      = *a;
    auto infers = DefArray(n);
    auto& w     = world();

    if (auto arr = type()->isa_imm<Arr>(); arr && n > world().flags().infer_arr_threshold) {
        auto pack = w.pack(arr->shape(), w.mut_infer(arr->body()));
        set(pack);
        return pack;
    }

    if (auto sigma = type()->isa_mut<Sigma>(); sigma && n >= 1 && sigma->var()) {
        Scope scope(sigma);
        ScopeRewriter rw(scope);
        infers[0] = w.mut_infer(sigma->op(0));
        for (size_t i = 1; i != n; ++i) {
            rw.map(sigma->var(n, i - 1), infers[i - 1]);
            infers[i] = w.mut_infer(rw.rewrite(sigma->op(i)));
        }
    } else {
        for (size_t i = 0; i != n; ++i) infers[i] = w.mut_infer(type()->proj(n, i));
    }

    auto tuple = w.tuple(infers);
    set(tuple);
    return tuple;
}

bool Infer::eliminate(Array<Ref*> refs) {
    if (std::ranges::any_of(refs, [](auto pref) { return should_eliminate(*pref); })) {
        auto& world = (*refs.front())->world();
        InferRewriter rw(world);
        for (size_t i = 0, e = refs.size(); i != e; ++i) {
            auto ref = *refs[i];
            *refs[i] = ref->has_dep(Dep::Infer) ? rw.rewrite(ref) : ref;
        }
        return true;
    }
    return false;
}

bool Infer::eliminate(Array<Ref*> refs) {
    if (std::ranges::any_of(refs, [](auto pref) { return should_eliminate(*pref); })) {
        auto& world = (*refs.front())->world();
        InferRewriter rw(world);
        for (size_t i = 0, e = refs.size(); i != e; ++i) {
            auto ref = *refs[i];
            *refs[i] = ref->has_dep(Dep::Infer) ? rw.rewrite(ref) : ref;
        }
        return true;
    }
    return false;
}
/*
 * Check
 */

<<<<<<< HEAD
template<Check::Mode mode> bool Check::alpha_(Ref r1, Ref r2) {
    auto d1 = *r1; // find
    auto d2 = *r2; // find
    assert(d1 && d2);
=======
#ifdef THORIN_ENABLE_CHECKS
template<bool infer> bool Check::fail() {
    if (infer && world().flags().break_on_alpha_unequal) breakpoint();
    return false;
}
#endif

template<bool infer> bool Check::alpha_(Ref r1, Ref r2) {
    auto d1 = *r1; // find
    auto d2 = *r2; // find

    if (!d1 && !d2) return true;
    if (!d1 || !d2) return fail<infer>();
>>>>>>> bc2c444c

    // It is only safe to check for pointer equality if there are no Vars involved.
    // Otherwise, we have to look more thoroughly. Example: λx.x - λz.x
    if (!d1->has_dep(Dep::Var) && !d2->has_dep(Dep::Var) && d1 == d2) return true;
    auto mut1 = d1->isa_mut();
    auto mut2 = d2->isa_mut();
    if (mut1 && mut2 && mut1 == mut2) return true;

    if (mut1) {
        if (auto [i, ins] = done_.emplace(mut1, d2); !ins) return i->second == d2;
    }
    if (mut2) {
        if (auto [i, ins] = done_.emplace(mut2, d1); !ins) return i->second == d1;
    }

    auto i1 = d1->isa_mut<Infer>();
    auto i2 = d2->isa_mut<Infer>();

    if ((!i1 && !d1->is_set()) || (!i2 && !d2->is_set())) return fail<infer>();

    if (mode == Relaxed) {
        if (i1 && i2) {
            // union by rank: attach the lighter node to the heavier one
            if (i1->rank() < i2->rank())
                i1->set(i2);
            else if (i2->rank() < i1->rank())
                i2->set(i1);
            else { // pick i1 as new root
                i2->set(i1);
                ++i1->rank();
            }
            return true;
        } else if (i1) {
            i1->set(d2);
            return true;
        } else if (i2) {
            i2->set(d1);
            return true;
        }
    }

    // normalize:
    if (to_left<Extract>(d1, d2) || to_left<Tuple>(d1, d2) || to_left<Pack>(d1, d2) || to_left<Sigma>(d1, d2)
        || to_left<Arr>(d1, d2) || to_left<UMax>(d1, d2) || to_left<Type>(d1, d2) || to_left<Univ>(d1, d2))
        std::swap(d1, d2);

    return alpha_internal<mode>(d1, d2);
}

<<<<<<< HEAD
template<Check::Mode mode> bool Check::alpha_internal(Ref d1, Ref d2) {
    if (d1->isa<Univ>()) return d2->isa<Univ>();
    if (auto type1 = d1->isa<Type>()) {
        if (auto type2 = d2->isa<Type>()) return alpha_<mode>(type1->level(), type2->level());
        return false;
    }

    if (!alpha_<mode>(d1->type(), d2->type())) return false;
    if (d1->isa<Top>() || d2->isa<Top>()) return mode == Relaxed;
    if (mode != Relaxed && (d1->isa_mut<Infer>() || d2->isa_mut<Infer>())) return false;
    if (!alpha_<mode>(d1->arity(), d2->arity())) return false;
=======
template<bool infer> bool Check::alpha_internal(Ref d1, Ref d2) {
    if (!alpha_<infer>(d1->type(), d2->type())) return fail<infer>();
    if (d1->isa<Top>() || d2->isa<Top>()) return infer;
    if (!infer && (d1->isa_mut<Infer>() || d2->isa_mut<Infer>())) return fail<infer>();
    if (!alpha_<infer>(d1->arity(), d2->arity())) return fail<infer>();
>>>>>>> bc2c444c

    // vars are equal if they appeared under the same binder
    if (auto mut1 = d1->isa_mut()) assert_emplace(vars_, mut1, d2->isa_mut());
    if (auto mut2 = d2->isa_mut()) assert_emplace(vars_, mut2, d1->isa_mut());

    // TODO more than one level
    if (auto extract = d1->isa<Extract>(); extract && !d2->isa<Extract>()) {
        if (auto infer = extract->tuple()->isa_mut<Infer>()) infer->explode();
    }

    if (auto ts = d1->isa<Tuple, Sigma>()) {
        size_t a = ts->num_ops();
        for (size_t i = 0; i != a; ++i)
<<<<<<< HEAD
            if (!alpha_<mode>(ts->op(i), d2->proj(a, i))) return false;
=======
            if (!alpha_<infer>(ts->op(i), d2->proj(a, i))) return fail<infer>();
>>>>>>> bc2c444c
        return true;
    } else if (auto pa = d1->isa<Pack, Arr>()) {
        if (pa->node() == d2->node()) return alpha_<mode>(pa->ops().back(), d2->ops().back());
        if (auto a = pa->isa_lit_arity()) {
            for (size_t i = 0; i != *a; ++i)
<<<<<<< HEAD
                if (!alpha_<mode>(pa->proj(*a, i), d2->proj(*a, i))) return false;
=======
                if (!alpha_<infer>(pa->proj(*a, i), d2->proj(*a, i))) return fail<infer>();
>>>>>>> bc2c444c
            return true;
        }
    } else if (auto umax = d1->isa<UMax>(); umax && umax->has_dep(Dep::Infer) && !d2->isa<UMax>()) {
        // .umax(a, ?) == x  =>  .umax(a, x)
        for (auto op : umax->ops())
            if (auto inf = op->isa_mut<Infer>(); inf && !inf->is_set()) inf->set(d2);
        d1 = umax->rebuild(world(), umax->type(), umax->ops());
    }

    if (d1->node() != d2->node() || d1->flags() != d2->flags() || d1->num_ops() != d2->num_ops()) return fail<infer>();

    if (auto var1 = d1->isa<Var>()) {
        auto var2 = d2->as<Var>();
        if (auto i = vars_.find(var1->mut()); i != vars_.end()) return i->second == var2->mut();
<<<<<<< HEAD
        if (auto i = vars_.find(var2->mut()); i != vars_.end()) return false; // var2 is bound
        // both var1 and var2 are free: OK, when they in Mode::Relaxed
        return var1 == var2 || mode == Relaxed;
    }

    for (size_t i = 0, e = d1->num_ops(); i != e; ++i)
        if (!alpha_<mode>(d1->op(i), d2->op(i))) return false;
=======
        if (auto i = vars_.find(var2->mut()); i != vars_.end()) return fail<infer>(); // var2 is bound
        // both var1 and var2 are free: OK, when they are the same or in infer mode
        return var1 == var2 || infer;
    }

    for (size_t i = 0, e = d1->num_ops(); i != e; ++i)
        if (!alpha_<infer>(d1->op(i), d2->op(i))) return fail<infer>();
>>>>>>> bc2c444c
    return true;
}

bool Check::assignable(Ref type, Ref value) {
    auto check = Check(true);
    if (check.assignable_(type, value)) return true;
    if (check.rerun() && Infer::eliminate(Array<Ref*>{&type, &value})) return Check().assignable_(type, value);
    return false;
}

bool Check::assignable_(Ref type, Ref val) {
    auto val_ty = Ref::refer(val->unfold_type());
    if (type == val_ty) return true;

    if (auto infer = val->isa_mut<Infer>()) return alpha_<Relaxed>(type, infer->type());

    if (auto sigma = type->isa<Sigma>()) {
<<<<<<< HEAD
        if (!alpha_<Relaxed>(type->arity(), val_ty->arity())) return false;
=======
        if (!alpha_<true>(type->arity(), val_ty->arity())) return fail<true>();
>>>>>>> bc2c444c

        size_t a = sigma->num_ops();
        auto red = sigma->reduce(val);
        for (size_t i = 0; i != a; ++i)
            if (!assignable_(red[i], val->proj(a, i))) return fail<true>();
        return true;
    } else if (auto arr = type->isa<Arr>()) {
<<<<<<< HEAD
        if (!alpha_<Relaxed>(type->arity(), val_ty->arity())) return false;
=======
        if (!alpha_<true>(type->arity(), val_ty->arity())) return fail<true>();
>>>>>>> bc2c444c

        if (auto a = Lit::isa(arr->arity())) {
            for (size_t i = 0; i != *a; ++i)
                if (!assignable_(arr->proj(*a, i), val->proj(*a, i))) return fail<true>();
            return true;
        }
    } else if (auto vel = val->isa<Vel>()) {
        return assignable_(type, vel->value());
    }

    return alpha_<Relaxed>(type, val_ty);
}

Ref Check::is_uniform(Defs defs) {
    if (defs.empty()) return nullptr;
    auto first = defs.front();
    for (size_t i = 1, e = defs.size(); i != e; ++i)
        if (!alpha<Strict>(first, defs[i])) return nullptr;
    return first;
}

//------------------------------------------------------------------------------

#ifdef THORIN_ENABLE_CHECKS
Check2::Pair Check2::fail() {
    if (world().flags().break_on_alpha_unequal) breakpoint();
    return False;
}
#endif

Check2::Pair Check2::alpha_(Ref r1, Ref r2) {
    auto d1 = *r1; // find
    auto d2 = *r2; // find
    assert(d1 && d2);

    // It is only safe to check for pointer equality if there are no Vars involved.
    // Otherwise, we have to look more thoroughly. Example: λx.x - λz.x
    if (d1 == d2) {
        if ((!d1->has_dep(Dep::Var) && !d2->has_dep(Dep::Var)) || (d1->isa_mut() && d2->isa_mut())) return {d1, d2};
    }
    if (d1->isa<Univ>()) return fail();

    if (auto arr = d1->isa_mut<Arr>()) {
        auto [a1, a2] = alpha_(arr->arity(), d2->arity());
        if (auto a = Lit::isa(a1)) {
            if (Scope::is_free(arr, arr->body()))
                d1 = world().sigma(DefArray(*a, [&](size_t i) { return arr->reduce(world().lit_idx(*a, i)); }));
            else
                d1 = world().arr(arr->shape(), arr->body());
        }
    }

    if (auto arr = d2->isa_mut<Arr>()) {
        auto [a1, a2] = alpha_(arr->arity(), d2->arity());
        if (auto a = Lit::isa(a2)) {
            if (Scope::is_free(arr, arr->body()))
                d2 = world().sigma(DefArray(*a, [&](size_t i) { return arr->reduce(world().lit_idx(*a, i)); }));
            else
                d2 = world().arr(arr->shape(), arr->body());
        }
    }

    auto i1 = d1->isa_mut<Infer>();
    auto i2 = d2->isa_mut<Infer>();

    if (i1 && i2) {
        // union by rank: attach the lighter node to the heavier one
        if (i1->rank() < i2->rank()) {
            i1->set(i2);
            return {i2, i2};
        } else if (i2->rank() < i1->rank()) {
            i2->set(i1);
            return {i1, i1};
        } else { // pick i1 as new root
            i2->set(i1);
            ++i1->rank();
            return {i1, i1};
        }
    } else if (i1) {
        i1->set(d2);
        return {d2, d2};
    } else if (i2) {
        i2->set(d1);
        return {d1, d1};
    }

    if (!d1->is_set() || !d2->is_set()) return fail();

    /*auto [it2, ins2] =*/old2new_.emplace(d2, Pair{d2, d1});
    auto [it1, ins1] = old2new_.emplace(d1, Pair{d1, d2});
    // assert(d1 == d2 || !(ins1 ^ ins2));
    if (!ins1) return it1->second;

    auto res = alpha_internal(d1, d2);
    if (res == False) return fail();
    old2new_[d1] = res;
    old2new_[d2] = Pair{res.second, res.first};
    return res;
}

Check2::Pair Check2::alpha_internal(Ref d1, Ref d2) {
    if (auto type1 = d1->isa<Type>()) {
        if (auto type2 = d2->isa<Type>()) {
            auto [lvl1, lvl2] = alpha_(type1->level(), type2->level());
            if (lvl1) return {world().type(lvl1), world().type(lvl2)};
        }
        return fail();
    }

    auto [type1, type2] = alpha_(d1->type(), d2->type());
    if (!type1) return fail();

    // if (mode != Relaxed && (d1->isa_mut<Infer>() || d2->isa_mut<Infer>())) return false;

    if (auto mut1 = d1->isa_mut(); mut1 && d2->isa_imm()) {
        if (auto imm1 = mut1->immutabilize()) return alpha_(imm1, d2);
    } else if (auto mut2 = d2->isa_mut()) {
        if (auto imm2 = mut2->immutabilize()) return alpha_(d1, imm2);
    }

    if (auto p = alpha_symm(d1, d2)) return *p;
    if (auto p = alpha_symm(d2, d1)) return {p->second, p->first};

    if (d1->node() != d2->node() || d1->flags() != d2->flags() || d1->num_ops() != d2->num_ops()) return fail();

    size_t n = d1->num_ops();
    DefArray new_ops1(n), new_ops2(n);
    for (size_t i = 0; i != n; ++i) {
        auto p = alpha_(d1->op(i), d2->op(i));
        if (p == False) return fail();
        std::tie(new_ops1[i], new_ops2[i]) = p;
    }

    auto mut1 = d1->isa_mut();
    auto mut2 = d2->isa_mut();
    if (mut1 && mut2) {
        mut1->reset(new_ops1);
        mut2->reset(new_ops2);
    } else { // even if one is a mut, we can build an imm instead
        d1 = d1->rebuild(world(), type1, new_ops1);
        d2 = d2->rebuild(world(), type2, new_ops2);
    }

    return {d1, d2};
}

std::optional<Check2::Pair> Check2::alpha_symm(Ref d1, Ref d2) {
    if (d1->isa<Top>()) {
        return {Pair(d2, d2)};
    } else if (auto var1 = d1->isa<Var>()) {
        if (auto var2 = d2->isa<Var>()) {
            // vars are equal if they appeared under the same binder
            // TODO unify mutables?
            if (auto i = old2new_.find(var1->mut()); i != old2new_.end())
                return i->second.second == var2->mut() ? Pair{d1, d2} : fail();
            if (auto i = old2new_.find(var2->mut()); i != old2new_.end()) return fail(); // var2 is bound
            return {Pair(d1, d2)}; // both var1 and var2 are free: OK
        }
        return fail();
    } else if (auto umax = d1->isa<UMax>(); umax && umax->has_dep(Dep::Infer)) {
        if (auto l = d2->isa<Lit>()) {
            // .umax(a, ?) =α l  =>  .umax(a, l)
            size_t n = umax->num_ops();
            DefArray new_ops(n);
            for (size_t i = 0; i != n; ++i) {
                if (auto inf = umax->op(i)->isa_mut<Infer>(); inf && !inf->is_set()) {
                    inf->set(l);
                    new_ops[i] = l;
                } else {
                    new_ops[i] = umax->op(i);
                }
            }
            d1 = umax->rebuild(umax->world(), umax->type(), umax->ops());
            return alpha_(d1, l);
        }
    } else if (auto sigma = d1->isa<Sigma>()) {
        if (auto arr = d2->isa<Arr>()) {
            if (alpha_(sigma->arity(), arr->arity()) == False) return fail();
            auto n = sigma->num_ops();
            DefArray new_ops1(n), new_ops2(n);
            for (size_t i = 0; i != n; ++i) {
                auto p = alpha_(sigma->op(i), arr->proj(n, i));
                if (p == False) return fail();
                std::tie(new_ops1[i], new_ops2[i]) = p;
            }

            auto s1 = world().sigma(new_ops1)->set(sigma->dbg());
            auto s2 = world().sigma(new_ops2)->set(arr->dbg());
            return {Pair(s1, s2)};
        }
    } else if (auto tuple = d1->isa<Tuple>()) {
        if (auto pack = d2->isa<Pack>()) {
            if (alpha_(tuple->arity(), pack->arity()) == False) return fail();
            auto n = tuple->num_ops();
            DefArray new_ops1(n), new_ops2(n);
            for (size_t i = 0; i != n; ++i) {
                auto p = alpha_(tuple->op(i), pack->proj(n, i));
                if (p == False) return fail();
                std::tie(new_ops1[i], new_ops2[i]) = p;
            }
            auto t1 = world().tuple(new_ops1)->set(tuple->dbg());
            auto t2 = world().tuple(new_ops2)->set(pack->dbg());
            return {Pair(t1, t2)};
        }
    } else if (auto extract = d1->isa<Extract>(); extract && !d2->isa<Extract>()) {
        if (auto idx = Lit::isa_idx(extract->index())) {
            auto [n, i] = *idx;
            if (auto elem = explode(extract->tuple(), n, i, d2)) {
                auto [elem1, elem2] = alpha_(elem, d2);
                // assert(elem1 == elem2);
                if (!elem1) return fail();
                return {Pair(elem1, elem1)};
            }
        } else {
            // TODO arr explode
            outln("TODO arr explode");
        }
    }

    return {};
}

Ref Check2::explode(Ref tuple, nat_t n, nat_t i, Ref value) {
    // outln("in: {} -- {}_{}", tuple, i, n);
    if (auto infer = tuple->isa_mut<Infer>()) tuple = infer->explode();

    if (auto tup = tuple->isa<Tuple>()) {
        assert(tup->num_ops() == n);
        // outln("out: {}", tup->op(i));
        return tup->op(i);
    } else if (auto extract = tuple->isa<Extract>(); extract && !value->isa<Extract>()) {
        if (auto idx = Lit::isa_idx(extract->index())) {
            auto [n, i] = *idx;
            auto res    = explode(extract->tuple(), n, i, value);
            // outln("out: {}", tuple->op(i));
            return res;
        }
    }

    return {};
}

Check2::Pair Check2::assignable_(Ref type, Ref val) {
    auto val_ty = Ref::refer(val->unfold_type());
    if (type == val_ty) return {type, val};

    if (auto infer = val->isa_mut<Infer>()) {
        if (auto [ty, _] = alpha_(type, infer->type()); ty) return {ty, val};
        return fail();
    }

    if (auto sigma = type->isa<Sigma>()) {
        if (alpha_(type->arity(), val_ty->arity()) == False) return fail();

        size_t a = sigma->num_ops();
        auto red = sigma->reduce(val);
        for (size_t i = 0; i != a; ++i)
            if (assignable_(red[i], val->proj(a, i)) == False) return fail();
        return {type, val};
    } else if (auto arr = type->isa<Arr>()) {
        if (alpha_(type->arity(), val_ty->arity()) == False) return fail();

        if (auto a = Lit::isa(arr->arity())) {
            for (size_t i = 0; i != *a; ++i)
                if (assignable_(arr->proj(*a, i), val->proj(*a, i)) == False) return fail();
            return {type, val};
        }
    } else if (auto vel = val->isa<Vel>()) {
        return assignable_(type, vel->value());
    }

    auto [t, _] = alpha_(type, val_ty);
    if (!t) return fail();
    return {t, val};
}

//------------------------------------------------------------------------------

/*
 * infer & check
 */

void Arr::check() {
    auto t = body()->unfold_type();
    if (Check2::alpha(t, type()) == Check2::False)
        error(type(), "declared sort '{}' of array does not match inferred one '{}'", type(), t);
}

void Sigma::check() {
    // TODO
}

void Lam::check() {
    if (Check2::alpha(filter()->type(), world().type_bool()) == Check2::False)
        error(filter(), "filter '{}' of lambda is of type '{}' but must be of type '.Bool'", filter(),
              filter()->type());
    if (Check2::assignable(codom(), body()) == Check2::False)
        error(body(), "body '{}' of lambda is of type \n'{}' but its codomain is of type \n'{}'", body(),
              body()->type(), codom());
}

Ref Pi::infer(Ref dom, Ref codom) {
    auto& w = dom->world();
    return w.umax<Sort::Kind>({dom->unfold_type(), codom->unfold_type()});
}

void Pi::check() {
    auto t = infer(dom(), codom());
    if (Check2::alpha(t, type()) == Check2::False)
        error(type(), "declared sort '{}' of function type does not match inferred one '{}'", type(), t);
}

void Infer::check() {
    // TODO We can't really check Infers while we are already checking stuff.
    // This is causing some recursive headaches.
    // if (!world().is_frozen() && !Check::assignable(type(), op()))
    // error(type(), "cannot assign '{}' of type '{}' to Infer of type '{}'", op(), op()->type(), type());
}

} // namespace thorin<|MERGE_RESOLUTION|>--- conflicted
+++ resolved
@@ -1,10 +1,7 @@
 #include "thorin/check.h"
 
-<<<<<<< HEAD
 #include <algorithm>
 
-=======
->>>>>>> bc2c444c
 #include "thorin/rewrite.h"
 #include "thorin/world.h"
 
@@ -18,25 +15,13 @@
         : Rewriter(world) {}
 
     Ref rewrite(Ref old_def) override {
-<<<<<<< HEAD
-        if (Infer::should_eliminate(old_def)) {
-            // outln("{}", old_def->node_name());
-            // old_def->dump();
-            // outln("---");
-            return Rewriter::rewrite(old_def);
-        }
-=======
         if (Infer::should_eliminate(old_def)) return Rewriter::rewrite(old_def);
->>>>>>> bc2c444c
         return old_def;
     }
 };
 
-<<<<<<< HEAD
 template<class T> bool to_left(const Def* d1, const Def* d2) { return !d1->isa<T>() && d2->isa<T>(); }
 
-=======
->>>>>>> bc2c444c
 } // namespace
 
 /*
@@ -106,42 +91,21 @@
     return false;
 }
 
-bool Infer::eliminate(Array<Ref*> refs) {
-    if (std::ranges::any_of(refs, [](auto pref) { return should_eliminate(*pref); })) {
-        auto& world = (*refs.front())->world();
-        InferRewriter rw(world);
-        for (size_t i = 0, e = refs.size(); i != e; ++i) {
-            auto ref = *refs[i];
-            *refs[i] = ref->has_dep(Dep::Infer) ? rw.rewrite(ref) : ref;
-        }
-        return true;
-    }
-    return false;
-}
 /*
  * Check
  */
 
-<<<<<<< HEAD
+#ifdef THORIN_ENABLE_CHECKS
+template<Check::Mode mode> bool Check::fail() {
+    if (mode == Mode::Relaxed && world().flags().break_on_alpha_unequal) breakpoint();
+    return false;
+}
+#endif
+
 template<Check::Mode mode> bool Check::alpha_(Ref r1, Ref r2) {
     auto d1 = *r1; // find
     auto d2 = *r2; // find
     assert(d1 && d2);
-=======
-#ifdef THORIN_ENABLE_CHECKS
-template<bool infer> bool Check::fail() {
-    if (infer && world().flags().break_on_alpha_unequal) breakpoint();
-    return false;
-}
-#endif
-
-template<bool infer> bool Check::alpha_(Ref r1, Ref r2) {
-    auto d1 = *r1; // find
-    auto d2 = *r2; // find
-
-    if (!d1 && !d2) return true;
-    if (!d1 || !d2) return fail<infer>();
->>>>>>> bc2c444c
 
     // It is only safe to check for pointer equality if there are no Vars involved.
     // Otherwise, we have to look more thoroughly. Example: λx.x - λz.x
@@ -160,7 +124,7 @@
     auto i1 = d1->isa_mut<Infer>();
     auto i2 = d2->isa_mut<Infer>();
 
-    if ((!i1 && !d1->is_set()) || (!i2 && !d2->is_set())) return fail<infer>();
+    if ((!i1 && !d1->is_set()) || (!i2 && !d2->is_set())) return fail<mode>();
 
     if (mode == Relaxed) {
         if (i1 && i2) {
@@ -191,25 +155,17 @@
     return alpha_internal<mode>(d1, d2);
 }
 
-<<<<<<< HEAD
 template<Check::Mode mode> bool Check::alpha_internal(Ref d1, Ref d2) {
     if (d1->isa<Univ>()) return d2->isa<Univ>();
     if (auto type1 = d1->isa<Type>()) {
         if (auto type2 = d2->isa<Type>()) return alpha_<mode>(type1->level(), type2->level());
-        return false;
-    }
-
-    if (!alpha_<mode>(d1->type(), d2->type())) return false;
+        return fail<mode>();
+    }
+
+    if (!alpha_<mode>(d1->type(), d2->type())) return fail<mode>();
     if (d1->isa<Top>() || d2->isa<Top>()) return mode == Relaxed;
-    if (mode != Relaxed && (d1->isa_mut<Infer>() || d2->isa_mut<Infer>())) return false;
-    if (!alpha_<mode>(d1->arity(), d2->arity())) return false;
-=======
-template<bool infer> bool Check::alpha_internal(Ref d1, Ref d2) {
-    if (!alpha_<infer>(d1->type(), d2->type())) return fail<infer>();
-    if (d1->isa<Top>() || d2->isa<Top>()) return infer;
-    if (!infer && (d1->isa_mut<Infer>() || d2->isa_mut<Infer>())) return fail<infer>();
-    if (!alpha_<infer>(d1->arity(), d2->arity())) return fail<infer>();
->>>>>>> bc2c444c
+    if (mode != Relaxed && (d1->isa_mut<Infer>() || d2->isa_mut<Infer>())) return fail<mode>();
+    if (!alpha_<mode>(d1->arity(), d2->arity())) return fail<mode>();
 
     // vars are equal if they appeared under the same binder
     if (auto mut1 = d1->isa_mut()) assert_emplace(vars_, mut1, d2->isa_mut());
@@ -223,21 +179,13 @@
     if (auto ts = d1->isa<Tuple, Sigma>()) {
         size_t a = ts->num_ops();
         for (size_t i = 0; i != a; ++i)
-<<<<<<< HEAD
-            if (!alpha_<mode>(ts->op(i), d2->proj(a, i))) return false;
-=======
-            if (!alpha_<infer>(ts->op(i), d2->proj(a, i))) return fail<infer>();
->>>>>>> bc2c444c
+            if (!alpha_<mode>(ts->op(i), d2->proj(a, i))) return fail<mode>();
         return true;
     } else if (auto pa = d1->isa<Pack, Arr>()) {
         if (pa->node() == d2->node()) return alpha_<mode>(pa->ops().back(), d2->ops().back());
         if (auto a = pa->isa_lit_arity()) {
             for (size_t i = 0; i != *a; ++i)
-<<<<<<< HEAD
-                if (!alpha_<mode>(pa->proj(*a, i), d2->proj(*a, i))) return false;
-=======
-                if (!alpha_<infer>(pa->proj(*a, i), d2->proj(*a, i))) return fail<infer>();
->>>>>>> bc2c444c
+                if (!alpha_<mode>(pa->proj(*a, i), d2->proj(*a, i))) return fail<mode>();
             return true;
         }
     } else if (auto umax = d1->isa<UMax>(); umax && umax->has_dep(Dep::Infer) && !d2->isa<UMax>()) {
@@ -247,36 +195,27 @@
         d1 = umax->rebuild(world(), umax->type(), umax->ops());
     }
 
-    if (d1->node() != d2->node() || d1->flags() != d2->flags() || d1->num_ops() != d2->num_ops()) return fail<infer>();
+    if (d1->node() != d2->node() || d1->flags() != d2->flags() || d1->num_ops() != d2->num_ops()) return fail<mode>();
 
     if (auto var1 = d1->isa<Var>()) {
         auto var2 = d2->as<Var>();
         if (auto i = vars_.find(var1->mut()); i != vars_.end()) return i->second == var2->mut();
-<<<<<<< HEAD
-        if (auto i = vars_.find(var2->mut()); i != vars_.end()) return false; // var2 is bound
+        if (auto i = vars_.find(var2->mut()); i != vars_.end()) return fail<mode>(); // var2 is bound
         // both var1 and var2 are free: OK, when they in Mode::Relaxed
         return var1 == var2 || mode == Relaxed;
     }
 
     for (size_t i = 0, e = d1->num_ops(); i != e; ++i)
-        if (!alpha_<mode>(d1->op(i), d2->op(i))) return false;
-=======
-        if (auto i = vars_.find(var2->mut()); i != vars_.end()) return fail<infer>(); // var2 is bound
-        // both var1 and var2 are free: OK, when they are the same or in infer mode
-        return var1 == var2 || infer;
-    }
-
-    for (size_t i = 0, e = d1->num_ops(); i != e; ++i)
-        if (!alpha_<infer>(d1->op(i), d2->op(i))) return fail<infer>();
->>>>>>> bc2c444c
+        if (!alpha_<mode>(d1->op(i), d2->op(i))) return fail<mode>();
     return true;
 }
 
 bool Check::assignable(Ref type, Ref value) {
-    auto check = Check(true);
+    auto& world = type->world();
+    auto check  = Check(world, true);
     if (check.assignable_(type, value)) return true;
-    if (check.rerun() && Infer::eliminate(Array<Ref*>{&type, &value})) return Check().assignable_(type, value);
-    return false;
+    if (check.rerun() && Infer::eliminate(Array<Ref*>{&type, &value})) return Check(world).assignable_(type, value);
+    return Check(world).fail<Relaxed>();
 }
 
 bool Check::assignable_(Ref type, Ref val) {
@@ -286,27 +225,19 @@
     if (auto infer = val->isa_mut<Infer>()) return alpha_<Relaxed>(type, infer->type());
 
     if (auto sigma = type->isa<Sigma>()) {
-<<<<<<< HEAD
-        if (!alpha_<Relaxed>(type->arity(), val_ty->arity())) return false;
-=======
-        if (!alpha_<true>(type->arity(), val_ty->arity())) return fail<true>();
->>>>>>> bc2c444c
+        if (!alpha_<Relaxed>(type->arity(), val_ty->arity())) return fail<Relaxed>();
 
         size_t a = sigma->num_ops();
         auto red = sigma->reduce(val);
         for (size_t i = 0; i != a; ++i)
-            if (!assignable_(red[i], val->proj(a, i))) return fail<true>();
+            if (!assignable_(red[i], val->proj(a, i))) return fail<Relaxed>();
         return true;
     } else if (auto arr = type->isa<Arr>()) {
-<<<<<<< HEAD
-        if (!alpha_<Relaxed>(type->arity(), val_ty->arity())) return false;
-=======
-        if (!alpha_<true>(type->arity(), val_ty->arity())) return fail<true>();
->>>>>>> bc2c444c
+        if (!alpha_<Relaxed>(type->arity(), val_ty->arity())) return fail<Relaxed>();
 
         if (auto a = Lit::isa(arr->arity())) {
             for (size_t i = 0; i != *a; ++i)
-                if (!assignable_(arr->proj(*a, i), val->proj(*a, i))) return fail<true>();
+                if (!assignable_(arr->proj(*a, i), val->proj(*a, i))) return fail<Relaxed>();
             return true;
         }
     } else if (auto vel = val->isa<Vel>()) {
@@ -475,7 +406,7 @@
                     new_ops[i] = umax->op(i);
                 }
             }
-            d1 = umax->rebuild(umax->world(), umax->type(), umax->ops());
+            d1 = umax->rebuild(world(), umax->type(), umax->ops());
             return alpha_(d1, l);
         }
     } else if (auto sigma = d1->isa<Sigma>()) {
