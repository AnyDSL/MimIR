--- conflicted
+++ resolved
@@ -60,15 +60,6 @@
     pass/fp/eta_red.h
     pass/fp/beta_red.cpp
     pass/fp/beta_red.h
-<<<<<<< HEAD
-    pass/fp/copy_prop.cpp
-    pass/fp/copy_prop.h
-    pass/fp/ssa_constr.cpp
-    pass/fp/ssa_constr.h
-    pass/fp/lower_typed_clos_prep.h
-    pass/fp/lower_typed_clos_prep.cpp
-=======
->>>>>>> 9de9f03a
     pass/fp/tail_rec_elim.cpp
     pass/fp/tail_rec_elim.h
     pass/rw/lam_spec.cpp
@@ -81,16 +72,6 @@
     pass/rw/bound_elim.h
     pass/rw/scalarize.cpp
     pass/rw/scalarize.h
-    pass/rw/branch_clos_elim.h
-    pass/rw/branch_clos_elim.cpp
-    pass/rw/clos_conv_prep.h
-    pass/rw/clos_conv_prep.cpp
-    pass/rw/clos2sjlj.h
-    pass/rw/clos2sjlj.cpp
-    transform/clos_conv.h
-    transform/clos_conv.cpp
-    transform/lower_typed_clos.h
-    transform/lower_typed_clos.cpp
     util/array.h
     util/assert.h
     util/bitset.cpp
