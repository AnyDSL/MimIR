--- conflicted
+++ resolved
@@ -60,15 +60,8 @@
     pass/fp/eta_red.h
     pass/fp/beta_red.cpp
     pass/fp/beta_red.h
-<<<<<<< HEAD
-    pass/fp/copy_prop.cpp
-    pass/fp/copy_prop.h
-    pass/fp/ssa_constr.cpp
-    pass/fp/ssa_constr.h
     pass/rw/auto_diff.cpp
     pass/rw/auto_diff.h
-=======
->>>>>>> da4cceba
     pass/fp/tail_rec_elim.cpp
     pass/fp/tail_rec_elim.h
     pass/rw/lam_spec.cpp
