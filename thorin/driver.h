--- conflicted
+++ resolved
@@ -1,10 +1,6 @@
 #pragma once
 
-<<<<<<< HEAD
-#include <filesystem>
-=======
 #include <list>
->>>>>>> 6476aab3
 
 #include "thorin/flags.h"
 #include "thorin/world.h"
@@ -33,15 +29,12 @@
     absl::flat_hash_set<uint32_t> breakpoints;
 #endif
     World world;
-<<<<<<< HEAD
     /// Maps from absolute import path to actual usage in the source.
     absl::btree_map<std::filesystem::path, Sym> imports;
-=======
 
 private:
     std::list<fs::path> search_paths_;
     std::list<fs::path>::iterator insert_ = search_paths_.end();
->>>>>>> 6476aab3
 };
 
 } // namespace thorin