--- conflicted
+++ resolved
@@ -38,23 +38,15 @@
     /// 5. `CMAKE_INSTALL_PREFIX/lib/thorin`
     const auto& search_paths() const { return search_paths_; }
 
-<<<<<<< HEAD
-    Flags flags;
-    Log log;
-#if THORIN_ENABLE_CHECKS
-    absl::flat_hash_set<uint32_t> breakpoints;
-#endif
-    World world;
-    /// Maps from absolute import path to actual usage in the source.
-    absl::btree_map<std::filesystem::path, Sym> imports;
-=======
     /// Finds and loads a shared object file that implements the Thorin dialect @p name.
     /// If \a name is an absolute path to a `.so`/`.dll` file, this is used.
     /// Otherwise, "name", "libthorin_name.so" (Linux, Mac), "thorin_name.dll" (Win)
     /// are searched for in Driver::search_paths().
     Dialect load(const std::string& name);
     ///@}
->>>>>>> f270ed7a
+
+    /// Maps from absolute import path to actual usage in the source.
+    absl::btree_map<fs::path, Sym> imports;
 
 private:
     Flags flags_;
