#pragma once

#include <deque>

#include "thorin/def.h"

namespace thorin {

<<<<<<< HEAD
=======
const Def* infer_type_level(World&, Defs);

/// Keeps track of α-equivalence.
>>>>>>> a1a1cbe8
class Checker {
public:
    Checker(World& world)
        : world_(&world) {}

    World& world() const { return *world_; }

<<<<<<< HEAD
    /// Are @p d1 and @p d2 alpha-equivalent?
    /// If both @p d1 and @p d2 are Def::unset Infer%s, @p opt%imisitc indicates the return value.
    /// Usually, you want to be **opt**imisitic; Checker::is_uniform, however, is pessimistic.
    bool equiv(Refer d1, Refer d2, Refer dbg, bool opt = true);
=======
    /// Are @p d1 and @p d2 α-equivalent?
    bool equiv(const Def* d1, const Def* d2, const Def* dbg);
>>>>>>> a1a1cbe8

    /// Can @p value be assigned to sth of @p type?
    /// @note This is different from `equiv(type, value->type(), dbg)` since @p type may be dependent.
    bool assignable(Refer type, Refer value, Refer dbg);

<<<<<<< HEAD
    /// Yields `defs.front()`, if all @p defs are alpha-equiv%alent and `nullptr` otherwise.
    const Def* is_uniform(Defs defs, Refer dbg);
=======
    /// Yields `defs.front()`, if all @p defs are α-equiv%alent and `nullptr` otherwise.
    const Def* is_uniform(Defs defs, const Def* dbg);
>>>>>>> a1a1cbe8

    static void swap(Checker& c1, Checker& c2) { std::swap(c1.world_, c2.world_); }

private:
    bool equiv_internal(Refer, Refer, Refer, bool);

    enum class Equiv {
        Distinct,
        Unknown,
        Equiv,
    };

    World* world_;
    DefDefMap<Equiv> equiv_;
    std::deque<std::pair<Def*, Def*>> vars_;
};

} // namespace thorin<|MERGE_RESOLUTION|>--- conflicted
+++ resolved
@@ -6,12 +6,6 @@
 
 namespace thorin {
 
-<<<<<<< HEAD
-=======
-const Def* infer_type_level(World&, Defs);
-
-/// Keeps track of α-equivalence.
->>>>>>> a1a1cbe8
 class Checker {
 public:
     Checker(World& world)
@@ -19,27 +13,17 @@
 
     World& world() const { return *world_; }
 
-<<<<<<< HEAD
-    /// Are @p d1 and @p d2 alpha-equivalent?
+    /// Are @p d1 and @p d2 α-equivalent?
     /// If both @p d1 and @p d2 are Def::unset Infer%s, @p opt%imisitc indicates the return value.
     /// Usually, you want to be **opt**imisitic; Checker::is_uniform, however, is pessimistic.
     bool equiv(Refer d1, Refer d2, Refer dbg, bool opt = true);
-=======
-    /// Are @p d1 and @p d2 α-equivalent?
-    bool equiv(const Def* d1, const Def* d2, const Def* dbg);
->>>>>>> a1a1cbe8
 
     /// Can @p value be assigned to sth of @p type?
     /// @note This is different from `equiv(type, value->type(), dbg)` since @p type may be dependent.
     bool assignable(Refer type, Refer value, Refer dbg);
 
-<<<<<<< HEAD
-    /// Yields `defs.front()`, if all @p defs are alpha-equiv%alent and `nullptr` otherwise.
+    /// Yields `defs.front()`, if all @p defs are α-equiv%alent and `nullptr` otherwise.
     const Def* is_uniform(Defs defs, Refer dbg);
-=======
-    /// Yields `defs.front()`, if all @p defs are α-equiv%alent and `nullptr` otherwise.
-    const Def* is_uniform(Defs defs, const Def* dbg);
->>>>>>> a1a1cbe8
 
     static void swap(Checker& c1, Checker& c2) { std::swap(c1.world_, c2.world_); }
 
