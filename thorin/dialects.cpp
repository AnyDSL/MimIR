#include "thorin/dialects.h"

#include <cstdlib>

#include <memory>
#include <sstream>
#include <string>

#include "thorin/config.h"
#include "thorin/driver.h"

#include "thorin/pass/pass.h"
#include "thorin/util/dl.h"
#include "thorin/util/sys.h"

<<<<<<< HEAD
namespace fs = std::filesystem;

static void add_paths_from_env(std::vector<fs::path>& paths) {
    if (const char* env_path = std::getenv("THORIN_DIALECT_PATH")) {
        std::stringstream env_path_stream{env_path};
        std::string sub_path;
        while (std::getline(env_path_stream, sub_path, ':')) {
            fs::path path{sub_path};
            if (fs::is_directory(path)) paths.push_back(std::move(path));
        }
    }
}
=======
namespace thorin {
>>>>>>> 6476aab3

static std::vector<fs::path> get_plugin_name_variants(std::string_view name) {
    std::vector<fs::path> names;
    names.push_back(name); // if the user gives "libthorin_foo.so"
    names.push_back(thorin::fmt("{}thorin_{}{}", thorin::dl::prefix(), name, thorin::dl::extension()));
    return names;
}

<<<<<<< HEAD
namespace thorin {

std::vector<fs::path> get_plugin_search_paths(Span<std::string> user_paths) {
    std::vector<fs::path> paths{user_paths.begin(), user_paths.end()};

    add_paths_from_env(paths);

    // make user paths absolute paths.
    const auto cwd = fs::current_path();
    std::ranges::transform(paths, paths.begin(), [&](auto path) { return path.is_relative() ? cwd / path : path; });

    // add path/to/thorin.exe/../../lib/thorin
    if (auto path = sys::path_to_curr_exe()) paths.emplace_back(path->parent_path().parent_path() / "lib" / "thorin");

    // add default install path
    const auto install_prefixed_path = fs::path{THORIN_INSTALL_PREFIX} / "lib" / "thorin";

    if (paths.empty() || (fs::is_directory(install_prefixed_path) &&
                          !fs::equivalent(install_prefixed_path, paths.back()))) // avoid double checking install dir
        paths.emplace_back(std::move(install_prefixed_path));

    // add current working directory
    paths.emplace_back(std::move(cwd));
    return paths;
}

=======
>>>>>>> 6476aab3
Dialect::Dialect(const std::string& plugin_path, std::unique_ptr<void, decltype(&dl::close)>&& handle)
    : plugin_path_(plugin_path)
    , handle_(std::move(handle)) {
    auto get_info =
        reinterpret_cast<decltype(&thorin_get_dialect_info)>(dl::get(this->handle(), "thorin_get_dialect_info"));

    if (!get_info) throw std::runtime_error{"dialect plugin has no thorin_get_dialect_info()"};
    info_ = get_info();
}

Dialect Dialect::load(Driver& driver, const std::string& name) {
    std::unique_ptr<void, decltype(&dl::close)> handle{nullptr, dl::close};
    std::string plugin_path = name;
    if (auto path = fs::path{name}; path.is_absolute() && fs::is_regular_file(path)) handle.reset(dl::open(name));
    if (!handle) {
        auto name_variants = get_plugin_name_variants(name);
        for (const auto& path : driver.search_paths()) {
            for (const auto& name_variant : name_variants) {
                auto full_path = path / name_variant;
                plugin_path    = full_path.string();

                std::error_code ignore;
                if (bool reg_file = fs::is_regular_file(full_path, ignore); reg_file && !ignore) {
                    auto path_str = full_path.string();
                    if (handle.reset(dl::open(path_str)); handle) break;
                }
            }
            if (handle) break;
        }
    }

    if (!handle) throw std::runtime_error("cannot open plugin '" + name + "'");

    return Dialect{plugin_path, std::move(handle)};
}

} // namespace thorin<|MERGE_RESOLUTION|>--- conflicted
+++ resolved
@@ -13,59 +13,15 @@
 #include "thorin/util/dl.h"
 #include "thorin/util/sys.h"
 
-<<<<<<< HEAD
-namespace fs = std::filesystem;
-
-static void add_paths_from_env(std::vector<fs::path>& paths) {
-    if (const char* env_path = std::getenv("THORIN_DIALECT_PATH")) {
-        std::stringstream env_path_stream{env_path};
-        std::string sub_path;
-        while (std::getline(env_path_stream, sub_path, ':')) {
-            fs::path path{sub_path};
-            if (fs::is_directory(path)) paths.push_back(std::move(path));
-        }
-    }
-}
-=======
 namespace thorin {
->>>>>>> 6476aab3
 
 static std::vector<fs::path> get_plugin_name_variants(std::string_view name) {
     std::vector<fs::path> names;
     names.push_back(name); // if the user gives "libthorin_foo.so"
-    names.push_back(thorin::fmt("{}thorin_{}{}", thorin::dl::prefix(), name, thorin::dl::extension()));
+    names.push_back(fmt("{}thorin_{}{}", dl::prefix(), name, dl::extension()));
     return names;
 }
 
-<<<<<<< HEAD
-namespace thorin {
-
-std::vector<fs::path> get_plugin_search_paths(Span<std::string> user_paths) {
-    std::vector<fs::path> paths{user_paths.begin(), user_paths.end()};
-
-    add_paths_from_env(paths);
-
-    // make user paths absolute paths.
-    const auto cwd = fs::current_path();
-    std::ranges::transform(paths, paths.begin(), [&](auto path) { return path.is_relative() ? cwd / path : path; });
-
-    // add path/to/thorin.exe/../../lib/thorin
-    if (auto path = sys::path_to_curr_exe()) paths.emplace_back(path->parent_path().parent_path() / "lib" / "thorin");
-
-    // add default install path
-    const auto install_prefixed_path = fs::path{THORIN_INSTALL_PREFIX} / "lib" / "thorin";
-
-    if (paths.empty() || (fs::is_directory(install_prefixed_path) &&
-                          !fs::equivalent(install_prefixed_path, paths.back()))) // avoid double checking install dir
-        paths.emplace_back(std::move(install_prefixed_path));
-
-    // add current working directory
-    paths.emplace_back(std::move(cwd));
-    return paths;
-}
-
-=======
->>>>>>> 6476aab3
 Dialect::Dialect(const std::string& plugin_path, std::unique_ptr<void, decltype(&dl::close)>&& handle)
     : plugin_path_(plugin_path)
     , handle_(std::move(handle)) {
