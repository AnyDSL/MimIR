--- conflicted
+++ resolved
@@ -8,10 +8,6 @@
 
 namespace thorin {
 
-<<<<<<< HEAD
-const int DEFAULT_PRIORITY = 100;
-=======
->>>>>>> 61b28bc7
 typedef std::function<void(PassMan&)> PassBuilder;
 typedef std::pair<int, PassBuilder> PrioPassBuilder;
 typedef std::vector<PrioPassBuilder> PassList;
@@ -26,42 +22,20 @@
 public:
     explicit PipelineBuilder() {}
 
-<<<<<<< HEAD
-    void extend_opt_phase(int i, std::function<void(PassMan&)>, int priority = DEFAULT_PRIORITY);
-    void extend_opt_phase(std::function<void(PassMan&)>);
-    void add_opt(int i);
-    void extend_codegen_prep_phase(std::function<void(PassMan&)>);
-    // void extend_opt_prep_phase1(std::function<void(PassMan&)>);
-    // void extend_opt_prep_phase2(std::function<void(PassMan&)>);
-
-    std::unique_ptr<PassMan> opt_phase(int i, World& world);
-    // std::unique_ptr<PassMan> opt_phase2(World& world);
-    // std::unique_ptr<PassMan> codegen_prep_phase(World& world);
-    // std::unique_ptr<PassMan> opt_prep_phase1(World& world);
-    // std::unique_ptr<PassMan> opt_prep_phase2(World& world);
-=======
     void extend_opt_phase(int i, std::function<void(PassMan&)>, int priority = Pass_Default_Priority);
     void extend_opt_phase(std::function<void(PassMan&)>&&);
     void add_opt(int i);
     void extend_codegen_prep_phase(std::function<void(PassMan&)>&&);
 
     std::unique_ptr<PassMan> opt_phase(int i, World& world);
->>>>>>> 61b28bc7
     void add_opt(PassMan man);
 
     std::vector<int> passes();
 
 private:
-<<<<<<< HEAD
     // std::map<int, std::vector<std::function<void(PassMan&)>>> phase_extensions_;
     // std::vector<std::function<void(PassMan&)>> codegen_prep_phase_extensions_;
     std::map<int, PassList> phase_extensions_;
-    // std::vector<std::function<void(PassM#an&)>> codegen_prep_phase_extensions_;
-    // std::vector<std::function<void(PassMan&)>> opt_prep_phase1_extensions_;
-    // std::vector<std::function<void(PassMan&)>> opt_prep_phase2_extensions_;
-=======
-    std::map<int, PassList> phase_extensions_;
->>>>>>> 61b28bc7
 };
 
 } // namespace thorin