--- conflicted
+++ resolved
@@ -22,17 +22,12 @@
 public:
     explicit PipelineBuilder() {}
 
-<<<<<<< HEAD
-    void extend_opt_phase(int i, std::function<void(PassMan&)>);
-=======
     void extend_opt_phase(int i, std::function<void(PassMan&)>, int priority = DEFAULT_PRIORITY);
->>>>>>> 75e023f2
     void extend_opt_phase(std::function<void(PassMan&)>);
     void add_opt(int i);
     void extend_codegen_prep_phase(std::function<void(PassMan&)>);
     // void extend_opt_prep_phase1(std::function<void(PassMan&)>);
     // void extend_opt_prep_phase2(std::function<void(PassMan&)>);
-<<<<<<< HEAD
 
     std::unique_ptr<PassMan> opt_phase(int i, World& world);
     // std::unique_ptr<PassMan> opt_phase2(World& world);
@@ -44,23 +39,10 @@
     std::vector<int> passes();
 
 private:
-    std::map<int, std::vector<std::function<void(PassMan&)>>> phase_extensions_;
+    // std::map<int, std::vector<std::function<void(PassMan&)>>> phase_extensions_;
     // std::vector<std::function<void(PassMan&)>> codegen_prep_phase_extensions_;
-=======
-
-    std::unique_ptr<PassMan> opt_phase(int i, World& world);
-    // std::unique_ptr<PassMan> opt_phase2(World& world);
-    // std::unique_ptr<PassMan> codegen_prep_phase(World& world);
-    // std::unique_ptr<PassMan> opt_prep_phase1(World& world);
-    // std::unique_ptr<PassMan> opt_prep_phase2(World& world);
-    void add_opt(PassMan man);
-
-    std::vector<int> passes();
-
-private:
     std::map<int, PassList> phase_extensions_;
     // std::vector<std::function<void(PassM#an&)>> codegen_prep_phase_extensions_;
->>>>>>> 75e023f2
     // std::vector<std::function<void(PassMan&)>> opt_prep_phase1_extensions_;
     // std::vector<std::function<void(PassMan&)>> opt_prep_phase2_extensions_;
 };
