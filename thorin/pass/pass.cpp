#include "thorin/pass/pass.h"

#include "thorin/phase/phase.h"
#include "thorin/util/container.h"

namespace thorin {

Pass::Pass(PassMan& man, std::string_view name)
    : man_(man)
    , name_(name)
    , index_(man.passes().size()) {}

void PassMan::push_state() {
    if (fixed_point()) {
        states_.emplace_back(passes().size());

        // copy over from prev_state to curr_state
        auto&& prev_state      = states_[states_.size() - 2];
        curr_state().curr_nom  = prev_state.stack.top();
        curr_state().old_ops   = curr_state().curr_nom->ops();
        curr_state().stack     = prev_state.stack;
        curr_state().nom2visit = prev_state.nom2visit;

        for (size_t i = 0; i != passes().size(); ++i) curr_state().data[i] = passes_[i]->copy(prev_state.data[i]);
    }
}

void PassMan::pop_states(size_t undo) {
    while (states_.size() != undo) {
        for (size_t i = 0, e = curr_state().data.size(); i != e; ++i) passes_[i]->dealloc(curr_state().data[i]);

        if (undo != 0) // only reset if not final cleanup
            curr_state().curr_nom->set(curr_state().old_ops);

        states_.pop_back();
    }
}

void PassMan::run() {
    world().ILOG("run");

    auto num = passes().size();
    states_.emplace_back(num);
    for (size_t i = 0; i != num; ++i) curr_state().data[i] = passes_[i]->alloc();

    for (auto&& pass : passes_) world().ILOG(" + {}", pass->name());
    world().debug_dump();

    auto externals = std::vector(world().externals().begin(), world().externals().end());
    for (const auto& [_, nom] : externals) {
        analyzed(nom);
        curr_state().stack.push(nom);
    }

<<<<<<< HEAD
    for (auto&& pass : passes_) { pass->prepare(); }
=======
    for (auto&& pass : passes_) pass->prepare();
>>>>>>> dc22856c

    while (!curr_state().stack.empty()) {
        for (auto&& pass : passes_) world().ILOG(" + {}", pass->name());
        push_state();
        curr_nom_ = pop(curr_state().stack);
        world().VLOG("=== state {}: {} ===", states_.size() - 1, curr_nom_);

        if (curr_nom_->is_unset()) continue;

        for (auto&& pass : passes_) {
            if (pass->inspect()) pass->enter();
        }

        for (size_t i = 0, e = curr_nom_->num_ops(); i != e; ++i) curr_nom_->set(i, rewrite(curr_nom_->op(i)));

        world().VLOG("=== analyze ===");
        proxy_    = false;
        auto undo = No_Undo;
        for (auto op : curr_nom_->extended_ops()) undo = std::min(undo, analyze(op));

        if (undo == No_Undo) {
            assert(!proxy_ && "proxies must not occur anymore after leaving a nom with No_Undo");
            world().DLOG("=== done ===");
        } else {
            pop_states(undo);
            world().DLOG("=== undo: {} -> {} ===", undo, curr_state().stack.top());
        }
    }

    world().ILOG("finished");
    pop_states(0);

    world().debug_dump();
    Phase::run<Cleanup>(world());
}

const Def* PassMan::rewrite(const Def* old_def) {
    if (old_def->dep_none()) return old_def;

    if (auto nom = old_def->isa_nom()) {
        curr_state().nom2visit.emplace(nom, curr_undo());
        return map(nom, nom);
    }

    if (auto new_def = lookup(old_def)) {
        if (old_def == *new_def)
            return old_def;
        else
            return map(old_def, rewrite(*new_def));
    }

    auto new_type = old_def->type() ? rewrite(old_def->type()) : nullptr;
    auto new_dbg  = old_def->dbg() ? rewrite(old_def->dbg()) : nullptr;

    DefArray new_ops(old_def->num_ops(), [&](size_t i) { return rewrite(old_def->op(i)); });
    auto new_def = old_def->rebuild(world(), new_type, new_ops, new_dbg);

    if (auto proxy = new_def->isa<Proxy>()) {
        if (auto&& pass = passes_[proxy->pass()]; pass->inspect()) {
            if (auto rw = pass->rewrite(proxy); rw != proxy) return map(old_def, rewrite(rw));
        }
    } else {
        for (auto&& pass : passes_) {
            if (!pass->inspect()) continue;

            if (auto var = new_def->isa<Var>()) {
                if (auto rw = pass->rewrite(var); rw != var) return map(old_def, rewrite(rw));
            } else {
                if (auto rw = pass->rewrite(new_def); rw != new_def) return map(old_def, rewrite(rw));
            }
        }
    }

    return map(old_def, new_def);
}

undo_t PassMan::analyze(const Def* def) {
    undo_t undo = No_Undo;

    if (def->dep_none() || analyzed(def)) {
        // do nothing
    } else if (auto nom = def->isa_nom()) {
        curr_state().stack.push(nom);
    } else if (auto proxy = def->isa<Proxy>()) {
        proxy_ = true;
        undo   = passes_[proxy->pass()]->analyze(proxy);
    } else {
        auto var = def->isa<Var>();

        if (!var) {
            for (auto op : def->extended_ops()) undo = std::min(undo, analyze(op));
        }

        for (auto&& pass : passes_) {
            if (pass->inspect()) undo = std::min(undo, var ? pass->analyze(var) : pass->analyze(def));
        }
    }

    return undo;
}

} // namespace thorin<|MERGE_RESOLUTION|>--- conflicted
+++ resolved
@@ -52,11 +52,7 @@
         curr_state().stack.push(nom);
     }
 
-<<<<<<< HEAD
-    for (auto&& pass : passes_) { pass->prepare(); }
-=======
     for (auto&& pass : passes_) pass->prepare();
->>>>>>> dc22856c
 
     while (!curr_state().stack.empty()) {
         for (auto&& pass : passes_) world().ILOG(" + {}", pass->name());
