#include "thorin/pass/pass.h"

#include "thorin/phase/phase.h"
#include "thorin/util/container.h"

namespace thorin {

Pass::Pass(PassMan& man, std::string_view name)
    : man_(man)
    , name_(name)
    , index_(man.passes().size()) {}

void PassMan::push_state() {
    if (fixed_point()) {
        states_.emplace_back(passes().size());

        // copy over from prev_state to curr_state
        auto&& prev_state      = states_[states_.size() - 2];
        curr_state().curr_nom  = prev_state.stack.top();
        curr_state().old_ops   = curr_state().curr_nom->ops();
        curr_state().stack     = prev_state.stack;
        curr_state().nom2visit = prev_state.nom2visit;

        for (size_t i = 0; i != passes().size(); ++i) curr_state().data[i] = passes_[i]->copy(prev_state.data[i]);
    }
}

void PassMan::pop_states(size_t undo) {
    while (states_.size() != undo) {
        for (size_t i = 0, e = curr_state().data.size(); i != e; ++i) passes_[i]->dealloc(curr_state().data[i]);

        if (undo != 0) // only reset if not final cleanup
            curr_state().curr_nom->set(curr_state().old_ops);

        states_.pop_back();
    }
}

void PassMan::run() {
    world().ILOG("run");

    auto num = passes().size();
    states_.emplace_back(num);
    for (size_t i = 0; i != num; ++i) curr_state().data[i] = passes_[i]->alloc();

    for (auto&& pass : passes_) world().ILOG(" + {}", pass->name());
    world().debug_dump();

    for (auto&& pass : passes_) pass->prepare();
    
    auto externals = std::vector(world().externals().begin(), world().externals().end());
    for (const auto& [_, nom] : externals) {
        analyzed(nom);
        curr_state().stack.push(nom);
    }

    while (!curr_state().stack.empty()) {
        for (auto&& pass : passes_) world().ILOG(" + {}", pass->name());
        push_state();
        curr_nom_ = pop(curr_state().stack);
        world().VLOG("=== state {}: {} ===", states_.size() - 1, curr_nom_);

        if (!curr_nom_->is_set()) continue;

        for (auto&& pass : passes_) {
            if (pass->inspect()) pass->enter();
        }

        curr_nom_->world().DLOG("curr_nom: {} : {}", curr_nom_, curr_nom_->type());
<<<<<<< HEAD
        for (size_t i = 0, e = curr_nom_->num_ops(); i != e; ++i) {
            auto op = curr_nom_->op(i);
            curr_nom_->world().DLOG("op {} is {} : {} [{}]", i, op, op->type(), op->node_name());
        }

        // if(curr_nom_ )

        for (size_t i = 0, e = curr_nom_->num_ops(); i != e; ++i) {
            //     // for (int e = curr_nom_->num_ops(), i = e - 1; i >= 0; i--) {
            //     curr_nom_->world().DLOG("looking at op {} is {} : {}", i, curr_nom_->op(i),
            //     curr_nom_->op(i)->type());
            curr_nom_->set(i, rewrite(curr_nom_->op(i)));
            //     curr_nom_->world().DLOG("curr_nom after {}: {} : {}", i, curr_nom_, curr_nom_->type());
        }
        // curr_nom_->world().DLOG("curr_nom afterward: {} : {}", curr_nom_, curr_nom_->type());

        // auto new_type = curr_nom_->type() ? rewrite(curr_nom_->type()) : nullptr;
        // auto new_dbg  = curr_nom_->dbg() ? rewrite(curr_nom_->dbg()) : nullptr;

        // DefArray new_ops(curr_nom_->num_ops(), [&](size_t i) { return rewrite(curr_nom_->op(i)); });
        // auto new_def = curr_nom_->rebuild(world(), new_type, new_ops, new_dbg);
        // curr_nom_    = new_def->as_nom();

        // curr_nom_->set()
=======
        for (size_t i = 0, e = curr_nom_->num_ops(); i != e; ++i) { curr_nom_->set(i, rewrite(curr_nom_->op(i))); }
>>>>>>> da449740

        world().VLOG("=== analyze ===");
        proxy_    = false;
        auto undo = No_Undo;
        for (auto op : curr_nom_->extended_ops()) undo = std::min(undo, analyze(op));

        if (undo == No_Undo) {
            assert(!proxy_ && "proxies must not occur anymore after leaving a nom with No_Undo");
            world().DLOG("=== done ===");
        } else {
            pop_states(undo);
            world().DLOG("=== undo: {} -> {} ===", undo, curr_state().stack.top());
        }
    }

    world().ILOG("finished");
    pop_states(0);

    world().debug_dump();
    Phase::run<Cleanup>(world());
}

const Def* PassMan::rewrite(const Def* old_def) {
    if (old_def->dep_none()) return old_def;

    if (auto nom = old_def->isa_nom()) {
        curr_state().nom2visit.emplace(nom, curr_undo());
        return map(nom, nom);
    }

    if (auto new_def = lookup(old_def)) {
        if (old_def == *new_def)
            return old_def;
        else
            return map(old_def, rewrite(*new_def));
    }

    auto new_type = old_def->type() ? rewrite(old_def->type()) : nullptr;
    auto new_dbg  = old_def->dbg() ? rewrite(old_def->dbg()) : nullptr;

    DefArray new_ops(old_def->num_ops(), [&](size_t i) { return rewrite(old_def->op(i)); });
    auto new_def = old_def->rebuild(world(), new_type, new_ops, new_dbg);

    if (auto proxy = new_def->isa<Proxy>()) {
        if (auto&& pass = passes_[proxy->pass()]; pass->inspect()) {
            if (auto rw = pass->rewrite(proxy); rw != proxy) return map(old_def, rewrite(rw));
        }
    } else {
        for (auto&& pass : passes_) {
            if (!pass->inspect()) continue;

            if (auto var = new_def->isa<Var>()) {
                if (auto rw = pass->rewrite(var); rw != var) return map(old_def, rewrite(rw));
            } else {
                if (auto rw = pass->rewrite(new_def); rw != new_def) return map(old_def, rewrite(rw));
            }
        }
    }

    return map(old_def, new_def);
}

undo_t PassMan::analyze(const Def* def) {
    undo_t undo = No_Undo;

    if (def->dep_none() || analyzed(def)) {
        // do nothing
    } else if (auto nom = def->isa_nom()) {
        curr_state().stack.push(nom);
    } else if (auto proxy = def->isa<Proxy>()) {
        proxy_ = true;
        undo   = passes_[proxy->pass()]->analyze(proxy);
    } else {
        auto var = def->isa<Var>();

        if (!var) {
            for (auto op : def->extended_ops()) undo = std::min(undo, analyze(op));
        }

        for (auto&& pass : passes_) {
            if (pass->inspect()) undo = std::min(undo, var ? pass->analyze(var) : pass->analyze(def));
        }
    }

    return undo;
}

} // namespace thorin<|MERGE_RESOLUTION|>--- conflicted
+++ resolved
@@ -67,34 +67,7 @@
         }
 
         curr_nom_->world().DLOG("curr_nom: {} : {}", curr_nom_, curr_nom_->type());
-<<<<<<< HEAD
-        for (size_t i = 0, e = curr_nom_->num_ops(); i != e; ++i) {
-            auto op = curr_nom_->op(i);
-            curr_nom_->world().DLOG("op {} is {} : {} [{}]", i, op, op->type(), op->node_name());
-        }
-
-        // if(curr_nom_ )
-
-        for (size_t i = 0, e = curr_nom_->num_ops(); i != e; ++i) {
-            //     // for (int e = curr_nom_->num_ops(), i = e - 1; i >= 0; i--) {
-            //     curr_nom_->world().DLOG("looking at op {} is {} : {}", i, curr_nom_->op(i),
-            //     curr_nom_->op(i)->type());
-            curr_nom_->set(i, rewrite(curr_nom_->op(i)));
-            //     curr_nom_->world().DLOG("curr_nom after {}: {} : {}", i, curr_nom_, curr_nom_->type());
-        }
-        // curr_nom_->world().DLOG("curr_nom afterward: {} : {}", curr_nom_, curr_nom_->type());
-
-        // auto new_type = curr_nom_->type() ? rewrite(curr_nom_->type()) : nullptr;
-        // auto new_dbg  = curr_nom_->dbg() ? rewrite(curr_nom_->dbg()) : nullptr;
-
-        // DefArray new_ops(curr_nom_->num_ops(), [&](size_t i) { return rewrite(curr_nom_->op(i)); });
-        // auto new_def = curr_nom_->rebuild(world(), new_type, new_ops, new_dbg);
-        // curr_nom_    = new_def->as_nom();
-
-        // curr_nom_->set()
-=======
         for (size_t i = 0, e = curr_nom_->num_ops(); i != e; ++i) { curr_nom_->set(i, rewrite(curr_nom_->op(i))); }
->>>>>>> da449740
 
         world().VLOG("=== analyze ===");
         proxy_    = false;
