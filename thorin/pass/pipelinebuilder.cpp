--- conflicted
+++ resolved
@@ -26,36 +26,24 @@
     extend_opt_phase(Codegen_Prep_Phase, extension);
 }
 
-<<<<<<< HEAD
 void PipelineBuilder::extend_opt_phase(int i, std::function<void(PassMan&)> extension, int priority) {
     // adds extension to the i-th optimization phase
     // if the ith phase does not exist, it is created
     if (!phase_extensions_.contains(i)) { phase_extensions_[i] = std::vector<PrioPassBuilder>(); }
     phase_extensions_[i].push_back({priority, extension});
 }
-=======
-std::unique_ptr<PassMan> PipelineBuilder::opt_phase(World& world) {
-    auto man = std::make_unique<PassMan>(world);
-
-    man->add<PartialEval>();
-    auto br = man->add<BetaRed>();
-    auto er = man->add<EtaRed>();
-    auto ee = man->add<EtaExp>(er);
-    man->add<Scalerize>(ee);
-    man->add<TailRecElim>(er);
-    man->add<CopyProp>(br, ee);
->>>>>>> 5f317ee6
 
 void PipelineBuilder::add_opt(int i) {
     extend_opt_phase(
         i,
         [](thorin::PassMan& man) {
             man.add<PartialEval>();
-            man.add<BetaRed>();
+            auto br = man.add<BetaRed>();
             auto er = man.add<EtaRed>();
             auto ee = man.add<EtaExp>(er);
             man.add<Scalerize>(ee);
             man.add<TailRecElim>(er);
+            man.add<CopyProp>(br, ee);
         },
         Pass_Internal_Priority); // elevated priority
 }
