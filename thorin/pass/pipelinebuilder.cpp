#include "thorin/pass/pipelinebuilder.h"

#include <compare>

#include <vector>

#include "thorin/def.h"
#include "thorin/lattice.h"

#include "thorin/pass/fp/beta_red.h"
#include "thorin/pass/fp/eta_exp.h"
#include "thorin/pass/fp/eta_red.h"
#include "thorin/pass/fp/tail_rec_elim.h"
#include "thorin/pass/rw/partial_eval.h"
#include "thorin/pass/rw/ret_wrap.h"
#include "thorin/pass/rw/scalarize.h"

#include "dialects/mem/passes/fp/copy_prop.h"
#include "dialects/mem/passes/fp/ssa_constr.h"
#include "dialects/mem/passes/rw/alloc2malloc.h"
#include "dialects/mem/passes/rw/remem_elim.h"

namespace thorin {

void PipelineBuilder::remember_pass_instance(Pass* p, const Def* def) { pass_instances_[def] = p; }
Pass* PipelineBuilder::get_pass_instance(const Def* def) { return pass_instances_[def]; }

int PipelineBuilder::last_phase() {
    auto phase_ids    = phases();
    auto max_phase_id = std::max_element(phase_ids.begin(), phase_ids.end());
    auto max_phase    = max_phase_id == phase_ids.end() ? 0 : *max_phase_id;
    return max_phase;
}

void PipelineBuilder::append_phase_end(PhaseBuilder phase, int priority) {
    append_phase(last_phase() + 1, phase, priority);
}
void PipelineBuilder::append_pass_in_end(PassBuilder pass, int priority) {
    extend_opt_phase(last_phase(), pass, priority);
}
void PipelineBuilder::append_pass_after_end(PassBuilder pass, int priority) {
    extend_opt_phase(last_phase() + 1, pass, priority);
}

void PipelineBuilder::extend_opt_phase(PassBuilder&& extension) { extend_opt_phase(Opt_Phase, extension); }

void PipelineBuilder::extend_codegen_prep_phase(PassBuilder&& extension) {
    extend_opt_phase(Codegen_Prep_Phase, extension);
}

void PipelineBuilder::append_phase(int i, PhaseBuilder extension, int priority) {
    if (!phase_extensions_.contains(i)) { phase_extensions_[i] = PhaseList(); }
    phase_extensions_[i].push_back({priority, extension});
}

<<<<<<< HEAD
void PipelineBuilder::extend_opt_phase(int i, std::function<void(PassMan&)> extension, int priority) {
=======
void PipelineBuilder::extend_opt_phase(int i, PassBuilder extension, int priority) {
>>>>>>> da449740
    // adds extension to the i-th optimization phase
    // if the ith phase does not exist, it is created
    if (!pass_extensions_.contains(i)) { pass_extensions_[i] = std::vector<PrioPassBuilder>(); }
    pass_extensions_[i].push_back({priority, extension});
}

void PipelineBuilder::add_opt(int i) {
    extend_opt_phase(
        i,
        [](thorin::PassMan& man) {
            man.add<PartialEval>();
            man.add<BetaRed>();
            auto er = man.add<EtaRed>();
            auto ee = man.add<EtaExp>(er);
            man.add<Scalerize>(ee);
            man.add<TailRecElim>(er);
        },
        Pass_Internal_Priority); // elevated priority
}

std::vector<int> PipelineBuilder::passes() {
    std::vector<int> keys;
    for (auto iter = pass_extensions_.begin(); iter != pass_extensions_.end(); iter++) { keys.push_back(iter->first); }
    std::ranges::stable_sort(keys);
    return keys;
}

std::vector<int> PipelineBuilder::phases() {
    std::vector<int> keys;
    for (auto iter = pass_extensions_.begin(); iter != pass_extensions_.end(); iter++) { keys.push_back(iter->first); }
    for (auto iter = phase_extensions_.begin(); iter != phase_extensions_.end(); iter++) {
        keys.push_back(iter->first);
    }
    std::ranges::stable_sort(keys);
    // erase duplicates to avoid duplicating phases
    keys.erase(std::unique(keys.begin(), keys.end()), keys.end());
    return keys;
}

std::unique_ptr<PassMan> PipelineBuilder::opt_phase(int i, World& world) {
    auto man = std::make_unique<PassMan>(world);

    std::stable_sort(pass_extensions_[i].begin(), pass_extensions_[i].end(), passCmp());

    for (const auto& ext : pass_extensions_[i]) { ext.second(*man); }

    return man;
}

void PipelineBuilder::buildPipeline(Pipeline& pipeline) {
    for (auto i : phases()) { buildPipelinePart(i, pipeline); }
}
void PipelineBuilder::buildPipelinePart(int i, Pipeline& pipeline) {
<<<<<<< HEAD
    // if (pass_extensions_.contains(i)) {
    //     pipeline.add_passes(opt_phase(i, pipeline.world()));
    // }
=======
>>>>>>> da449740
    if (pass_extensions_.contains(i)) { pipeline.add<PassManPhase>(opt_phase(i, pipeline.world())); }

    if (phase_extensions_.contains(i)) {
        std::stable_sort(phase_extensions_[i].begin(), phase_extensions_[i].end(), phaseCmp());
        for (const auto& ext : phase_extensions_[i]) { ext.second(pipeline); }
    }
}

} // namespace thorin<|MERGE_RESOLUTION|>--- conflicted
+++ resolved
@@ -53,11 +53,7 @@
     phase_extensions_[i].push_back({priority, extension});
 }
 
-<<<<<<< HEAD
-void PipelineBuilder::extend_opt_phase(int i, std::function<void(PassMan&)> extension, int priority) {
-=======
 void PipelineBuilder::extend_opt_phase(int i, PassBuilder extension, int priority) {
->>>>>>> da449740
     // adds extension to the i-th optimization phase
     // if the ith phase does not exist, it is created
     if (!pass_extensions_.contains(i)) { pass_extensions_[i] = std::vector<PrioPassBuilder>(); }
@@ -111,12 +107,6 @@
     for (auto i : phases()) { buildPipelinePart(i, pipeline); }
 }
 void PipelineBuilder::buildPipelinePart(int i, Pipeline& pipeline) {
-<<<<<<< HEAD
-    // if (pass_extensions_.contains(i)) {
-    //     pipeline.add_passes(opt_phase(i, pipeline.world()));
-    // }
-=======
->>>>>>> da449740
     if (pass_extensions_.contains(i)) { pipeline.add<PassManPhase>(opt_phase(i, pipeline.world())); }
 
     if (phase_extensions_.contains(i)) {
