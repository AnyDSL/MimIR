#ifndef THORIN_PASS_RET_WRAP_H
#define THORIN_PASS_RET_WRAP_H

#include "thorin/pass/pass.h"

namespace thorin {

class RetWrap : public RWPass<Lam> {
public:
    RetWrap(PassMan& man)
        : RWPass(man, "ret_wrap")
        , lam2ret_wrap_() {}

    void enter() override;
<<<<<<< HEAD

private:
    Lam2Lam lam2ret_wrap_;
=======
    static PassTag* ID();
>>>>>>> 9de9f03a
};

} // namespace thorin

#endif<|MERGE_RESOLUTION|>--- conflicted
+++ resolved
@@ -8,17 +8,10 @@
 class RetWrap : public RWPass<Lam> {
 public:
     RetWrap(PassMan& man)
-        : RWPass(man, "ret_wrap")
-        , lam2ret_wrap_() {}
+        : RWPass(man, "ret_wrap") {}
 
     void enter() override;
-<<<<<<< HEAD
-
-private:
-    Lam2Lam lam2ret_wrap_;
-=======
     static PassTag* ID();
->>>>>>> 9de9f03a
 };
 
 } // namespace thorin
