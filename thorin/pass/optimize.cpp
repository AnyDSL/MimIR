#include "thorin/pass/optimize.h"

<<<<<<< HEAD
// #include "thorin/pass/pass.h"
#include "thorin/pass/rw/partial_eval.h"
#include "thorin/phase/phase.h"

// #include "thorin/pass/fp/beta_red.h"
// #include "thorin/pass/fp/eta_exp.h"
// #include "thorin/pass/fp/eta_red.h"
// #include "thorin/pass/fp/tail_rec_elim.h"
// #include "thorin/pass/pass.h"
// #include "thorin/pass/rw/lam_spec.h"
// #include "thorin/pass/rw/partial_eval.h"
// #include "thorin/pass/rw/ret_wrap.h"
// #include "thorin/pass/rw/scalarize.h"

// #include "dialects/mem/passes/fp/copy_prop.h"
// #include "dialects/mem/passes/fp/ssa_constr.h"
// #include "dialects/mem/passes/rw/alloc2malloc.h"
// #include "dialects/mem/passes/rw/remem_elim.h"

=======
>>>>>>> 61b28bc7
#include "thorin/pass/fp/beta_red.h"
#include "thorin/pass/fp/eta_exp.h"
#include "thorin/pass/fp/eta_red.h"
#include "thorin/pass/fp/tail_rec_elim.h"
#include "thorin/pass/pipelinebuilder.h"
#include "thorin/pass/rw/lam_spec.h"
<<<<<<< HEAD
// #include "thorin/pass/rw/partial_eval.h"
=======
#include "thorin/pass/rw/partial_eval.h"
>>>>>>> 61b28bc7
#include "thorin/pass/rw/ret_wrap.h"
#include "thorin/pass/rw/scalarize.h"

namespace thorin {

/// The optimizations proceed in a pipeline ordered by priorities
/// Each phase is a sequence of passes that are run interleaved
/// The passes are added to the phase ordered by their priority

/// Order:
/// * 1-10: initial passes
/// * 100: Main optimization phase (default for extend_opt_phase)
/// * 200: Pre-CodeGen Optimization
/// * 300: CodeGen Preparation (default for extend_codegen_prep_phase)
///
/// concrete phases:
/// * 0  : Scalarize
/// * 1  : EtaRed
/// * 2  : TailRecElim
/// * 100: Optimize (Priority 50)
///   * PartialEval
///   * BetaRed
///   * EtaRed
///   * EtaExp
///   * Scalarize
///   * TailRecElim
///   * + Custom (default priority 100)
/// * 200: LamSpec
/// * 300: RetWrap (Priority 50)
///   * + Custom (default priority 100)

/// See optimize.h for magic numbers
void optimize(World& world, PipelineBuilder& builder) {
    builder.extend_opt_phase(0, [](thorin::PassMan& man) { man.add<Scalerize>(); });
    builder.extend_opt_phase(1, [](thorin::PassMan& man) { man.add<EtaRed>(); });
    builder.extend_opt_phase(2, [](thorin::PassMan& man) { man.add<TailRecElim>(); });

    // main phase
<<<<<<< HEAD
    builder.add_opt(100);
    builder.extend_opt_phase(200, [](thorin::PassMan& man) { man.add<LamSpec>(); });
    // codegen prep phase
    builder.extend_opt_phase(
        300, [](thorin::PassMan& man) { man.add<RetWrap>(); }, 50);

    builder.add_opt(110);
    builder.add_opt(120);
=======
    builder.add_opt(Opt_Phase);
    builder.extend_opt_phase(200, [](thorin::PassMan& man) { man.add<LamSpec>(); });
    // codegen prep phase
    builder.extend_opt_phase(
        Codegen_Prep_Phase, [](thorin::PassMan& man) { man.add<RetWrap>(); }, 50);
>>>>>>> 61b28bc7

    Pipeline pipe(world);

    auto passes = builder.passes();
<<<<<<< HEAD
    for (auto p : passes) {
        // world.DLOG("Pass {}", p);
        pipe.add<PassManPhase>(builder.opt_phase(p, world));
    }

    // for (auto& p : pipe.phases()) { world.DLOG("Phase {}", p->name()); }

    // pipe.add<PassManPhase>(builder.opt_prep_phase1(world));
    // pipe.add<Scalerize>();
    // pipe.add<EtaRed>();
    // pipe.add<TailRecElim>();

    // {
    //     auto man = std::make_unique<PassMan>(world);
    //     // builder.add_opt(*man);
    //     man->add<PartialEval>();
    //     man->add<BetaRed>();
    //     auto er = man->add<EtaRed>();
    //     auto ee = man->add<EtaExp>(er);
    //     man->add<Scalerize>(ee);
    //     man->add<TailRecElim>(er);
    //     pipe.add<PassManPhase>(std::move(man));
    // }
    // // pipe.add<autodiff::AutoDiffEval>();
    // {
    //     auto man = std::make_unique<PassMan>(world);
    //     // builder.add_opt(*man);
    //     man->add<PartialEval>();
    //     man->add<BetaRed>();
    //     auto er = man->add<EtaRed>();
    //     auto ee = man->add<EtaExp>(er);
    //     man->add<Scalerize>(ee);
    //     man->add<TailRecElim>(er);
    //     pipe.add<PassManPhase>(std::move(man));
    // }
    // // pipe.add<autodiff::AutoDiffZero>();
    // // pipe.add<direct::DS2CPS>();
    // // pipe.add<direct::CPS2DS>();
    // {
    //     auto man = std::make_unique<PassMan>(world);
    //     // builder.add_opt(*man);
    //     man->add<PartialEval>();
    //     man->add<BetaRed>();
    //     auto er = man->add<EtaRed>();
    //     auto ee = man->add<EtaExp>(er);
    //     man->add<Scalerize>(ee);
    //     man->add<TailRecElim>(er);
    //     pipe.add<PassManPhase>(std::move(man));
    // }

    // pipe.add<PassManPhase>(builder.opt_prep_phase2(world));
    // pipe.add<PassManPhase>(builder.opt_phase(world));

    // pipe.add<LamSpec>();

    // {
    //     auto man = std::make_unique<PassMan>(world);
    //     man->add<RetWrap>();
    //     // zero cleanup
    //     // external cleanup
    //     pipe.add<PassManPhase>(std::move(man));
    // }

    // pipe.add<PassManPhase>(builder.codegen_prep_phase(world));
    // pipe.add<PassManPhase>(builder.opt_phase2(world));
=======
    for (auto p : passes) { pipe.add<PassManPhase>(builder.opt_phase(p, world)); }

>>>>>>> 61b28bc7
    pipe.run();
}

} // namespace thorin<|MERGE_RESOLUTION|>--- conflicted
+++ resolved
@@ -1,40 +1,15 @@
 #include "thorin/pass/optimize.h"
 
-<<<<<<< HEAD
-// #include "thorin/pass/pass.h"
-#include "thorin/pass/rw/partial_eval.h"
-#include "thorin/phase/phase.h"
-
-// #include "thorin/pass/fp/beta_red.h"
-// #include "thorin/pass/fp/eta_exp.h"
-// #include "thorin/pass/fp/eta_red.h"
-// #include "thorin/pass/fp/tail_rec_elim.h"
-// #include "thorin/pass/pass.h"
-// #include "thorin/pass/rw/lam_spec.h"
-// #include "thorin/pass/rw/partial_eval.h"
-// #include "thorin/pass/rw/ret_wrap.h"
-// #include "thorin/pass/rw/scalarize.h"
-
-// #include "dialects/mem/passes/fp/copy_prop.h"
-// #include "dialects/mem/passes/fp/ssa_constr.h"
-// #include "dialects/mem/passes/rw/alloc2malloc.h"
-// #include "dialects/mem/passes/rw/remem_elim.h"
-
-=======
->>>>>>> 61b28bc7
 #include "thorin/pass/fp/beta_red.h"
 #include "thorin/pass/fp/eta_exp.h"
 #include "thorin/pass/fp/eta_red.h"
 #include "thorin/pass/fp/tail_rec_elim.h"
 #include "thorin/pass/pipelinebuilder.h"
 #include "thorin/pass/rw/lam_spec.h"
-<<<<<<< HEAD
-// #include "thorin/pass/rw/partial_eval.h"
-=======
 #include "thorin/pass/rw/partial_eval.h"
->>>>>>> 61b28bc7
 #include "thorin/pass/rw/ret_wrap.h"
 #include "thorin/pass/rw/scalarize.h"
+#include "thorin/phase/phase.h"
 
 namespace thorin {
 
@@ -71,96 +46,17 @@
     builder.extend_opt_phase(2, [](thorin::PassMan& man) { man.add<TailRecElim>(); });
 
     // main phase
-<<<<<<< HEAD
-    builder.add_opt(100);
-    builder.extend_opt_phase(200, [](thorin::PassMan& man) { man.add<LamSpec>(); });
-    // codegen prep phase
-    builder.extend_opt_phase(
-        300, [](thorin::PassMan& man) { man.add<RetWrap>(); }, 50);
-
-    builder.add_opt(110);
-    builder.add_opt(120);
-=======
     builder.add_opt(Opt_Phase);
     builder.extend_opt_phase(200, [](thorin::PassMan& man) { man.add<LamSpec>(); });
     // codegen prep phase
     builder.extend_opt_phase(
-        Codegen_Prep_Phase, [](thorin::PassMan& man) { man.add<RetWrap>(); }, 50);
->>>>>>> 61b28bc7
+        Codegen_Prep_Phase, [](thorin::PassMan& man) { man.add<RetWrap>(); }, Pass_Internal_Priority);
 
     Pipeline pipe(world);
 
     auto passes = builder.passes();
-<<<<<<< HEAD
-    for (auto p : passes) {
-        // world.DLOG("Pass {}", p);
-        pipe.add<PassManPhase>(builder.opt_phase(p, world));
-    }
-
-    // for (auto& p : pipe.phases()) { world.DLOG("Phase {}", p->name()); }
-
-    // pipe.add<PassManPhase>(builder.opt_prep_phase1(world));
-    // pipe.add<Scalerize>();
-    // pipe.add<EtaRed>();
-    // pipe.add<TailRecElim>();
-
-    // {
-    //     auto man = std::make_unique<PassMan>(world);
-    //     // builder.add_opt(*man);
-    //     man->add<PartialEval>();
-    //     man->add<BetaRed>();
-    //     auto er = man->add<EtaRed>();
-    //     auto ee = man->add<EtaExp>(er);
-    //     man->add<Scalerize>(ee);
-    //     man->add<TailRecElim>(er);
-    //     pipe.add<PassManPhase>(std::move(man));
-    // }
-    // // pipe.add<autodiff::AutoDiffEval>();
-    // {
-    //     auto man = std::make_unique<PassMan>(world);
-    //     // builder.add_opt(*man);
-    //     man->add<PartialEval>();
-    //     man->add<BetaRed>();
-    //     auto er = man->add<EtaRed>();
-    //     auto ee = man->add<EtaExp>(er);
-    //     man->add<Scalerize>(ee);
-    //     man->add<TailRecElim>(er);
-    //     pipe.add<PassManPhase>(std::move(man));
-    // }
-    // // pipe.add<autodiff::AutoDiffZero>();
-    // // pipe.add<direct::DS2CPS>();
-    // // pipe.add<direct::CPS2DS>();
-    // {
-    //     auto man = std::make_unique<PassMan>(world);
-    //     // builder.add_opt(*man);
-    //     man->add<PartialEval>();
-    //     man->add<BetaRed>();
-    //     auto er = man->add<EtaRed>();
-    //     auto ee = man->add<EtaExp>(er);
-    //     man->add<Scalerize>(ee);
-    //     man->add<TailRecElim>(er);
-    //     pipe.add<PassManPhase>(std::move(man));
-    // }
-
-    // pipe.add<PassManPhase>(builder.opt_prep_phase2(world));
-    // pipe.add<PassManPhase>(builder.opt_phase(world));
-
-    // pipe.add<LamSpec>();
-
-    // {
-    //     auto man = std::make_unique<PassMan>(world);
-    //     man->add<RetWrap>();
-    //     // zero cleanup
-    //     // external cleanup
-    //     pipe.add<PassManPhase>(std::move(man));
-    // }
-
-    // pipe.add<PassManPhase>(builder.codegen_prep_phase(world));
-    // pipe.add<PassManPhase>(builder.opt_phase2(world));
-=======
     for (auto p : passes) { pipe.add<PassManPhase>(builder.opt_phase(p, world)); }
 
->>>>>>> 61b28bc7
     pipe.run();
 }
 
