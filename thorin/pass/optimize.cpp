--- conflicted
+++ resolved
@@ -1,6 +1,5 @@
 #include "thorin/pass/optimize.h"
 
-#include "thorin/pass/fp/copy_prop.h"
 #include "thorin/pass/fp/eta_red.h"
 #include "thorin/pass/fp/tail_rec_elim.h"
 #include "thorin/pass/pipelinebuilder.h"
@@ -11,25 +10,6 @@
 namespace thorin {
 
 void optimize(World& world, PipelineBuilder& builder) {
-<<<<<<< HEAD
-    PassMan::run<Scalerize>(world, nullptr);
-    PassMan::run<EtaRed>(world);
-    PassMan::run<TailRecElim>(world, nullptr);
-
-    auto opt = builder.opt_phase(world);
-    opt->run();
-
-    // todo: reintegrate into original opt phase.
-    PassMan::run<CopyProp>(world, nullptr, nullptr);
-
-    auto opt2 = builder.opt_phase(world);
-    opt2->run();
-
-    PassMan::run<LamSpec>(world);
-
-    auto codegen_prep = builder.codegen_prep_phase(world);
-    codegen_prep->run();
-=======
     Pipeline pipe(world);
     pipe.add<Scalerize>();
     pipe.add<EtaRed>();
@@ -38,7 +18,6 @@
     pipe.add<LamSpec>();
     pipe.add<PassManPhase>(builder.codegen_prep_phase(world));
     pipe.run();
->>>>>>> 6eaf10fd
 }
 
 } // namespace thorin