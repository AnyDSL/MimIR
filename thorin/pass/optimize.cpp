#include "thorin/pass/optimize.h"

// #include "thorin/pass/pass.h"
#include "thorin/pass/rw/partial_eval.h"
#include "thorin/phase/phase.h"

// #include "thorin/pass/fp/beta_red.h"
// #include "thorin/pass/fp/eta_exp.h"
// #include "thorin/pass/fp/eta_red.h"
// #include "thorin/pass/fp/tail_rec_elim.h"
// #include "thorin/pass/pass.h"
// #include "thorin/pass/rw/lam_spec.h"
// #include "thorin/pass/rw/partial_eval.h"
// #include "thorin/pass/rw/ret_wrap.h"
// #include "thorin/pass/rw/scalarize.h"

// #include "dialects/mem/passes/fp/copy_prop.h"
// #include "dialects/mem/passes/fp/ssa_constr.h"
// #include "dialects/mem/passes/rw/alloc2malloc.h"
// #include "dialects/mem/passes/rw/remem_elim.h"

#include "thorin/pass/fp/beta_red.h"
#include "thorin/pass/fp/eta_exp.h"
#include "thorin/pass/fp/eta_red.h"
#include "thorin/pass/fp/tail_rec_elim.h"
#include "thorin/pass/pipelinebuilder.h"
#include "thorin/pass/rw/lam_spec.h"
// #include "thorin/pass/rw/partial_eval.h"
#include "thorin/pass/rw/ret_wrap.h"
#include "thorin/pass/rw/scalarize.h"
<<<<<<< HEAD

#include "dialects/autodiff/passes/autodiff_eval.h"
#include "dialects/autodiff/passes/autodiff_ext_cleanup.h"
#include "dialects/autodiff/passes/autodiff_zero.h"
#include "dialects/autodiff/passes/autodiff_zero_cleanup.h"
#include "dialects/direct/passes/cps2ds.h"
#include "dialects/direct/passes/ds2cps.h"
=======
>>>>>>> 75e023f2

namespace thorin {

void optimize(World& world, PipelineBuilder& builder) {
    builder.extend_opt_phase(0, [](thorin::PassMan& man) { man.add<Scalerize>(); });
    builder.extend_opt_phase(1, [](thorin::PassMan& man) { man.add<EtaRed>(); });
    builder.extend_opt_phase(2, [](thorin::PassMan& man) { man.add<TailRecElim>(); });

    // main phase
    builder.add_opt(100);
    builder.extend_opt_phase(200, [](thorin::PassMan& man) { man.add<LamSpec>(); });
    // codegen prep phase
<<<<<<< HEAD
    builder.extend_opt_phase(300, [](thorin::PassMan& man) { man.add<RetWrap>(); });

    builder.add_opt(110);
    builder.add_opt(120);
=======
    builder.extend_opt_phase(
        300, [](thorin::PassMan& man) { man.add<RetWrap>(); }, 50);

    // builder.add_opt(110);
    // builder.add_opt(120);
>>>>>>> 75e023f2

    Pipeline pipe(world);

    auto passes = builder.passes();
<<<<<<< HEAD
    for (auto p : passes) { pipe.add<PassManPhase>(builder.opt_phase(p, world)); }
=======
    for (auto p : passes) {
        // world.DLOG("Pass {}", p);
        pipe.add<PassManPhase>(builder.opt_phase(p, world));
    }

    // for (auto& p : pipe.phases()) { world.DLOG("Phase {}", p->name()); }
>>>>>>> 75e023f2

    // pipe.add<PassManPhase>(builder.opt_prep_phase1(world));
    // pipe.add<Scalerize>();
    // pipe.add<EtaRed>();
    // pipe.add<TailRecElim>();

    // {
    //     auto man = std::make_unique<PassMan>(world);
    //     // builder.add_opt(*man);
    //     man->add<PartialEval>();
    //     man->add<BetaRed>();
    //     auto er = man->add<EtaRed>();
    //     auto ee = man->add<EtaExp>(er);
    //     man->add<Scalerize>(ee);
    //     man->add<TailRecElim>(er);
    //     pipe.add<PassManPhase>(std::move(man));
    // }
    // // pipe.add<autodiff::AutoDiffEval>();
    // {
    //     auto man = std::make_unique<PassMan>(world);
    //     // builder.add_opt(*man);
    //     man->add<PartialEval>();
    //     man->add<BetaRed>();
    //     auto er = man->add<EtaRed>();
    //     auto ee = man->add<EtaExp>(er);
    //     man->add<Scalerize>(ee);
    //     man->add<TailRecElim>(er);
    //     pipe.add<PassManPhase>(std::move(man));
    // }
    // // pipe.add<autodiff::AutoDiffZero>();
    // // pipe.add<direct::DS2CPS>();
    // // pipe.add<direct::CPS2DS>();
    // {
    //     auto man = std::make_unique<PassMan>(world);
    //     // builder.add_opt(*man);
    //     man->add<PartialEval>();
    //     man->add<BetaRed>();
    //     auto er = man->add<EtaRed>();
    //     auto ee = man->add<EtaExp>(er);
    //     man->add<Scalerize>(ee);
    //     man->add<TailRecElim>(er);
    //     pipe.add<PassManPhase>(std::move(man));
    // }

    // pipe.add<PassManPhase>(builder.opt_prep_phase2(world));
    // pipe.add<PassManPhase>(builder.opt_phase(world));

    // pipe.add<LamSpec>();

    // {
    //     auto man = std::make_unique<PassMan>(world);
    //     man->add<RetWrap>();
    //     // zero cleanup
    //     // external cleanup
    //     pipe.add<PassManPhase>(std::move(man));
    // }

    // pipe.add<PassManPhase>(builder.codegen_prep_phase(world));
    // pipe.add<PassManPhase>(builder.opt_phase2(world));
    pipe.run();
}

} // namespace thorin<|MERGE_RESOLUTION|>--- conflicted
+++ resolved
@@ -28,16 +28,6 @@
 // #include "thorin/pass/rw/partial_eval.h"
 #include "thorin/pass/rw/ret_wrap.h"
 #include "thorin/pass/rw/scalarize.h"
-<<<<<<< HEAD
-
-#include "dialects/autodiff/passes/autodiff_eval.h"
-#include "dialects/autodiff/passes/autodiff_ext_cleanup.h"
-#include "dialects/autodiff/passes/autodiff_zero.h"
-#include "dialects/autodiff/passes/autodiff_zero_cleanup.h"
-#include "dialects/direct/passes/cps2ds.h"
-#include "dialects/direct/passes/ds2cps.h"
-=======
->>>>>>> 75e023f2
 
 namespace thorin {
 
@@ -50,32 +40,21 @@
     builder.add_opt(100);
     builder.extend_opt_phase(200, [](thorin::PassMan& man) { man.add<LamSpec>(); });
     // codegen prep phase
-<<<<<<< HEAD
-    builder.extend_opt_phase(300, [](thorin::PassMan& man) { man.add<RetWrap>(); });
+    builder.extend_opt_phase(
+        300, [](thorin::PassMan& man) { man.add<RetWrap>(); }, 50);
 
     builder.add_opt(110);
     builder.add_opt(120);
-=======
-    builder.extend_opt_phase(
-        300, [](thorin::PassMan& man) { man.add<RetWrap>(); }, 50);
-
-    // builder.add_opt(110);
-    // builder.add_opt(120);
->>>>>>> 75e023f2
 
     Pipeline pipe(world);
 
     auto passes = builder.passes();
-<<<<<<< HEAD
-    for (auto p : passes) { pipe.add<PassManPhase>(builder.opt_phase(p, world)); }
-=======
     for (auto p : passes) {
         // world.DLOG("Pass {}", p);
         pipe.add<PassManPhase>(builder.opt_phase(p, world));
     }
 
     // for (auto& p : pipe.phases()) { world.DLOG("Phase {}", p->name()); }
->>>>>>> 75e023f2
 
     // pipe.add<PassManPhase>(builder.opt_prep_phase1(world));
     // pipe.add<Scalerize>();
