#include "thorin/pass/optimize.h"

#include <vector>

#include "thorin/driver.h"

#include "thorin/pass/fp/beta_red.h"
#include "thorin/pass/fp/eta_exp.h"
#include "thorin/pass/fp/eta_red.h"
#include "thorin/pass/fp/tail_rec_elim.h"
#include "thorin/pass/pipelinebuilder.h"
#include "thorin/pass/rw/lam_spec.h"
#include "thorin/pass/rw/partial_eval.h"
#include "thorin/pass/rw/ret_wrap.h"
#include "thorin/pass/rw/scalarize.h"
#include "thorin/phase/phase.h"

namespace thorin {

void optimize(World& world) {
    auto compilation_functions = {world.sym("_compile"), world.sym("_default_compile"), world.sym("_core_compile"),
                                  world.sym("_fallback_compile")};
    const Def* compilation     = nullptr;
    for (auto compilation_function : compilation_functions) {
        if (auto compilation_ = world.external(compilation_function)) {
            if (!compilation) compilation = compilation_;
            compilation_->make_external(false);
        }
    }
    // make all functions `[] -> Pipeline` internal
    auto externals = world.externals(); // copy
    for (auto [_, def] : externals) {
        if (auto lam = def->isa<Lam>(); lam && lam->num_doms() == 0) {
            if (*lam->codom()->sym() == "%compile.Pipeline") {
                if (!compilation) compilation = lam;
<<<<<<< HEAD
                def->make_external(false);
=======
                def->make_internal();
>>>>>>> 2e6b5aec
            }
        }
    }
    assert(compilation && "no compilation function found");

    // We found a compilation directive in the file and use it to build the compilation pipeline.
    // The general idea is that passes and phases are exposed as axioms.
    // Each pass/phase axiom is associated with a handler function operating on the PipelineBuilder in the
    // passes map. This registering is analogous to the normalizers (`code -> code`) but only operated using
    // side effects that change the pipeline.
    world.DLOG("compilation using {} : {}", compilation, compilation->type());

    // We can not directly access compile axioms here.
    // But the compile plugin has not the necessary communication pipeline.
    // Therefore, we register the handlers and let the compile plugin call them.

    PipelineBuilder pipe_builder(world);
    auto pipeline     = compilation->as<Lam>()->body();
    auto [ax, phases] = collect_args(pipeline);

    // handle pipeline like all other pass axioms
    auto pipeline_axiom = ax->as<Axiom>();
    auto pipeline_flags = pipeline_axiom->flags();
    world.DLOG("Building pipeline");
    if (auto pass = world.driver().pass(pipeline_flags))
        (*pass)(world, pipe_builder, pipeline);
    else
        error("pipeline_axiom not found in passes");

    world.DLOG("Executing pipeline");
    pipe_builder.run_pipeline();

    return;
}

} // namespace thorin<|MERGE_RESOLUTION|>--- conflicted
+++ resolved
@@ -24,7 +24,7 @@
     for (auto compilation_function : compilation_functions) {
         if (auto compilation_ = world.external(compilation_function)) {
             if (!compilation) compilation = compilation_;
-            compilation_->make_external(false);
+            compilation_->make_internal();
         }
     }
     // make all functions `[] -> Pipeline` internal
@@ -33,11 +33,7 @@
         if (auto lam = def->isa<Lam>(); lam && lam->num_doms() == 0) {
             if (*lam->codom()->sym() == "%compile.Pipeline") {
                 if (!compilation) compilation = lam;
-<<<<<<< HEAD
-                def->make_external(false);
-=======
                 def->make_internal();
->>>>>>> 2e6b5aec
             }
         }
     }
