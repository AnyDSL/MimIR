#include "thorin/pass/optimize.h"

#include <vector>

#include "thorin/dialects.h"

#include "thorin/pass/fp/beta_red.h"
#include "thorin/pass/fp/eta_exp.h"
#include "thorin/pass/fp/eta_red.h"
#include "thorin/pass/fp/tail_rec_elim.h"
#include "thorin/pass/pipelinebuilder.h"
#include "thorin/pass/rw/lam_spec.h"
#include "thorin/pass/rw/partial_eval.h"
#include "thorin/pass/rw/ret_wrap.h"
#include "thorin/pass/rw/scalarize.h"
#include "thorin/phase/phase.h"

namespace thorin {

/// See optimize.h for magic numbers
void optimize(World& world, Passes& passes, std::vector<Dialect>& dialects) {
    auto compilation_functions = {"_compile", "_default_compile", "_core_compile", "_fallback_compile"};
    const Def* compilation     = nullptr;
    for (auto compilation_function : compilation_functions) {
        if (auto compilation_ = world.lookup(compilation_function)) {
            if (!compilation) { compilation = compilation_; }
            compilation_->make_internal();
        }
    }
    // make all functions `[] -> Pipeline` internal
    std::vector<Def*> make_internal;
    for (auto ext : world.externals()) {
        auto def = ext.second;
        if (auto lam = def->isa<Lam>(); lam && lam->num_doms() == 0) {
            if (lam->codom()->name() == "Pipeline") {
                if (!compilation) { compilation = lam; }
                make_internal.push_back(def);
            }
        }
    }
<<<<<<< HEAD

    // TODO: remove together with the old compilation pipeline
    builder.extend_opt_phase(0, [](thorin::PassMan& man) { man.add<Scalerize>(); });
    builder.extend_opt_phase(1, [](thorin::PassMan& man) { man.add<EtaRed>(); });
    builder.extend_opt_phase(2, [](thorin::PassMan& man) { man.add<TailRecElim>(); });

    // main phase
    builder.add_opt(Opt_Phase);
    // builder.extend_opt_phase(200, [](thorin::PassMan& man) { man.add<LamSpec>(); });
    // codegen prep phase
    builder.extend_opt_phase(
        Codegen_Prep_Phase, [](thorin::PassMan& man) { man.add<RetWrap>(); }, Pass_Internal_Priority);

    Pipeline pipe(world);

    // auto passes = builder.passes();
    // for (auto p : passes) pipe.add<PassManPhase>(builder.opt_phase(p, world));
    builder.buildPipeline(pipe);

    pipe.run();
=======
    for (auto def : make_internal) { def->make_internal(); }
    assert(compilation && "no compilation function found");

    // We found a compilation directive in the file and use it to build the compilation pipeline.
    // The general idea is that passes and phases are exposed as axioms.
    // Each pass/phase axiom is associated with a handler function operating on the PipelineBuilder in the
    // passes map. This registering is analogous to the normalizers (`code -> code`) but only operated using
    // side effects that change the pipeline.
    world.DLOG("compilation using {} : {}", compilation, compilation->type());

    // We can not directly access compile axioms here.
    // But the compile dialect has not the necessary communication pipeline.
    // Therefore, we register the handlers and let the compile dialect call them.

    PipelineBuilder pipe_builder(world);
    // TODO: remove indirections of pipeline builder. Just add passes and phases directly to the pipeline.
    for (auto& dialect : dialects) { pipe_builder.register_dialect(dialect); }

    auto pipeline     = compilation->as<Lam>()->body();
    auto [ax, phases] = collect_args(pipeline);

    // handle pipeline like all other pass axioms
    auto pipeline_axiom = ax->as<Axiom>();
    auto pipeline_flags = pipeline_axiom->flags();
    assert(passes.contains(pipeline_flags));
    world.DLOG("Building pipeline");
    passes[pipeline_flags](world, pipe_builder, pipeline);

    world.DLOG("Executing pipeline");
    pipe_builder.run_pipeline();

    return;
>>>>>>> 866d5853
}

} // namespace thorin<|MERGE_RESOLUTION|>--- conflicted
+++ resolved
@@ -38,28 +38,6 @@
             }
         }
     }
-<<<<<<< HEAD
-
-    // TODO: remove together with the old compilation pipeline
-    builder.extend_opt_phase(0, [](thorin::PassMan& man) { man.add<Scalerize>(); });
-    builder.extend_opt_phase(1, [](thorin::PassMan& man) { man.add<EtaRed>(); });
-    builder.extend_opt_phase(2, [](thorin::PassMan& man) { man.add<TailRecElim>(); });
-
-    // main phase
-    builder.add_opt(Opt_Phase);
-    // builder.extend_opt_phase(200, [](thorin::PassMan& man) { man.add<LamSpec>(); });
-    // codegen prep phase
-    builder.extend_opt_phase(
-        Codegen_Prep_Phase, [](thorin::PassMan& man) { man.add<RetWrap>(); }, Pass_Internal_Priority);
-
-    Pipeline pipe(world);
-
-    // auto passes = builder.passes();
-    // for (auto p : passes) pipe.add<PassManPhase>(builder.opt_phase(p, world));
-    builder.buildPipeline(pipe);
-
-    pipe.run();
-=======
     for (auto def : make_internal) { def->make_internal(); }
     assert(compilation && "no compilation function found");
 
@@ -92,7 +70,6 @@
     pipe_builder.run_pipeline();
 
     return;
->>>>>>> 866d5853
 }
 
 } // namespace thorin