#include "thorin/phase/phase.h"

#include <vector>

namespace thorin {

void Phase::run() {
    world().ILOG("=== {}: start ===", name());
    start();
    world().ILOG("=== {}: done ===", name());
}

void RWPhase::start() {
    for (const auto& [_, def] : world().annexes()) rewrite(def);
    auto externals = world().externals();
    for (const auto& [_, mut] : externals) mut->transfer_external(rewrite(mut)->as_mut());
}

void FPPhase::start() {
    for (bool todo = true; todo;) {
        todo = false;
        todo |= analyze();
    }

    RWPhase::start();
}

void Cleanup::start() {
    auto new_world = world().inherit();
    Rewriter rewriter(new_world);

<<<<<<< HEAD
    for (const auto& [_, def] : world().annexes()) rewriter.rewrite(def);
    for (const auto& [_, mut] : world().externals()) rewriter.rewrite(mut)->as_mut()->make_external(true);
=======
    for (const auto& [f, def] : world().annexes()) new_world.register_annex(f, rewriter.rewrite(def));
    for (const auto& [_, mut] : world().externals()) rewriter.rewrite(mut)->as_mut()->make_external();
>>>>>>> 2e6b5aec

    swap(world(), new_world);
}

void Pipeline::start() {
    for (auto& phase : phases()) phase->run();
}

void ScopePhase::start() {
    unique_queue<MutSet> muts;

    for (const auto& [name, mut] : world().externals()) {
        assert(mut->is_set() && "external must not be empty");
        muts.push(mut);
    }

    while (!muts.empty()) {
        auto mut = muts.pop();
        if (elide_empty_ && !mut->is_set()) continue;

        Scope scope(mut);
        scope_ = &scope;
        visit(scope);

        for (auto mut : scope.free_muts()) muts.push(mut);
    }
}

} // namespace thorin<|MERGE_RESOLUTION|>--- conflicted
+++ resolved
@@ -29,13 +29,8 @@
     auto new_world = world().inherit();
     Rewriter rewriter(new_world);
 
-<<<<<<< HEAD
-    for (const auto& [_, def] : world().annexes()) rewriter.rewrite(def);
-    for (const auto& [_, mut] : world().externals()) rewriter.rewrite(mut)->as_mut()->make_external(true);
-=======
     for (const auto& [f, def] : world().annexes()) new_world.register_annex(f, rewriter.rewrite(def));
     for (const auto& [_, mut] : world().externals()) rewriter.rewrite(mut)->as_mut()->make_external();
->>>>>>> 2e6b5aec
 
     swap(world(), new_world);
 }
