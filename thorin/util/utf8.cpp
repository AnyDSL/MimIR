--- conflicted
+++ resolved
@@ -12,8 +12,6 @@
     return 0;
 }
 
-<<<<<<< HEAD
-=======
 char32_t encode(std::istream& is) {
     char32_t result = is.get();
     if (result == EoF) return result;
@@ -50,5 +48,4 @@
     return false;
 }
 
->>>>>>> a5e763b7
 } // namespace thorin::utf8