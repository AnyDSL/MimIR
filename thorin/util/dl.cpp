#include "thorin/util/dl.h"

#include <cstdlib>

#include <sstream>

#ifdef _WIN32
#    include <windows.h>
#else
#    include <dlfcn.h>
#endif

namespace thorin::dl {

std::string_view prefix() {
#ifdef _WIN32
    return "";
#else
    return "lib";
#endif
}

std::string_view extension() {
#ifdef _WIN32
    return ".dll";
#elif defined(__APPLE__)
    return ".dylib";
#else
    return ".so";
#endif
}

template<class... Args>
[[noreturn]] void err(const char* fmt, Args&&... args) {
    std::ostringstream oss;
    print(oss, "error: ");
    print(oss, fmt, std::forward<Args&&>(args)...);
    throw Error(oss.str());
}

void* open(const std::string& file) {
#ifdef _WIN32
    if (HMODULE handle = LoadLibraryA(file.c_str())) {
        return static_cast<void*>(handle);
    } else {
        err("could not load dialect plugin '{}' due to error '{}'\n"
            "see https://docs.microsoft.com/en-us/windows/win32/debug/system-error-codes\n",
            file, GetLastError());
    }
#else
    if (void* handle = dlopen(file.c_str(), RTLD_NOW)) {
        return handle;
    } else {
        if (char* error = dlerror())
            err("could not load plugin '{}' due to error '{}'\n", file, error);
        else
            err("could not load plugin '{}'\n", file);
    }
#endif
}

void* get(void* handle, const std::string& symbol) {
#ifdef _WIN32
    if (auto addr = GetProcAddress(static_cast<HMODULE>(handle), symbol.c_str())) {
        return reinterpret_cast<void*>(addr);
    } else {
        err("could not find symbol '{}' in plugin due to error '{}'\n"
            "see (https://docs.microsoft.com/en-us/windows/win32/debug/system-error-codes)\n",
            symbol, GetLastError());
    }
#else
    dlerror(); // clear error state
    void* addr = dlsym(handle, symbol.c_str());
    if (char* error = dlerror()) {
        err("could not find symbol '{}' in plugin due to error '{}' \n", symbol, error);
    } else {
        return addr;
    }
#endif
}

void close(void* handle) {
#ifdef _WIN32
    if (!FreeLibrary(static_cast<HMODULE>(handle))) err("FreeLibrary() failed\n");
#else
    if (int error = dlclose(handle)) err("error: dlclose() failed with error code '{}'\n", error);
#endif
}

<<<<<<< HEAD
std::optional<std::filesystem::path> get_path_to_current_executable() {
    std::vector<char> path_buffer;
    size_t read = 0;
    do {
        // start with 256 (almost MAX_PATH) and grow exp
        path_buffer.resize(std::max(path_buffer.size(), static_cast<size_t>(128)) * 2);
#ifdef _WIN32
        read = GetModuleFileNameA(nullptr, path_buffer.data(), static_cast<DWORD>(path_buffer.size()));
#else
        read = readlink("/proc/self/exe", path_buffer.data(), path_buffer.size());
#endif
    } while (read != size_t(-1) && read == path_buffer.size()); // if equal, the buffer was too small.
    if (read != 0 && read != size_t(-1)) {
#ifndef _WIN32
        read++;
#endif
        path_buffer.resize(read);
        path_buffer.back() = 0;
        return std::filesystem::path{path_buffer.data()}.parent_path().parent_path() / "lib";
    }
    return {};
}

=======
>>>>>>> dd887b12
} // namespace thorin::dl<|MERGE_RESOLUTION|>--- conflicted
+++ resolved
@@ -87,30 +87,4 @@
 #endif
 }
 
-<<<<<<< HEAD
-std::optional<std::filesystem::path> get_path_to_current_executable() {
-    std::vector<char> path_buffer;
-    size_t read = 0;
-    do {
-        // start with 256 (almost MAX_PATH) and grow exp
-        path_buffer.resize(std::max(path_buffer.size(), static_cast<size_t>(128)) * 2);
-#ifdef _WIN32
-        read = GetModuleFileNameA(nullptr, path_buffer.data(), static_cast<DWORD>(path_buffer.size()));
-#else
-        read = readlink("/proc/self/exe", path_buffer.data(), path_buffer.size());
-#endif
-    } while (read != size_t(-1) && read == path_buffer.size()); // if equal, the buffer was too small.
-    if (read != 0 && read != size_t(-1)) {
-#ifndef _WIN32
-        read++;
-#endif
-        path_buffer.resize(read);
-        path_buffer.back() = 0;
-        return std::filesystem::path{path_buffer.data()}.parent_path().parent_path() / "lib";
-    }
-    return {};
-}
-
-=======
->>>>>>> dd887b12
 } // namespace thorin::dl