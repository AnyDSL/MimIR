#include "thorin/be/ll/ll.h"

#include <deque>
#include <iomanip>
#include <limits>

#include "thorin/analyses/cfg.h"
#include "thorin/be/emitter.h"
#include "thorin/util/print.h"

// Lessons learned:
// * **Always** follow all ops - even if you actually want to ignore one.
//   Otherwise, you might end up with an incorrect schedule.
//   This was the case for an Extract of type Mem.
//   While we want to ignore the value obtained from that, since there is no Mem value in LLVM,
//   we still want to **first** recursively emit code for its operands and **then** ignore the Extract itself.
// * i1 has a different meaning in LLVM then in Thorin:
//      * Thorin: {0,  1} = i1
//      * LLVM:   {0, -1} = i1
//   This is a problem when, e.g., using an index of type i1 as LLVM thinks like this:
//   getelementptr ..., i1 1 == getelementptr .., i1 -1

namespace thorin::ll {

static bool is_const(const Def* def) {
    if (def->isa<Bot>()) return true;
    if (def->isa<Lit>()) return true;
    if (auto pack = def->isa_structural<Pack>()) return is_const(pack->shape()) && is_const(pack->body());

    if (auto tuple = def->isa<Tuple>()) {
        auto ops = tuple->ops();
        return std::ranges::all_of(ops, [](auto def) { return is_const(def); });
    }

    return false;
}

struct BB {
    BB()          = default;
    BB(const BB&) = delete;
    BB(BB&& other) { swap(*this, other); }

    std::deque<std::ostringstream>& head() { return parts[0]; }
    std::deque<std::ostringstream>& body() { return parts[1]; }
    std::deque<std::ostringstream>& tail() { return parts[2]; }

    template<class... Args>
    std::string assign(std::string_view name, const char* s, Args&&... args) {
        print(print(body().emplace_back(), "{} = ", name), s, std::forward<Args&&>(args)...);
        return std::string(name);
    }

    template<class... Args>
    void tail(const char* s, Args&&... args) {
        print(tail().emplace_back(), s, std::forward<Args&&>(args)...);
    }

    friend void swap(BB& a, BB& b) {
        using std::swap;
        swap(a.phis, b.phis);
        swap(a.parts, b.parts);
    }

    DefMap<std::vector<std::pair<std::string, std::string>>> phis;
    std::array<std::deque<std::ostringstream>, 3> parts;
};

class CodeGen : public Emitter<std::string, std::string, BB, CodeGen> {
public:
    CodeGen(World& world, std::ostream& ostream)
        : Emitter(world, ostream) {}

    bool is_valid(std::string_view s) { return !s.empty(); }
    void run();
    void emit_imported(Lam*);
    void emit_epilogue(Lam*);
    std::string emit_bb(BB&, const Def*);
    std::string prepare(const Scope&);
    void prepare(Lam*, std::string_view);
    void finalize(const Scope&);

private:
    std::string id(const Def*, bool force_bb = false) const;
    std::string convert(const Def*);
    std::string convert_ret_pi(const Pi*);

    std::ostringstream type_decls_;
    std::ostringstream vars_decls_;
    std::ostringstream func_decls_;
    std::ostringstream func_impls_;
};

/*
 * convert
 */

std::string CodeGen::id(const Def* def, bool force_bb /*= false*/) const {
    if (auto global = def->isa<Global>()) return "@" + global->unique_name();

    if (auto lam = def->isa_nom<Lam>(); lam && !force_bb) {
        if (lam->type()->ret_pi()) {
            if (lam->is_external() || !lam->is_set())
                return "@" + lam->name(); // TODO or use is_internal or sth like that?
            return "@" + lam->unique_name();
        }
    }

    return "%" + def->unique_name();
}

std::string CodeGen::convert(const Def* type) {
    if (auto i = types_.find(type); i != types_.end()) return i->second;

    assert(!isa<Tag::Mem>(type));
    std::ostringstream s;
    std::string name;

    if (type->isa<Nat>()) {
        return types_[type] = "i64";
    } else if (isa<Tag::Int>(type)) {
        auto size = isa_sized_type(type);
        if (size->isa<Top>()) return types_[type] = "i64";
        if (auto width = mod2width(as_lit(size))) {
            switch (*width) {
                // clang-format off
                case  1: return types_[type] = "i1";
                case  2:
                case  4:
                case  8: return types_[type] = "i8";
                case 16: return types_[type] = "i16";
                case 32: return types_[type] = "i32";
                case 64: return types_[type] = "i64";
                // clang-format on
                default: unreachable();
            }
        } else {
            return types_[type] = "i64";
        }
    } else if (auto real = isa<Tag::Real>(type)) {
        switch (as_lit<nat_t>(real->arg())) {
            case 16: return types_[type] = "half";
            case 32: return types_[type] = "float";
            case 64: return types_[type] = "double";
            default: unreachable();
        }
    } else if (auto ptr = isa<Tag::Ptr>(type)) {
        auto [pointee, addr_space] = ptr->args<2>();
        // TODO addr_space
        print(s, "{}*", convert(pointee));
    } else if (auto arr = type->isa<Arr>()) {
        auto elem_type = convert(arr->body());
        u64 size       = 0;
        if (auto arity = isa_lit(arr->shape())) size = *arity;
        print(s, "[{} x {}]", size, elem_type);
    } else if (auto pi = type->isa<Pi>()) {
<<<<<<< HEAD
        assert(pi->is_returning() && "should never have to convert type of BB");
        s.fmt("{} (", convert_ret_pi(pi->ret_pi()));
=======
        print(s, "{} (", convert(pi->doms().back()->as<Pi>()->dom()));
>>>>>>> a5e763b7

        std::string_view sep = "";
        auto doms            = pi->doms();
        for (auto dom : doms.skip_back()) {
            if (isa<Tag::Mem>(dom)) continue;
            s << sep << convert(dom);
            sep = ", ";
        }

        s << ")*";
    } else if (auto sigma = type->isa<Sigma>()) {
        if (sigma->isa_nom()) {
            name          = id(sigma);
            types_[sigma] = name;
            print(s, "{} = type", name);
        }
        print(s, "{{");
        std::string_view sep = "";
        for (auto t : sigma->ops()) {
            if (isa<Tag::Mem>(t)) continue;
            s << sep << convert(t);
            sep = ", ";
        }
        print(s, "}}");
    } else {
        unreachable();
    }

    if (name.empty()) return types_[type] = s.str();

    assert(!s.str().empty());
    type_decls_ << s.str() << '\n';
    return types_[type] = name;
}

std::string CodeGen::convert_ret_pi(const Pi* pi) {
    switch (pi->num_doms()) {
        case 0: return "void";
        case 1:
            if (isa<Tag::Mem>(pi->dom())) return "void";
            return convert(pi->dom());
        case 2:
            if (isa<Tag::Mem>(pi->dom(0))) return convert(pi->dom(1));
            if (isa<Tag::Mem>(pi->dom(1))) return convert(pi->dom(0));
            [[fallthrough]];
        default: return convert(pi->dom());
    }
}

/*
 * emit
 */

void CodeGen::run() {
    emit_module();

<<<<<<< HEAD
    stream_ << "declare i8* @malloc(i64)" << '\n'; // HACK
    // SJLJ intrinsics (GLIBC Versions)
    stream_ << "declare i32 @_setjmp(i8*) returns_twice" << '\n';
    stream_ << "declare void @longjmp(i8*, i32) noreturn" << '\n';
    stream_ << "declare i64 @jmpbuf_size()" << '\n';
    stream_ << type_decls_.str() << '\n';
    stream_ << func_decls_.str() << '\n';
    stream_ << vars_decls_.str() << '\n';
    stream_ << func_impls_.str() << '\n';
=======
    ostream() << "declare i8* @malloc(i64)" << '\n'; // HACK
    ostream() << type_decls_.str() << '\n';
    ostream() << func_decls_.str() << '\n';
    ostream() << vars_decls_.str() << '\n';
    ostream() << func_impls_.str() << '\n';
>>>>>>> a5e763b7
}

void CodeGen::emit_imported(Lam* lam) {
    print(func_decls_, "declare {} {}(", convert_ret_pi(lam->type()->ret_pi()), id(lam));

    auto sep  = "";
    auto doms = lam->doms();
    for (auto dom : doms.skip_back()) {
        if (isa<Tag::Mem>(dom)) continue;
        print(func_decls_, "{}{}", sep, convert(dom));
        sep = ", ";
    }

    print(func_decls_, ")\n");
}

std::string CodeGen::prepare(const Scope& scope) {
    auto lam = scope.entry()->as_nom<Lam>();

    print(func_impls_, "define {} {}(", convert_ret_pi(lam->type()->ret_pi()), id(lam));

    auto sep  = "";
    auto vars = lam->vars();
    for (auto var : vars.skip_back()) {
        if (isa<Tag::Mem>(var->type())) continue;
        auto name    = id(var);
        locals_[var] = name;
        print(func_impls_, "{}{} {}", sep, convert(var->type()), name);
        sep = ", ";
    }

    print(func_impls_, ") {{\n");
    return lam->unique_name();
}

void CodeGen::finalize(const Scope& scope) {
    for (auto& [lam, bb] : lam2bb_) {
        for (const auto& [phi, args] : bb.phis) {
            print(bb.head().emplace_back(), "{} = phi {} ", id(phi), convert(phi->type()));
            auto sep = "";
            for (const auto& [arg, pred] : args) {
                print(bb.head().back(), "{}[ {}, {} ]", sep, arg, pred);
                sep = ", ";
            }
        }
    }

    for (auto nom : schedule(scope)) {
        if (auto lam = nom->isa_nom<Lam>()) {
            if (lam == scope.exit()) continue;
            assert(lam2bb_.contains(lam));
            auto& bb = lam2bb_[lam];
            print(func_impls_, "{}:\n", lam->unique_name());

            ++tab;
            for (const auto& part : bb.parts) {
                for (const auto& line : part) tab.print(func_impls_, "{}\n", line.str());
            }
            --tab;
            func_impls_ << std::endl;
        }
    }

    print(func_impls_, "}}\n\n");
}

void CodeGen::emit_epilogue(Lam* lam) {
    auto app = lam->body()->as<App>();
    auto& bb = lam2bb_[lam];

    if (app->callee() == entry_->ret_var()) { // return
        std::vector<std::string> values;
        std::vector<const Def*> types;

        for (auto arg : app->args()) {
            if (auto val = emit_unsafe(arg); !val.empty()) {
                values.emplace_back(val);
                types.emplace_back(arg->type());
            }
        }

        switch (values.size()) {
            case 0: return bb.tail("ret void");
            case 1: return bb.tail("ret {} {}", convert(types[0]), values[0]);
            default: {
                std::string prev = "undef";
                auto type        = convert(world().sigma(types));
                for (size_t i = 0, n = values.size(); i != n; ++i) {
                    auto elem   = values[i];
                    auto elem_t = convert(types[i]);
                    auto namei  = "%ret_val." + std::to_string(i);
                    bb.tail("{} = insertvalue {} {}, {} {}, {}", namei, type, prev, elem_t, elem, i);
                    prev = namei;
                }

                bb.tail("ret {} {}", type, prev);
            }
        }
    } else if (auto ex = app->callee()->isa<Extract>(); ex && app->callee_type()->is_basicblock()) {
        emit_unsafe(app->arg());
        auto c = emit(ex->index());
        if (ex->tuple()->num_projs() == 2) {
            auto [f, t] = ex->tuple()->projs<2>([this](auto def) { return emit(def); });
            return bb.tail("br i1 {}, label {}, label {}", c, t, f);
        } else {
            auto c_ty = convert(ex->index()->type());
            bb.tail("switch {} {}, label {} [ ", c_ty, c, emit(ex->tuple()->proj(0)));
            for (auto i = 1u; i < ex->tuple()->num_projs(); i++)
                bb.tail().back().fmt("{} {}, label {} ", c_ty, std::to_string(i), emit(ex->tuple()->proj(i)));
            bb.tail().back().fmt("]");
        }
    } else if (app->callee()->isa<Bot>()) {
        return bb.tail("ret ; bottom: unreachable");
    } else if (auto callee = app->callee()->isa_nom<Lam>(); callee && callee->is_basicblock()) { // ordinary jump
        for (size_t i = 0, e = callee->num_vars(); i != e; ++i) {
            if (auto arg = emit_unsafe(app->arg(i)); !arg.empty()) {
                auto phi = callee->var(i);
                assert(!isa<Tag::Mem>(phi->type()));
                lam2bb_[callee].phis[phi].emplace_back(arg, id(lam, true));
                locals_[phi] = id(phi);
            }
        }
        return bb.tail("br label {}", id(callee));
    } else if (auto longjmp = isa<Tag::LongJmp>(app)) {
        auto [mem, jbuf, tag] = app->args<3>();
        emit_unsafe(mem);
        auto emitted_jb  = emit(jbuf);
        auto emitted_tag = emit(tag);
        bb.tail("call void @longjmp(i8* {}, i32 {})", emitted_jb, emitted_tag);
        return bb.tail("unreachable");
    } else if (app->callee_type()->is_returning()) { // function call
        auto emmited_callee = emit(app->callee());

        std::vector<std::string> args;
        auto app_args = app->args();
        for (auto arg : app_args.skip_back()) {
            if (auto emitted_arg = emit_unsafe(arg); !emitted_arg.empty())
                args.emplace_back(convert(arg->type()) + " " + emitted_arg);
        }

        if (app->args().back()->isa<Bot>()) {
            // TODO: Perhaps it'd be better to simply η-wrap this prior to the BE...
            assert(convert_ret_pi(app->callee_type()->ret_pi()) == "void");
            bb.tail("call void {}({, })", emmited_callee, args);
            return bb.tail("unreachable");
        }

        auto ret_lam    = app->args().back()->as_nom<Lam>();
        size_t num_vars = ret_lam->num_vars();
        size_t n        = 0;
        Array<const Def*> values(num_vars);
        Array<const Def*> types(num_vars);
        for (auto var : ret_lam->vars()) {
            if (isa<Tag::Mem>(var->type())) continue;
            values[n] = var;
            types[n]  = var->type();
            ++n;
        }

        if (n == 0) {
            bb.tail("call void {}({, })", emmited_callee, args);
        } else {
            auto name   = "%" + app->unique_name() + ".ret";
            auto ret_ty = convert_ret_pi(ret_lam->type());
<<<<<<< HEAD
            auto phi    = ret_lam->var(1);
            assert(!isa<Tag::Mem>(phi->type()));
            lam2bb_[ret_lam].phis[phi].emplace_back(name, id(lam, true));
            locals_[phi] = id(phi);
            bb.tail("{} = call {} {}({, })", name, ret_ty, emmited_callee, args);
=======
            bb.tail("{} = call {} {}({, })", name, ret_ty, id(callee), args);

            for (size_t i = 1, e = ret_lam->num_vars(); i != e; ++i) {
                auto phi   = ret_lam->var(i);
                auto namei = name;
                if (e > 2) {
                    namei += '.' + std::to_string(i - 1);
                    bb.tail("{} = extractvalue {} {}, {}", namei, ret_ty, name, i - 1);
                }
                assert(!isa<Tag::Mem>(phi->type()));
                lam2bb_[ret_lam].phis[phi].emplace_back(namei, id(lam, true));
                locals_[phi] = id(phi);
            }
>>>>>>> a5e763b7
        }

        return bb.tail("br label {}", id(ret_lam));
    }
}

std::string CodeGen::emit_bb(BB& bb, const Def* def) {
    if (def->isa<Var>()) return {};
    if (auto lam = def->isa<Lam>()) return id(lam);

    auto name = id(def);
    std::string op;

    auto emit_tuple = [&](const Def* tuple) {
        if (is_const(tuple)) {
            bool is_array = tuple->type()->isa<Arr>();

            std::string s;
            s += is_array ? "[" : "{";
            auto sep = "";
            for (size_t i = 0, n = tuple->num_projs(); i != n; ++i) {
                auto e = tuple->proj(n, i);
                if (auto elem = emit_unsafe(e); !elem.empty()) {
                    auto elem_t = convert(e->type());
                    s += sep + elem_t + " " + elem;
                    sep = ", ";
                }
            }

            return s += is_array ? "]" : "}";
        }

        std::string prev = "undef";
        auto t           = convert(tuple->type());
        for (size_t i = 0, n = tuple->num_projs(); i != n; ++i) {
            auto e = tuple->proj(n, i);
            if (auto elem = emit_unsafe(e); !elem.empty()) {
                auto elem_t = convert(e->type());
                auto namei  = name + "." + std::to_string(i);
                prev        = bb.assign(namei, "insertvalue {} {}, {} {}, {}", t, prev, elem_t, elem, i);
            }
        }
        return prev;
    };

    if (auto lit = def->isa<Lit>()) {
        if (lit->type()->isa<Nat>()) {
            return std::to_string(lit->get<nat_t>());
        } else if (isa<Tag::Int>(lit->type())) {
            auto size = isa_sized_type(lit->type());
            if (size->isa<Top>()) return std::to_string(lit->get<nat_t>());
            if (auto mod = mod2width(as_lit(size))) {
                switch (*mod) {
                    // clang-format off
                    case  1: return std::to_string(lit->get< u1>());
                    case  2:
                    case  4:
                    case  8: return std::to_string(lit->get< u8>());
                    case 16: return std::to_string(lit->get<u16>());
                    case 32: return std::to_string(lit->get<u32>());
                    case 64: return std::to_string(lit->get<u64>());
                    // clang-format on
                    default: unreachable();
                }
            } else {
                return std::to_string(lit->get<u64>());
            }
        } else if (auto real = isa<Tag::Real>(lit->type())) {
            std::stringstream s;
            u64 hex;

            switch (as_lit<nat_t>(real->arg())) {
                case 16:
                    s << "0xH" << std::setfill('0') << std::setw(4) << std::right << std::hex << lit->get<u16>();
                    return s.str();
                case 32: {
                    hex = std::bit_cast<u64>(r64(lit->get<r32>()));
                    break;
                }
                case 64: hex = lit->get<u64>(); break;
                default: unreachable();
            }

            s << "0x" << std::setfill('0') << std::setw(16) << std::right << std::hex << hex;
            return s.str();
        }
        unreachable();
    } else if (def->isa<Bot>()) {
        return "undef";
    } else if (auto bit = isa<Tag::Bit>(def)) {
        auto [a, b] = bit->args<2>([this](auto def) { return emit(def); });
        auto t      = convert(bit->type());

        auto neg = [&](std::string_view x) { return bb.assign(name + ".neg", "xor {} 0, {}", t, x); };

        switch (bit.flags()) {
            // clang-format off
            case Bit::_and: return bb.assign(name, "and {} {}, {}", t, a, b);
            case Bit:: _or: return bb.assign(name, "or  {} {}, {}", t, a, b);
            case Bit::_xor: return bb.assign(name, "xor {} {}, {}", t, a, b);
            case Bit::nand: return neg(bb.assign(name, "and {} {}, {}", t, a, b));
            case Bit:: nor: return neg(bb.assign(name, "or  {} {}, {}", t, a, b));
            case Bit::nxor: return neg(bb.assign(name, "xor {} {}, {}", t, a, b));
            case Bit:: iff: return bb.assign(name, "and {} {}, {}", neg(a), b);
            case Bit::niff: return bb.assign(name, "or  {} {}, {}", neg(a), b);
            // clang-format on
            default: unreachable();
        }
    } else if (auto shr = isa<Tag::Shr>(def)) {
        auto [a, b] = shr->args<2>([this](auto def) { return emit(def); });
        auto t      = convert(shr->type());

        switch (shr.flags()) {
            case Shr::ashr: op = "ashr"; break;
            case Shr::lshr: op = "lshr"; break;
            default: unreachable();
        }

        return bb.assign(name, "{} {} {}, {}", op, t, a, b);
    } else if (auto wrap = isa<Tag::Wrap>(def)) {
        auto [a, b]        = wrap->args<2>([this](auto def) { return emit(def); });
        auto t             = convert(wrap->type());
        auto [mode, width] = wrap->decurry()->args<2>(as_lit<nat_t>);

        switch (wrap.flags()) {
            case Wrap::add: op = "add"; break;
            case Wrap::sub: op = "sub"; break;
            case Wrap::mul: op = "mul"; break;
            case Wrap::shl: op = "shl"; break;
            default: unreachable();
        }

        if (mode & WMode::nuw) op += " nuw";
        if (mode & WMode::nsw) op += " nsw";

        return bb.assign(name, "{} {} {}, {}", op, t, a, b);
    } else if (auto div = isa<Tag::Div>(def)) {
        auto [m, x, y] = div->args<3>();
        auto t         = convert(x->type());
        emit_unsafe(m);
        auto a = emit(x);
        auto b = emit(y);

        switch (div.flags()) {
            case Div::sdiv: op = "sdiv"; break;
            case Div::udiv: op = "udiv"; break;
            case Div::srem: op = "srem"; break;
            case Div::urem: op = "urem"; break;
            default: unreachable();
        }

        return bb.assign(name, "{} {} {}, {}", op, t, a, b);
    } else if (auto rop = isa<Tag::ROp>(def)) {
        auto [a, b]        = rop->args<2>([this](auto def) { return emit(def); });
        auto t             = convert(rop->type());
        auto [mode, width] = rop->decurry()->args<2>(as_lit<nat_t>);

        switch (rop.flags()) {
            case ROp::add: op = "fadd"; break;
            case ROp::sub: op = "fsub"; break;
            case ROp::mul: op = "fmul"; break;
            case ROp::div: op = "fdiv"; break;
            case ROp::rem: op = "frem"; break;
            default: unreachable();
        }

        if (mode == RMode::fast)
            op += " fast";
        else {
            // clang-format off
            if (mode & RMode::nnan    ) op += " nnan";
            if (mode & RMode::ninf    ) op += " ninf";
            if (mode & RMode::nsz     ) op += " nsz";
            if (mode & RMode::arcp    ) op += " arcp";
            if (mode & RMode::contract) op += " contract";
            if (mode & RMode::afn     ) op += " afn";
            if (mode & RMode::reassoc ) op += " reassoc";
            // clang-format on
        }

        return bb.assign(name, "{} {} {}, {}", op, t, a, b);
    } else if (auto icmp = isa<Tag::ICmp>(def)) {
        auto [a, b] = icmp->args<2>([this](auto def) { return emit(def); });
        auto t      = convert(icmp->arg(0)->type());
        op          = "icmp ";

        switch (icmp.flags()) {
            // clang-format off
            case ICmp::e:   op += "eq" ; break;
            case ICmp::ne:  op += "ne" ; break;
            case ICmp::sg:  op += "sgt"; break;
            case ICmp::sge: op += "sge"; break;
            case ICmp::sl:  op += "slt"; break;
            case ICmp::sle: op += "sle"; break;
            case ICmp::ug:  op += "ugt"; break;
            case ICmp::uge: op += "uge"; break;
            case ICmp::ul:  op += "ult"; break;
            case ICmp::ule: op += "ule"; break;
            // clang-format on
            default: unreachable();
        }

        return bb.assign(name, "{} {} {}, {}", op, t, a, b);
    } else if (auto rcmp = isa<Tag::RCmp>(def)) {
        auto [a, b] = rcmp->args<2>([this](auto def) { return emit(def); });
        auto t      = convert(rcmp->arg(0)->type());
        op          = "fcmp ";

        switch (rcmp.flags()) {
            // clang-format off
            case RCmp::  e: op += "oeq"; break;
            case RCmp::  l: op += "olt"; break;
            case RCmp:: le: op += "ole"; break;
            case RCmp::  g: op += "ogt"; break;
            case RCmp:: ge: op += "oge"; break;
            case RCmp:: ne: op += "one"; break;
            case RCmp::  o: op += "ord"; break;
            case RCmp::  u: op += "uno"; break;
            case RCmp:: ue: op += "ueq"; break;
            case RCmp:: ul: op += "ult"; break;
            case RCmp::ule: op += "ule"; break;
            case RCmp:: ug: op += "ugt"; break;
            case RCmp::uge: op += "uge"; break;
            case RCmp::une: op += "une"; break;
            // clang-format on
            default: unreachable();
        }

        return bb.assign(name, "{} {} {}, {}", op, t, a, b);
    } else if (auto conv = isa<Tag::Conv>(def)) {
        auto src   = emit(conv->arg());
        auto src_t = convert(conv->arg()->type());
        auto dst_t = convert(conv->type());

        auto size2width = [&](const Def* type) {
            if (auto int_ = isa<Tag::Int>(type)) {
                if (int_->arg()->isa<Top>()) return 64_u64;
                if (auto width = mod2width(as_lit(int_->arg()))) return *width;
                return 64_u64;
            }
            return as_lit(as<Tag::Real>(type)->arg());
        };

        nat_t s_src = size2width(conv->arg()->type());
        nat_t s_dst = size2width(conv->type());

        // this might happen when casting from int top to i64
        if (s_src == s_dst && (conv.flags() == Conv::s2s || conv.flags() == Conv::u2u)) return src;

        switch (conv.flags()) {
            // clang-format off
            case Conv::s2s: op = s_src < s_dst ? "sext"  : "trunc";   break;
            case Conv::u2u: op = s_src < s_dst ? "zext"  : "trunc";   break;
            case Conv::r2r: op = s_src < s_dst ? "fpext" : "fptrunc"; break;
            case Conv::s2r: op = "sitofp"; break;
            case Conv::u2r: op = "uitofp"; break;
            case Conv::r2s: op = "fptosi"; break;
            case Conv::r2u: op = "fptoui"; break;
            // clang-format on
            default: unreachable();
        }

        return bb.assign(name, "{} {} {} to {}", op, src_t, src, dst_t);
    } else if (auto bitcast = isa<Tag::Bitcast>(def)) {
        auto dst_type_ptr = isa<Tag::Ptr>(bitcast->type());
        auto src_type_ptr = isa<Tag::Ptr>(bitcast->arg()->type());
        auto src          = emit(bitcast->arg());
        auto src_t        = convert(bitcast->arg()->type());
        auto dst_t        = convert(bitcast->type());

        if (auto lit = isa_lit(bitcast->arg()); lit && *lit == 0) return "zeroinitializer";
        // clang-format off
        if (src_type_ptr && dst_type_ptr) return bb.assign(name,  "bitcast {} {} to {}", src_t, src, dst_t);
        if (src_type_ptr)                 return bb.assign(name, "ptrtoint {} {} to {}", src_t, src, dst_t);
        if (dst_type_ptr)                 return bb.assign(name, "inttoptr {} {} to {}", src_t, src, dst_t);
        // clang-format on
        return bb.assign(name, "bitcast {} {} to {}", src_t, src, dst_t);
    } else if (auto lea = isa<Tag::LEA>(def)) {
        auto [ptr, idx] = lea->args<2>();
        auto ll_ptr     = emit(ptr);
        auto pointee    = as<Tag::Ptr>(ptr->type())->arg(0);
        auto t          = convert(pointee);
        auto p          = convert(ptr->type());
        if (pointee->isa<Sigma>())
            return bb.assign(name, "getelementptr inbounds {}, {} {}, i64 0, i32 {}", t, p, ll_ptr, as_lit<u64>(idx));

        assert(pointee->isa<Arr>());
        auto ll_idx = emit(idx);
        auto idx_t  = convert(idx->type());

        if (auto int_t = as<Tag::Int>(idx->type())) {
            auto size = isa_sized_type(int_t);
            if (auto s = isa_lit(size); s && *s == 2) { // mod(2) = width(1)
                ll_idx = bb.assign(name + ".8", "zext i1 {} to i8", ll_idx);
                idx_t  = "i8";
            }
        }

        return bb.assign(name, "getelementptr inbounds {}, {} {}, i64 0, {} {}", t, p, ll_ptr, idx_t, ll_idx);
    } else if (auto trait = isa<Tag::Trait>(def)) {
        unreachable();
    } else if (auto malloc = isa<Tag::Malloc>(def)) {
        emit_unsafe(malloc->arg(0));
        auto size  = emit(malloc->arg(1));
        auto ptr_t = convert(as<Tag::Ptr>(def->proj(1)->type()));
        bb.assign(name + ".i8", "call i8* @malloc(i64 {})", size);
        return bb.assign(name, "bitcast i8* {} to {}", name + ".i8", ptr_t);
    } else if (auto mslot = isa<Tag::Mslot>(def)) {
        emit_unsafe(mslot->arg(0));
        // TODO array with size
        // auto size = emit(mslot->arg(1));
        auto [pointee, addr_space] = mslot->decurry()->args<2>();
        print(lam2bb_[entry_].body().emplace_front(), "{} = alloca {}", name, convert(pointee));
        return name;
    } else if (auto load = isa<Tag::Load>(def)) {
        emit_unsafe(load->arg(0));
        auto ptr       = emit(load->arg(1));
        auto ptr_t     = convert(load->arg(1)->type());
        auto pointee_t = convert(as<Tag::Ptr>(load->arg(1)->type())->arg(0));
        return bb.assign(name, "load {}, {} {}", pointee_t, ptr_t, ptr);
    } else if (auto store = isa<Tag::Store>(def)) {
        emit_unsafe(store->arg(0));
        auto ptr   = emit(store->arg(1));
        auto val   = emit(store->arg(2));
        auto ptr_t = convert(store->arg(1)->type());
        auto val_t = convert(store->arg(2)->type());
        print(bb.body().emplace_back(), "store {} {}, {} {}", val_t, val, ptr_t, ptr);
        return {};
    } else if (auto q = isa<Tag::AllocJmpBuf>(def)) {
        emit_unsafe(q->arg());
        auto size = name + ".size";
        bb.assign(size, "call i64 @jmpbuf_size()");
        return bb.assign(name, "alloca i8, i64 {}", size);
    } else if (auto setjmp = isa<Tag::SetJmp>(def)) {
        auto [mem, jmpbuf] = setjmp->arg()->projs<2>();
        emit_unsafe(mem);
        auto emitted_jb = emit(jmpbuf);
        return bb.assign(name, "call i32 @_setjmp(i8* {})", emitted_jb);
    } else if (auto tuple = def->isa<Tuple>()) {
        return emit_tuple(tuple);
    } else if (auto pack = def->isa<Pack>()) {
        if (auto lit = isa_lit(pack->body()); lit && *lit == 0) return "zeroinitializer";
        return emit_tuple(pack);
    } else if (auto extract = def->isa<Extract>()) {
        auto tuple = extract->tuple();
        auto index = extract->index();

        if (tuple->isa<Var>()) {
            // computing the index may crash, so we bail out
            assert(isa<Tag::Mem>(extract->type()) && "only mem-var should not be mapped");
            return {};
        }

        auto ll_tup = emit_unsafe(tuple);
        auto ll_idx = emit(index);

        if (isa<Tag::Mem>(extract->type())) return {};

        if (tuple->num_projs() == 2) {
            if (isa<Tag::Mem>(tuple->proj(2, 0_s)->type())) return ll_tup;
            if (isa<Tag::Mem>(tuple->proj(2, 1_s)->type())) return ll_tup;
        }

        auto tup_t = convert(tuple->type());
        if (isa_lit(index)) {
            assert(!ll_tup.empty());
            return bb.assign(name, "extractvalue {} {}, {}", tup_t, ll_tup, ll_idx);
        } else {
            auto elem_t = convert(extract->type());
            print(lam2bb_[entry_].body().emplace_front(),
                  "{}.alloca = alloca {} ; copy to alloca to emulate extract with store + gep + load", name, tup_t);
            print(bb.body().emplace_back(), "store {} {}, {}* {}.alloca", tup_t, ll_tup, tup_t, name);
            print(bb.body().emplace_back(), "{}.gep = getelementptr inbounds {}, {}* {}.alloca, i64 0, i64 {}", name,
                  tup_t, tup_t, name, ll_idx);
            return bb.assign(name, "load {}, {}* {}.gep", elem_t, elem_t, name);
        }
    } else if (auto insert = def->isa<Insert>()) {
        auto tuple = emit(insert->tuple());
        auto index = emit(insert->index());
        auto value = emit(insert->value());
        auto tup_t = convert(insert->tuple()->type());
        auto val_t = convert(insert->value()->type());
        return bb.assign(name, "insertvalue {} {}, {} {}, {}", tup_t, tuple, val_t, value, index);
    } else if (auto global = def->isa<Global>()) {
        auto init                  = emit(global->init());
        auto [pointee, addr_space] = as<Tag::Ptr>(global->type())->args<2>();
        print(vars_decls_, "{} = global {} {}\n", name, convert(pointee), init);
        return globals_[global] = name;
    }

    assert(false && "not yet implemented");
}

void emit(World& world, std::ostream& ostream) {
    CodeGen cg(world, ostream);
    cg.run();
}

} // namespace thorin::ll<|MERGE_RESOLUTION|>--- conflicted
+++ resolved
@@ -153,12 +153,8 @@
         if (auto arity = isa_lit(arr->shape())) size = *arity;
         print(s, "[{} x {}]", size, elem_type);
     } else if (auto pi = type->isa<Pi>()) {
-<<<<<<< HEAD
         assert(pi->is_returning() && "should never have to convert type of BB");
-        s.fmt("{} (", convert_ret_pi(pi->ret_pi()));
-=======
-        print(s, "{} (", convert(pi->doms().back()->as<Pi>()->dom()));
->>>>>>> a5e763b7
+        print(s, "{} (", convert_ret_pi(pi->ret_pi()));
 
         std::string_view sep = "";
         auto doms            = pi->doms();
@@ -215,23 +211,15 @@
 void CodeGen::run() {
     emit_module();
 
-<<<<<<< HEAD
-    stream_ << "declare i8* @malloc(i64)" << '\n'; // HACK
+    ostream() << "declare i8* @malloc(i64)" << '\n'; // HACK
     // SJLJ intrinsics (GLIBC Versions)
-    stream_ << "declare i32 @_setjmp(i8*) returns_twice" << '\n';
-    stream_ << "declare void @longjmp(i8*, i32) noreturn" << '\n';
-    stream_ << "declare i64 @jmpbuf_size()" << '\n';
-    stream_ << type_decls_.str() << '\n';
-    stream_ << func_decls_.str() << '\n';
-    stream_ << vars_decls_.str() << '\n';
-    stream_ << func_impls_.str() << '\n';
-=======
-    ostream() << "declare i8* @malloc(i64)" << '\n'; // HACK
+    ostream() << "declare i32 @_setjmp(i8*) returns_twice" << '\n';
+    ostream() << "declare void @longjmp(i8*, i32) noreturn" << '\n';
+    ostream() << "declare i64 @jmpbuf_size()" << '\n';
     ostream() << type_decls_.str() << '\n';
     ostream() << func_decls_.str() << '\n';
     ostream() << vars_decls_.str() << '\n';
     ostream() << func_impls_.str() << '\n';
->>>>>>> a5e763b7
 }
 
 void CodeGen::emit_imported(Lam* lam) {
@@ -340,8 +328,8 @@
             auto c_ty = convert(ex->index()->type());
             bb.tail("switch {} {}, label {} [ ", c_ty, c, emit(ex->tuple()->proj(0)));
             for (auto i = 1u; i < ex->tuple()->num_projs(); i++)
-                bb.tail().back().fmt("{} {}, label {} ", c_ty, std::to_string(i), emit(ex->tuple()->proj(i)));
-            bb.tail().back().fmt("]");
+                print(bb.tail().back(), "{} {}, label {} ", c_ty, std::to_string(i), emit(ex->tuple()->proj(i)));
+            print(bb.tail().back(), "]");
         }
     } else if (app->callee()->isa<Bot>()) {
         return bb.tail("ret ; bottom: unreachable");
@@ -396,14 +384,7 @@
         } else {
             auto name   = "%" + app->unique_name() + ".ret";
             auto ret_ty = convert_ret_pi(ret_lam->type());
-<<<<<<< HEAD
-            auto phi    = ret_lam->var(1);
-            assert(!isa<Tag::Mem>(phi->type()));
-            lam2bb_[ret_lam].phis[phi].emplace_back(name, id(lam, true));
-            locals_[phi] = id(phi);
             bb.tail("{} = call {} {}({, })", name, ret_ty, emmited_callee, args);
-=======
-            bb.tail("{} = call {} {}({, })", name, ret_ty, id(callee), args);
 
             for (size_t i = 1, e = ret_lam->num_vars(); i != e; ++i) {
                 auto phi   = ret_lam->var(i);
@@ -416,7 +397,6 @@
                 lam2bb_[ret_lam].phis[phi].emplace_back(namei, id(lam, true));
                 locals_[phi] = id(phi);
             }
->>>>>>> a5e763b7
         }
 
         return bb.tail("br label {}", id(ret_lam));
