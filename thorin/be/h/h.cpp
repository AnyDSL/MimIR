--- conflicted
+++ resolved
@@ -17,35 +17,8 @@
 
     tab.print(h, "namespace thorin {{\nnamespace {} {{\n\n", dialect_);
 
-<<<<<<< HEAD
-    tab.print(h, "enum Tag : u64 {{\n");
-    ++tab;
-    h << std::hex;
-    for (const auto& ax : axioms) { tab.print(h, "{}_{} = 0x{},\n", ax.dialect, ax.group, ax.id); }
-    h << std::dec;
-    --tab;
-    tab.print(h, "}};\n\n");
-
-    tab.print(h, "template<fields_t tag>\n"
-                 "struct Tag2Def_ {{\n"
-                 "    using type = App;\n"
-                 "}};\n\n");
-
-    for (const auto& ax : axioms)
-        if (!ax.pi)
-            tab.print(h,
-                      "template<>\n"
-                      "struct Tag2Def_<Tag::{}_{}> {{"
-                      "    using type = Axiom;"
-                      "}};\n\n",
-                      ax.dialect, ax.group);
-
-    tab.print(h, "template<fields_t tag>\n"
-                 "using Tag2Def = typename Tag2Def_<tag>::type;\n\n"
-=======
     // todo: can we assume mangle is successful?
     dialect_t dialect_id = *Axiom::mangle(dialect_);
->>>>>>> 01f7d275
 
     h << std::hex;
     tab.print(h, "static constexpr dialect_t id = 0x{};\n\n", dialect_id);
@@ -54,7 +27,7 @@
     for (const auto& ax : axioms) {
         tab.print(h, "enum class {} : flags_t {{\n", ax.tag);
         ++tab;
-        flags_t ax_id = dialect_id | (tag << 8u);
+        flags_t ax_id = dialect_id | (tag++ << 8u);
         if (auto& subs = ax.subs; !subs.empty()) {
             tab.print(h, "base_ = 0x{},\n", ax_id);
             for (const auto& aliases : subs) {
@@ -76,20 +49,6 @@
     tab.print(h, "}} // namespace {}\n\n", dialect_);
     tab.print(h, "namespace detail {{\n");
 
-<<<<<<< HEAD
-        "template<fields_t t>\n"
-        "Query<Tag2Enum<t>, Tag2Def<t>> as(const Def* d) {{\n"
-        "    assert({}::isa<t>(d));\n"
-        "    return {{::std::get<0>(Axiom::get(d)), d->as<App>()}};\n"
-        "}}\n\n"
-
-        "template<fields_t t>\n"
-        "Query<Tag2Enum<t>, Tag2Def<t>> as(Tag2Enum<t> f, const Def* d) {{\n"
-        "    assert(({}::isa<t>(f, d)));\n"
-        "    return {{::std::get<0>(Axiom::get(d)), d->as<App>()}};\n"
-        "}}\n",
-        dialect_, dialect_);
-=======
     for (const auto& ax : axioms)
         if (!ax.pi)
             tab.print(h,
@@ -101,7 +60,6 @@
 
     tab.print(h, "}} // namespace detail\n");
     tab.print(h, "}} // namespace thorin\n\n");
->>>>>>> 01f7d275
 
     tab.print(h, "#endif\n");
 }
