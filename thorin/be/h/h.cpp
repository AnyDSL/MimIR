--- conflicted
+++ resolved
@@ -23,11 +23,7 @@
     std::vector<std::ostringstream> normalizers, outer_namespace;
 
     h << std::hex;
-<<<<<<< HEAD
-    tab.print(h, "static constexpr dialect_t id = 0x{};\n\n", dialect_id);
-=======
     tab.print(h, "static constexpr dialect_t Dialect_Id = 0x{};\n\n", dialect_id);
->>>>>>> 8f2db80e
 
     tag_t tag = 0;
     for (const auto& ax : axioms) {
@@ -35,11 +31,7 @@
         ++tab;
         flags_t ax_id = dialect_id | (tag++ << 8u);
         if (auto& subs = ax.subs; !subs.empty()) {
-<<<<<<< HEAD
-            tab.print(h, "base_ = 0x{},\n", ax_id);
-=======
             tab.print(h, "Axiom_Base = 0x{},\n", ax_id);
->>>>>>> 8f2db80e
             for (const auto& aliases : subs) {
                 const auto& sub = aliases.front();
                 tab.print(h, "{} = 0x{},\n", sub, ax_id++);
@@ -50,17 +42,10 @@
                           ax.normalizer, ax.tag, sub);
             }
         } else {
-<<<<<<< HEAD
-            tab.print(h, "id_ = 0x{},\n", ax_id);
-
-            if (!ax.normalizer.empty())
-                print(normalizers.emplace_back(), "normalizers[flags_t({}::id_)] = &{};", ax.tag, ax.normalizer);
-=======
             tab.print(h, "Axiom_Id = 0x{},\n", ax_id);
 
             if (!ax.normalizer.empty())
                 print(normalizers.emplace_back(), "normalizers[flags_t({}::Axiom_Id)] = &{};", ax.tag, ax.normalizer);
->>>>>>> 8f2db80e
         }
         --tab;
         tab.print(h, "}};\n\n");
