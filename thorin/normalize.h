#ifndef THORIN_NORMALIZE_H
#define THORIN_NORMALIZE_H

#include "thorin/def.h"
#include "thorin/world.h"

namespace thorin {

class Def;

const Def* normalize_bit(const Def*, const Def*, const Def*, const Def*);
const Def* normalize_bitcast(const Def*, const Def*, const Def*, const Def*);
<<<<<<< HEAD
const Def* normalize_lea(const Def*, const Def*, const Def*, const Def*);
const Def* normalize_load(const Def*, const Def*, const Def*, const Def*);
const Def* normalize_remem(const Def*, const Def*, const Def*, const Def*);
const Def* normalize_store(const Def*, const Def*, const Def*, const Def*);
=======
>>>>>>> 9de9f03a
const Def* normalize_zip(const Def*, const Def*, const Def*, const Def*);

template<Bit>
const Def* normalize_Bit(const Def*, const Def*, const Def*, const Def*);
template<Shr>
const Def* normalize_Shr(const Def*, const Def*, const Def*, const Def*);
template<Wrap>
const Def* normalize_Wrap(const Def*, const Def*, const Def*, const Def*);
<<<<<<< HEAD
template<Div>
const Def* normalize_Div(const Def*, const Def*, const Def*, const Def*);
=======
>>>>>>> 9de9f03a
template<ROp>
const Def* normalize_ROp(const Def*, const Def*, const Def*, const Def*);
template<ICmp>
const Def* normalize_ICmp(const Def*, const Def*, const Def*, const Def*);
template<RCmp>
const Def* normalize_RCmp(const Def*, const Def*, const Def*, const Def*);
template<Trait>
const Def* normalize_Trait(const Def*, const Def*, const Def*, const Def*);
template<Conv>
const Def* normalize_Conv(const Def*, const Def*, const Def*, const Def*);
template<PE>
const Def* normalize_PE(const Def*, const Def*, const Def*, const Def*);
template<Acc>
const Def* normalize_Acc(const Def*, const Def*, const Def*, const Def*);
<<<<<<< HEAD
template<Clos>
const Def* normalize_Clos(const Def*, const Def*, const Def*, const Def*);

} // namespace thorin
=======

namespace normalize {

template<class T>
static T get(u64 u) {
    return bitcast<T>(u);
}

// clang-format off
template<class O> constexpr bool is_int      () { return true;  }
template<>        constexpr bool is_int<ROp >() { return false; }
template<>        constexpr bool is_int<RCmp>() { return false; }
// clang-format on

/*
 * Fold
 */

// This code assumes two-complement arithmetic for unsigned operations.
// This is *implementation-defined* but *NOT* *undefined behavior*.

class Res {
public:
    Res()
        : data_{} {}
    template<class T>
    Res(T val)
        : data_(bitcast<u64>(val)) {}

    constexpr const u64& operator*() const& { return *data_; }
    constexpr u64& operator*() & { return *data_; }
    explicit operator bool() const { return data_.has_value(); }

private:
    std::optional<u64> data_;
};

template<class T, T, nat_t>
struct Fold {};

/*
 * bigger logic used by several ops
 */

template<class T>
constexpr bool is_commutative(T) {
    return false;
}
>>>>>>> 9de9f03a

template<class T>
constexpr bool is_associative(T op) {
    return is_commutative(op);
}

template<class O>
static void commute(O op, const Def*& a, const Def*& b) {
    if (is_commutative(op)) {
        if (b->isa<Lit>() || (a->gid() > b->gid() && !a->isa<Lit>()))
            std::swap(a, b); // swap lit to left, or smaller gid to left if no lit present
    }
}

/// @attention Note that @p a and @p b are passed by reference as fold also commutes if possible. See commute().
template<class Op, Op op, bool isaWrap = std::is_same_v<Op, Wrap>>
static const Def* fold(World& world, const Def* type, const App* callee, const Def*& a, const Def*& b, const Def* dbg) {
    static constexpr int min_w = std::is_same_v<Op, ROp> || std::is_same_v<Op, RCmp> ? 16 : 1;
    auto la = a->isa<Lit>(), lb = b->isa<Lit>();

    if (a->isa<Bot>() || b->isa<Bot>()) return world.bot(type, dbg);

    if (la && lb) {
        nat_t width;
        [[maybe_unused]] bool nsw = false, nuw = false;
        if constexpr (std::is_same_v<Op, Wrap>) {
            auto [mode, w] = callee->args<2>(as_lit<nat_t>);
            nsw            = mode & WMode::nsw;
            nuw            = mode & WMode::nuw;
            width          = w;
        } else {
            width = as_lit(a->type()->as<App>()->arg());
        }

        if (is_int<Op>()) width = *mod2width(width);

        Res res;
        switch (width) {
#define CODE(i)                                                             \
    case i:                                                                 \
        if constexpr (i >= min_w) {                                         \
            if constexpr (isaWrap)                                          \
                res = Fold<Op, op, i>::run(la->get(), lb->get(), nsw, nuw); \
            else                                                            \
                res = Fold<Op, op, i>::run(la->get(), lb->get());           \
        }                                                                   \
        break;
            THORIN_1_8_16_32_64(CODE)
#undef CODE
            default: unreachable();
        }

        return res ? world.lit(type, *res, dbg) : world.bot(type, dbg);
    }

    commute(op, a, b);
    return nullptr;
}

} // namespace normalize
} // namespace thorin

#endif<|MERGE_RESOLUTION|>--- conflicted
+++ resolved
@@ -10,13 +10,6 @@
 
 const Def* normalize_bit(const Def*, const Def*, const Def*, const Def*);
 const Def* normalize_bitcast(const Def*, const Def*, const Def*, const Def*);
-<<<<<<< HEAD
-const Def* normalize_lea(const Def*, const Def*, const Def*, const Def*);
-const Def* normalize_load(const Def*, const Def*, const Def*, const Def*);
-const Def* normalize_remem(const Def*, const Def*, const Def*, const Def*);
-const Def* normalize_store(const Def*, const Def*, const Def*, const Def*);
-=======
->>>>>>> 9de9f03a
 const Def* normalize_zip(const Def*, const Def*, const Def*, const Def*);
 
 template<Bit>
@@ -25,11 +18,6 @@
 const Def* normalize_Shr(const Def*, const Def*, const Def*, const Def*);
 template<Wrap>
 const Def* normalize_Wrap(const Def*, const Def*, const Def*, const Def*);
-<<<<<<< HEAD
-template<Div>
-const Def* normalize_Div(const Def*, const Def*, const Def*, const Def*);
-=======
->>>>>>> 9de9f03a
 template<ROp>
 const Def* normalize_ROp(const Def*, const Def*, const Def*, const Def*);
 template<ICmp>
@@ -44,12 +32,6 @@
 const Def* normalize_PE(const Def*, const Def*, const Def*, const Def*);
 template<Acc>
 const Def* normalize_Acc(const Def*, const Def*, const Def*, const Def*);
-<<<<<<< HEAD
-template<Clos>
-const Def* normalize_Clos(const Def*, const Def*, const Def*, const Def*);
-
-} // namespace thorin
-=======
 
 namespace normalize {
 
@@ -98,7 +80,6 @@
 constexpr bool is_commutative(T) {
     return false;
 }
->>>>>>> 9de9f03a
 
 template<class T>
 constexpr bool is_associative(T op) {
