--- conflicted
+++ resolved
@@ -91,11 +91,8 @@
     const Def* parse_lit();
     const Def* parse_var();
     const Def* parse_insert();
-<<<<<<< HEAD
     const Def* parse_rule();
-=======
     Lam* parse_lam(bool decl = false);
->>>>>>> 01a24430
     ///@}
 
     /// @name ptrns
