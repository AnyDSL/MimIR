--- conflicted
+++ resolved
@@ -33,14 +33,11 @@
     Parser(World&, Sym file, std::istream&, const Normalizers*, std::ostream* md = nullptr);
 
     World& world() { return world_; }
+    Driver& driver() { return world().driver(); }
 
     /// @name entry points
     ///@{
-<<<<<<< HEAD
     void import(Sym);
-=======
-    static Parser import_module(World&, Sym, const Normalizers* normalizers = nullptr);
->>>>>>> 6476aab3
     void parse_module();
     void bootstrap(std::ostream&);
     ///@}
