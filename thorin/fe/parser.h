--- conflicted
+++ resolved
@@ -31,20 +31,12 @@
 public:
     Parser(World&, Sym file, std::istream&, std::ostream* md = nullptr);
 
-<<<<<<< HEAD
     World& world() { return world_; }
-=======
-    World& world() { return lexer_.world(); }
->>>>>>> 2c7d4168
     Driver& driver() { return world().driver(); }
 
     /// @name entry points
     ///@{
-<<<<<<< HEAD
     void import(Sym);
-=======
-    static Parser import_module(World&, Sym);
->>>>>>> 2c7d4168
     void parse_module();
     void bootstrap(std::ostream&);
     ///@}
@@ -69,23 +61,9 @@
         Pos pos_;
     };
 
-<<<<<<< HEAD
     Loc& prev() { return state_.prev; }
     ///@}
 
-=======
-    /// @name misc parsing helpers
-    ///@{
-    template<class F>
-    void parse_list(std::string ctxt, Tok::Tag delim_l, F f, Tok::Tag sep = Tok::Tag::T_comma) {
-        expect(delim_l, ctxt);
-        auto delim_r = Tok::delim_l2r(delim_l);
-        if (!ahead().isa(delim_r)) {
-            do { f(); } while (accept(sep) && !ahead().isa(delim_r));
-        }
-        expect(delim_r, std::string("closing delimiter of a ") + ctxt);
-    }
->>>>>>> 2c7d4168
     Dbg parse_sym(std::string_view ctxt = {});
     void parse_import();
     Ref parse_type_ascr(std::string_view ctxt);
@@ -134,7 +112,6 @@
     void parse_def(Dbg dbg = {});
     ///@}
 
-<<<<<<< HEAD
     /// @name helpers
     ///@{
     template<class F>
@@ -146,10 +123,6 @@
         }
         expect(delim_r, std::string("closing delimiter of a ") + ctxt);
     }
-=======
-    /// @name get next Tok and manage Location
-    ///@{
->>>>>>> 2c7d4168
 
     /// Factory method to build a Parser::Tracker.
     Tracker tracker() { return Tracker(*this, ahead().loc().begin); }
