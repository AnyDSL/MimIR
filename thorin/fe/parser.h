--- conflicted
+++ resolved
@@ -96,12 +96,8 @@
     ///@{
     void parse_module();
     Dbg parse_id(std::string_view ctxt = {});
-<<<<<<< HEAD
-    Dbg parse_name(std::string_view ctxt = {});
-=======
     std::pair<Annex&, bool> parse_annex(std::string_view ctxt = {});
     std::pair<Dbg, bool> parse_name(std::string_view ctxt = {});
->>>>>>> 2e6b5aec
     void parse_import();
     void parse_plugin();
     Ref parse_type_ascr(std::string_view ctxt);
