--- conflicted
+++ resolved
@@ -684,13 +684,8 @@
     auto ptrn = parse_ptrn("binding pattern of a let expression");
     expect(Tok::Tag::T_assign, "let expression");
     auto body = parse_expr("body of a let expression");
-<<<<<<< HEAD
-    ptrn->scrutinize(scopes_, body);
+    ptrn->bind(scopes_, body);
     expect(Tok::Tag::T_semicolon, "let expression");
-=======
-    ptrn->bind(scopes_, body);
-    eat(Tok::Tag::T_semicolon);
->>>>>>> accd3fee
 }
 
 void Parser::parse_nom() {
