#include "thorin/fe/parser.h"

#include <filesystem>
#include <fstream>
#include <limits>
#include <sstream>

#include "thorin/check.h"
#include "thorin/rewrite.h"

// clang-format off
#define DECL                \
         Tok::Tag::K_ax:    \
    case Tok::Tag::K_let:   \
    case Tok::Tag::K_Sigma: \
    case Tok::Tag::K_Arr:   \
    case Tok::Tag::K_pack:  \
    case Tok::Tag::K_Pi:    \
    case Tok::Tag::K_lam:   \
    case Tok::Tag::K_def
// clang-format on

namespace thorin {

Parser::Parser(World& world, std::string_view file, std::istream& istream, std::ostream* md)
    : lexer_(world, file, istream, md)
    , prev_(lexer_.loc())
    , anonymous_(world.tuple_str("_"))
    , bootstrapper_(std::filesystem::path{file}.filename().replace_extension("").string()) {
    for (size_t i = 0; i != Max_Ahead; ++i) lex();
    prev_ = Loc(file, {1, 1}, {1, 1});
    push(); // root scope
}

Parser::Parser(World& world,
               std::string_view file,
               std::istream& istream,
               const std::deque<Parser::Scope>& inhert_scopes,
               const SymSet& inhert_imported)
    : Parser(world, file, istream) {
    scopes_   = inhert_scopes;
    imported_ = inhert_imported;
}

void Parser::bootstrap(std::ostream& h) { bootstrapper_.emit(h); }

Tok Parser::lex() {
    auto result = ahead();
    prev_       = ahead_[0].loc();
    for (size_t i = 0; i < Max_Ahead - 1; ++i) ahead_[i] = ahead_[i + 1];
    ahead_.back() = lexer_.lex();
    return result;
}

std::optional<Tok> Parser::accept(Tok::Tag tag) {
    if (tag != ahead().tag()) return {};
    return lex();
}

Tok Parser::expect(Tok::Tag tag, std::string_view ctxt) {
    if (ahead().tag() == tag) return lex();

    std::string msg("'");
    msg.append(Tok::tag2str(tag)).append("'");
    err(msg, ctxt);
    return {};
}

void Parser::err(std::string_view what, const Tok& tok, std::string_view ctxt) {
    err(tok.loc(), "expected {}, got '{}' while parsing {}", what, tok, ctxt);
}

void Parser::parse_module() {
    while (ahead().tag() == Tok::Tag::K_import) parse_import();

    parse_decls(false);
    expect(Tok::Tag::M_eof, "module");
};

Sym Parser::parse_sym(std::string_view ctxt) {
    auto track = tracker();
    if (auto id = accept(Tok::Tag::M_id)) return id->sym();
    err("identifier", ctxt);
    return world().sym("<error>", world().dbg((Loc)track));
}

const Def* Parser::parse_dep_expr(std::string_view ctxt, Binders* binders, Tok::Prec p /*= Tok::Prec::Bot*/) {
    auto track = tracker();
    auto lhs   = parse_primary_expr(ctxt, binders);

    while (true) {
        // If operator in ahead has less left precedence: reduce (break).
        if (ahead().isa(Tok::Tag::T_extract)) {
            if (auto extract = parse_extract(track, lhs, p))
                lhs = extract;
            else
                break;
        } else if (ahead().isa(Tok::Tag::T_arrow)) {
            auto [l, r] = Tok::prec(Tok::Prec::Arrow);
            if (l < p) break;
            lex();
            auto rhs = parse_expr("right-hand side of an function type", r);
            lhs      = world().pi(lhs, rhs, track);
        } else {
            auto [l, r] = Tok::prec(Tok::Prec::App);
            if (l < p) break;
            if (auto rhs = parse_expr({}, r)) {
                lhs = world().app(lhs, rhs, track); // if we can parse an expression, it's an App
            } else {
                return lhs;
            }
        }
    }

    return lhs;
}

const Def* Parser::parse_extract(Tracker track, const Def* lhs, Tok::Prec p) {
    auto [l, r] = Tok::prec(Tok::Prec::Extract);
    if (l < p) return nullptr;
    lex();

    if (ahead().isa(Tok::Tag::M_id)) {
        if (auto sigma = lhs->type()->isa_nom<Sigma>()) {
            auto id   = eat(Tok::Tag::M_id);
            auto sym  = id.sym();
            auto meta = sigma->meta();
            if (meta->arity() == sigma->arity()) {
                size_t a = sigma->num_ops();
                for (size_t i = 0; i != a; ++i) {
                    if (meta->proj(a, i) == sym) return world().extract(lhs, a, i, track);
                }
            }
            err(id.loc(), "could not find elemement '{}' to extract from '{} of type '{}'", id.sym(), lhs, sigma);
        }
    }

    auto rhs = parse_expr("right-hand side of an extract", r);
    return world().extract(lhs, rhs, track);
}

const Def* Parser::parse_primary_expr(std::string_view ctxt, Binders* binders) {
    // clang-format off
    switch (ahead().tag()) {
        case DECL:                  return parse_decls();
        case Tok::Tag::D_quote_l:   return parse_arr();
        case Tok::Tag::D_angle_l:   return parse_pack();
        case Tok::Tag::D_brace_l:   return parse_block();
        case Tok::Tag::D_bracket_l: return parse_sigma(binders);
        case Tok::Tag::D_paren_l:   return parse_tuple();
        case Tok::Tag::K_Cn:        return parse_Cn(binders);
        case Tok::Tag::K_Type:      return parse_type();
        case Tok::Tag::K_Bool:      lex(); return world().type_bool();
        case Tok::Tag::K_Nat:       lex(); return world().type_nat();
        case Tok::Tag::K_ff:        lex(); return world().lit_false();
        case Tok::Tag::K_tt:        lex(); return world().lit_true();
        case Tok::Tag::T_Pi:        return parse_pi();
        case Tok::Tag::T_lam:       return parse_lam();
        case Tok::Tag::T_at:        return parse_var();
        case Tok::Tag::T_star:      lex(); return world().type();
        case Tok::Tag::T_box:       lex(); return world().type<1>();
        case Tok::Tag::T_bot:
        case Tok::Tag::T_top:
        case Tok::Tag::L_s:
        case Tok::Tag::L_u:
        case Tok::Tag::L_r:         return parse_lit();
        case Tok::Tag::M_id:        return find(parse_sym());
        case Tok::Tag::M_i:         return lex().index();
        case Tok::Tag::M_ax: {
            // HACK hard-coded some built-in axioms
            auto tok = lex();
            auto s = tok.sym().to_string();
            if (s == ":Mem")      return world().type_mem();
            if (s == ":Int"     ) return world().type_int();
            if (s == ":Real"    ) return world().type_real();
            if (s == ":Wrap_add") return world().ax(Wrap::add);
            if (s == ":Wrap_sub") return world().ax(Wrap::sub);
            return find(tok.sym());
        }
        default:
            if (ctxt.empty()) return nullptr;
            err("primary expression", ctxt);
    }
    // clang-format on
    return nullptr;
}

const Def* Parser::parse_Cn(Binders* binders) {
    auto track = tracker();
    eat(Tok::Tag::K_Cn);
    return world().cn(parse_dep_expr("domain of a continuation type", binders), track);
}

const Def* Parser::parse_var() {
    auto track = tracker();
    eat(Tok::Tag::T_at);
    auto sym = parse_sym("variable");
    auto nom = find(sym)->isa_nom();
    if (!nom) err(prev_, "variable must reference a nominal");
    return nom->var(track.named(sym));
}

const Def* Parser::parse_arr() {
    auto track = tracker();
    push();
    eat(Tok::Tag::D_quote_l);

    const Def* shape = nullptr;
    Arr* arr         = nullptr;
    if (ahead(0).isa(Tok::Tag::M_id) && ahead(1).isa(Tok::Tag::T_colon)) {
        auto id = eat(Tok::Tag::M_id);
        eat(Tok::Tag::T_colon);

        auto shape = parse_expr("shape of an array");
        auto type  = world().nom_infer_univ();
        arr        = world().nom_arr(type)->set_shape(shape);
        insert(id.sym(), arr->var(world().dbg({id.sym(), id.loc()})));
    } else {
        shape = parse_expr("shape of an array");
    }

    expect(Tok::Tag::T_semicolon, "array");
    auto body = parse_expr("body of an array");
    expect(Tok::Tag::D_quote_r, "closing delimiter of an array");
    pop();

    if (arr) return arr->set_body(body);
    return world().arr(shape, body, track);
}

const Def* Parser::parse_pack() {
    // TODO This doesn't work. Rework this!
    auto track = tracker();
    push();
    eat(Tok::Tag::D_angle_l);

    const Def* shape;
    // bool nom = false;
    if (ahead(0).isa(Tok::Tag::M_id) && ahead(1).isa(Tok::Tag::T_colon)) {
        auto id = eat(Tok::Tag::M_id);
        eat(Tok::Tag::T_colon);

        shape      = parse_expr("shape of a pack");
        auto infer = world().nom_infer(world().type_int(shape), id.sym(), id.loc());
        insert(id.sym(), infer);
    } else {
        shape = parse_expr("shape of a pack");
    }

    expect(Tok::Tag::T_semicolon, "pack");
    auto body = parse_expr("body of a pack");
    expect(Tok::Tag::D_angle_r, "closing delimiter of a pack");
    pop();
    return world().pack(shape, body, track);
}

const Def* Parser::parse_block() {
    push();
    eat(Tok::Tag::D_brace_l);
    auto res = parse_expr("block expression");
    expect(Tok::Tag::D_brace_r, "block expression");
    pop();
    return res;
}

class InferRewriter {
public:
    InferRewriter(World& world) { old2new_[world.univ()] = world.univ(); }
    const Def* rewrite(const Def* op) {
        if (!op || op->isa<Univ>() || op->isa<Type>()) return op;

        if (auto i = old2new_.find(op); i != old2new_.end()) return i->second;
        old2new_[op] = op; // stop recursion

        if (auto infer = op->isa_nom<Infer>()) {
            if (infer->is_set()) return old2new_[infer] = infer->op();
            return infer;
        }
        if (op->isa_nom()) return op;

        auto new_type = op->type() ? rewrite(op->type()) : nullptr;
        DefArray new_ops{op->num_ops(), [&](int i) { return rewrite(op->op(i)); }};
        return old2new_[op] = op->rebuild(op->world(), new_type, new_ops, op->dbg());
    }

private:
    Def2Def old2new_;
};

const Def* Parser::parse_sigma(Binders* binders) {
    auto track = tracker();
    bool nom   = false;
    auto bot   = world().bot(world().type_nat());
    size_t n   = 0;

    DefVec ops;
<<<<<<< HEAD
    DefVec infers;
=======
    std::vector<Infer*> infers;
>>>>>>> bae2c8d1
    std::vector<const Def*> fields;

    push();
    parse_list("sigma", Tok::Tag::D_bracket_l, [&]() {
        infers.emplace_back(nullptr);
        fields.emplace_back(bot);

        if (ahead(0).isa(Tok::Tag::M_id) && ahead(1).isa(Tok::Tag::T_colon)) {
            nom      = true;
            auto id  = eat(Tok::Tag::M_id);
            auto sym = id.sym();
            eat(Tok::Tag::T_colon);

            auto type     = parse_expr("type of a sigma element");
            auto infer    = world().nom_infer(type, sym, id.loc());
            infers.back() = infer;
            fields.back() = sym.def();

            insert(sym, infer);
            ops.emplace_back(type);
<<<<<<< HEAD
            infers.emplace_back(infer);

            if (binders) binders->emplace_back(sym, i);
            fields.back() = sym.def();
=======
            if (binders) binders->emplace_back(sym, n);
>>>>>>> bae2c8d1
        } else {
            ops.emplace_back(parse_expr("element of a sigma"));
            infers.emplace_back(nullptr);
        }
        ++n;
    });
    pop();

    if (nom) {
        auto meta  = world().tuple(fields);
<<<<<<< HEAD
        auto sigma = world().nom_sigma(world().nom_infer_univ(), ops.size(), track.meta(meta))->set(ops);

        // replace infer nodes with the sigma#i they stand for
        // todo: probably should be refactored into Sigma::check?
        // we could use `meta` there to find the corresponding sigma#i
        for (DefVec::size_type i = 0; i < infers.size(); ++i)
            if (infers[i]) { infers[i]->as_nom<Infer>()->set(sigma->var(i)); }
        InferRewriter rewriter{world()};
        for (DefVec::size_type i = 0; i < infers.size(); ++i) { sigma->set(i, rewriter.rewrite(sigma->op(i))); }
        sigma->set_type(world().infer_type(sigma->ops()));
=======
        auto type  = infer_type_level(world(), ops);
        auto sigma = world().nom_sigma(type, n, track.meta(meta));

        thorin::Scope scope(sigma);
        Rewriter rw(world(), &scope);

        sigma->set(0, ops[0]);
        for (size_t i = 1, e = n; i != e; ++i) {
            if (auto infer = infers[i - 1]) {
                auto v            = sigma->var(i - 1);
                rw.old2new[infer] = infer->set(v);
            }
            sigma->set(i, rw.rewrite(ops[i]));
        }
>>>>>>> bae2c8d1
        return sigma;
    }

    return world().sigma(ops, track);
}

const Def* Parser::parse_tuple() {
    auto track = tracker();
    DefVec ops;
    parse_list("tuple", Tok::Tag::D_paren_l, [&]() { ops.emplace_back(parse_expr("tuple element")); });
    return world().tuple(ops, track);
}

const Def* Parser::parse_type() {
    auto track = tracker();
    eat(Tok::Tag::K_Type);
    auto [l, r] = Tok::prec(Tok::Prec::App);
    auto level  = parse_expr("type level", r);
    return world().type(level, track);
}

const Def* Parser::parse_pi() {
    auto track = tracker();
    eat(Tok::Tag::T_Pi);
    push();
    std::optional<Tok> id;
    const Def* dom;
    Binders binders;
    if (ahead(0).isa(Tok::Tag::M_id) && ahead(1).isa(Tok::Tag::T_colon)) {
        id = eat(Tok::Tag::M_id);
        eat(Tok::Tag::T_colon);
        dom = parse_expr("domain of a dependent function type", Tok::Prec::App);
    } else {
        dom = parse_dep_expr("domain of a dependent function type", &binders, Tok::Prec::App);
    }

    auto pi = world().nom_pi(world().nom_infer_univ(), dom)->set_dom(dom);
    if (id) insert(id->sym(), pi->var(world().dbg({id->sym(), id->loc()})));
    for (auto [sym, i] : binders) insert(sym, pi->var(i)); // TODO location

    expect(Tok::Tag::T_arrow, "dependent function type");
    pi->set_codom(parse_expr("codomain of a dependent function type", Tok::Prec::Arrow));
    pi->set_dbg(track);
    pop();
    return pi;
}

const Def* Parser::parse_lam() {
#if 0
    auto track = tracker();
    eat(Tok::Tag::T_lam);
    auto var = parse_sym("variable of a lambda abstraction");
    expect(Tok::Tag::T_semicolon, "lambda abstraction");
    auto type = parse_expr("type of a lambda abstraction");
#endif

    return nullptr;
}

const Def* Parser::parse_lit() {
    auto track  = tracker();
    auto lit    = lex();
    auto [_, r] = Tok::prec(Tok::Prec::Lit);

    if (accept(Tok::Tag::T_colon)) {
        auto type = parse_expr("literal", r);

        const Def* meta = nullptr;
        // clang-format off
        switch (lit.tag()) {
            case Tok::Tag::L_s: meta = world().lit_nat('s'); break;
            case Tok::Tag::L_u: meta = world().lit_nat('u'); break;
            case Tok::Tag::L_r: meta = world().lit_nat('r'); break;
            case Tok::Tag::T_bot: return world().bot(type, track);
            case Tok::Tag::T_top: return world().top(type, track);
            default: unreachable();
        }
        // clang-format on
        return world().lit(type, lit.u(), track.meta(meta));
    }

    if (lit.tag() == Tok::Tag::T_bot) return world().bot(world().type(), track);
    if (lit.tag() == Tok::Tag::T_top) return world().top(world().type(), track);
    if (lit.tag() == Tok::Tag::L_s) err(prev_, ".Nat literal specified as signed but must be unsigned");
    if (lit.tag() == Tok::Tag::L_r) err(prev_, ".Nat literal specified as floating-point but must be unsigned");

    return world().lit_nat(lit.u(), track);
}

/*
 * decls
 */

const Def* Parser::parse_decls(bool expr /*= true*/) {
    while (true) {
        // clang-format off
        switch (ahead().tag()) {
            case Tok::Tag::K_ax:     parse_ax();     break;
            case Tok::Tag::K_let:    parse_let();    break;
            case Tok::Tag::K_Sigma:
            case Tok::Tag::K_Arr:
            case Tok::Tag::K_pack:
            case Tok::Tag::K_Pi:
            case Tok::Tag::K_lam:    parse_nom();    break;
            case Tok::Tag::K_def:    parse_def();    break;
            default:                 return expr ? parse_expr("scope of a declaration") : nullptr;
        }
        // clang-format on
    }
}

void Parser::parse_ax() {
    auto track = tracker();
    eat(Tok::Tag::K_ax);
    auto& info = bootstrapper_.axioms.emplace_back();

    auto ax     = expect(Tok::Tag::M_ax, "name of an axiom");
    auto ax_str = ax.sym().to_string();

    auto dialect_and_group = Axiom::dialect_and_group(ax_str);
    if (!dialect_and_group) err(ax.loc(), "invalid axiom name '{}'", ax);
    info.dialect = dialect_and_group->first;
    info.group   = dialect_and_group->second;

    if (info.dialect != bootstrapper_.dialect()) {
        // TODO
        // err(ax.loc(), "axiom name `{}` implies a dialect name of `{}` but input file is named `{}`", ax,
        // info.dialect, lexer_.file());
    }

    // 6 bytes dialect name, 1 byte axiom group (tag), 1 byte flags
    assert(bootstrapper_.axioms.size() < std::numeric_limits<u8>::max());

    // dialect_and_group already tried mangling, so we know it's valid.
    info.id = *Axiom::mangle(info.dialect) | ((bootstrapper_.axioms.size() - 1) << 8u);

    if (ahead().isa(Tok::Tag::D_paren_l)) {
        parse_list("tag list of an axiom", Tok::Tag::D_paren_l, [&]() {
            auto& aliases = info.tags.emplace_back();
            aliases.emplace_back(parse_sym("tag of an axiom"));
            while (accept(Tok::Tag::T_assign)) aliases.emplace_back(parse_sym("alias of an axiom tag"));
        });
    }

    expect(Tok::Tag::T_colon, "axiom");
    auto type = parse_expr("type of an axiom");
    info.pi   = type->isa<Pi>() != nullptr;

    auto axiom = world().axiom(type, tag_t(info.id >> 32u), flags_t(info.id & u32(-1)), track.named(ax.sym()));
    insert(ax.sym(), axiom);
    info.normalizer = (accept(Tok::Tag::T_comma) ? parse_sym("normalizer of an axiom") : Sym()).to_string();
    expect(Tok::Tag::T_semicolon, "end of an axiom");
}

void Parser::parse_let() {
    eat(Tok::Tag::K_let);
    auto sym = parse_sym();
    if (accept(Tok::Tag::T_colon)) {
        /*auto type = */ parse_expr("type of a let binding");
        // do sth with type
    }
    eat(Tok::Tag::T_assign);
    auto body = parse_expr("body of a let expression");
    insert(sym, body);
    eat(Tok::Tag::T_semicolon);
}

void Parser::parse_nom() {
    auto track    = tracker();
    auto tag      = lex().tag();
    bool external = accept(Tok::Tag::K_extern).has_value();
    auto sym      = parse_sym("nominal");
    auto binders  = Binders{};
    auto type     = accept(Tok::Tag::T_colon) ? parse_dep_expr("type of a nominal", &binders) : world().type();

    Def* nom;
    switch (tag) {
        case Tok::Tag::K_Sigma: {
            expect(Tok::Tag::T_comma, "nominal Sigma");
            auto arity = expect(Tok::Tag::L_u, "arity of a nominal Sigma");
            nom        = world().nom_sigma(type, arity.u(), track.named(sym));
            break;
        }
        case Tok::Tag::K_Arr: {
            expect(Tok::Tag::T_comma, "nominal array");
            auto shape = parse_expr("shape of a nominal array");
            nom        = world().nom_arr(type, track)->set_shape(shape);
            break;
        }
        case Tok::Tag::K_pack: nom = world().nom_pack(type, track.named(sym)); break;
        case Tok::Tag::K_Pi: {
            expect(Tok::Tag::T_comma, "nominal Pi");
            auto dom = parse_expr("domain of a nominal Pi");
            nom      = world().nom_pi(type, track.named(sym))->set_dom(dom);
            break;
        }
        case Tok::Tag::K_lam: {
            const Pi* pi = type->isa<Pi>();
            if (!pi) err(type->loc(), "type of lambda must be a Pi");
            nom = world().nom_lam(pi, track.named(sym));
            break;
        }
        default: unreachable();
    }
    insert(sym, nom);

    push();
    for (auto [sym, i] : binders) insert(sym, nom->var(i)); // TODO location
    if (external) nom->make_external();
    if (ahead().isa(Tok::Tag::T_assign))
        parse_def(sym);
    else
        expect(Tok::Tag::T_semicolon, "end of a nominal");
    pop();
}

void Parser::parse_def(Sym sym /*= {}*/) {
    if (!sym) {
        eat(Tok::Tag::K_def);
        sym = parse_sym("nominal definition");
    }

    auto nom = find(sym)->as_nom();
    expect(Tok::Tag::T_assign, "nominal definition");

    size_t i = nom->first_dependend_op();
    size_t n = nom->num_ops();

    if (ahead().isa(Tok::Tag::D_brace_l)) {
        push();
        parse_list("nominal definition", Tok::Tag::D_brace_l, [&]() {
            if (i == n) err(prev_, "too many operands");
            nom->set(i++, parse_expr("operand of a nominal"));
        });
        pop();
    } else if (n - i == 1) {
        nom->set(i, parse_expr("operand of a nominal"));
    } else {
        err(prev_, "expected operands for nominal definition");
    }

    nom->dump(0);
    expect(Tok::Tag::T_semicolon, "end of a nominal definition");
}

void Parser::parse_import() {
    eat(Tok::Tag::K_import);
    auto name = expect(Tok::Tag::M_id, "import name");
    expect(Tok::Tag::T_semicolon, "end of import");
    auto name_str = name.sym().to_string();

    if (auto it = imported_.find(name.sym()); it != imported_.end()) return;

    std::ostringstream input_stream;
    print(input_stream, "{}.thorin", name_str);
    auto input =
        (std::filesystem::path{lexer_.file()}.parent_path().parent_path() / name_str / input_stream.str()).string();
    std::ifstream ifs(input);

    if (!ifs) err("error: cannot import file '{}'", input);

    Parser parser(world(), input, ifs, scopes_, imported_);
    parser.parse_module();

    // merge global scopes
    assert(parser.scopes_.size() == 1 && scopes_.size() == 1);
    scopes_.front().merge(parser.scopes_.front());

    // transitvely remember which files we transitively imported
    imported_.merge(parser.imported_);
    imported_.emplace(name.sym());
}

} // namespace thorin<|MERGE_RESOLUTION|>--- conflicted
+++ resolved
@@ -294,11 +294,7 @@
     size_t n   = 0;
 
     DefVec ops;
-<<<<<<< HEAD
-    DefVec infers;
-=======
     std::vector<Infer*> infers;
->>>>>>> bae2c8d1
     std::vector<const Def*> fields;
 
     push();
@@ -319,14 +315,7 @@
 
             insert(sym, infer);
             ops.emplace_back(type);
-<<<<<<< HEAD
-            infers.emplace_back(infer);
-
-            if (binders) binders->emplace_back(sym, i);
-            fields.back() = sym.def();
-=======
             if (binders) binders->emplace_back(sym, n);
->>>>>>> bae2c8d1
         } else {
             ops.emplace_back(parse_expr("element of a sigma"));
             infers.emplace_back(nullptr);
@@ -337,18 +326,6 @@
 
     if (nom) {
         auto meta  = world().tuple(fields);
-<<<<<<< HEAD
-        auto sigma = world().nom_sigma(world().nom_infer_univ(), ops.size(), track.meta(meta))->set(ops);
-
-        // replace infer nodes with the sigma#i they stand for
-        // todo: probably should be refactored into Sigma::check?
-        // we could use `meta` there to find the corresponding sigma#i
-        for (DefVec::size_type i = 0; i < infers.size(); ++i)
-            if (infers[i]) { infers[i]->as_nom<Infer>()->set(sigma->var(i)); }
-        InferRewriter rewriter{world()};
-        for (DefVec::size_type i = 0; i < infers.size(); ++i) { sigma->set(i, rewriter.rewrite(sigma->op(i))); }
-        sigma->set_type(world().infer_type(sigma->ops()));
-=======
         auto type  = infer_type_level(world(), ops);
         auto sigma = world().nom_sigma(type, n, track.meta(meta));
 
@@ -363,7 +340,6 @@
             }
             sigma->set(i, rw.rewrite(ops[i]));
         }
->>>>>>> bae2c8d1
         return sigma;
     }
 
