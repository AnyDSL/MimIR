#include "thorin/fe/parser.h"

#include <filesystem>
#include <fstream>
#include <limits>
#include <sstream>
#include <variant>

#include "thorin/check.h"
#include "thorin/def.h"
#include "thorin/driver.h"
#include "thorin/rewrite.h"

#include "thorin/util/array.h"
#include "thorin/util/sys.h"

using namespace std::string_literals;

namespace thorin::fe {

using Tag = Tok::Tag;

/*
 * helpers
 */

Tok Parser::lex() {
    auto result = ahead();
    prev()      = result.loc();
    for (size_t i = 0; i < Max_Ahead - 1; ++i) ahead(i) = ahead(i + 1);
    ahead(Max_Ahead - 1) = lexer().lex();
    return result;
}

std::optional<Tok> Parser::accept(Tag tag) {
    if (tag != ahead().tag()) return {};
    return lex();
}

Tok Parser::expect(Tag tag, std::string_view ctxt) {
    if (ahead().tag() == tag) return lex();

    std::string msg("'");
    msg.append(Tok::tag2str(tag)).append("'");
    syntax_err(msg, ctxt);
    return {};
}

void Parser::syntax_err(std::string_view what, const Tok& tok, std::string_view ctxt) {
    error(tok.loc(), "expected {}, got '{}' while parsing {}", what, tok, ctxt);
}

/*
 * entry points
 */

void Parser::parse_module() {
    while (true)
        if (ahead().tag() == Tag::K_import)
            parse_import();
        else if (ahead().tag() == Tag::K_plugin)
            parse_plugin();
        else
            break;

    parse_decls({});
    expect(Tag::M_eof, "module");
};

void Parser::import(fs::path name, std::ostream* md) {
    world().VLOG("import: {}", name);
    auto filename = name;

    if (!filename.has_extension()) filename.replace_extension("thorin"); // TODO error cases

    fs::path rel_path;
    for (const auto& path : driver().search_paths()) {
        rel_path = path / filename;
        std::error_code ignore;
        if (bool reg_file = fs::is_regular_file(rel_path, ignore); reg_file && !ignore) break;
    }

    if (auto path = driver().add_import(std::move(rel_path), world().sym(name.string()))) {
        auto ifs = std::ifstream(*path);
        import(ifs, path, md);
    }
}

void Parser::import(std::istream& is, const fs::path* path, std::ostream* md) {
    world().VLOG("reading: {}", path ? path->string() : "<unknown file>"s);
    if (!is) error("cannot read file '{}'", *path);

    lexers_.emplace(world(), is, path, md);
    auto state = state_;

    for (size_t i = 0; i != Max_Ahead; ++i) ahead(i) = lexer().lex();
    prev() = Loc(path, {1, 1});

    parse_module();
    state_ = state;
    lexers_.pop();
}

void Parser::plugin(fs::path path) {
    auto sym = driver().sym(path.string());
    if (!driver().flags().bootstrap && !driver().is_loaded(sym)) driver().load(sym);
    import(path);
}

/*
 * misc
 */

void Parser::parse_import() {
    eat(Tag::K_import);
    auto name = expect(Tag::M_id, "import name");
    expect(Tag::T_semicolon, "end of import");
    import(*name.sym());
}

void Parser::parse_plugin() {
    eat(Tag::K_plugin);
    auto name = expect(Tag::M_id, "plugin name");
    expect(Tag::T_semicolon, "end of import");
    plugin(*name.sym());
}

Dbg Parser::parse_id(std::string_view ctxt) {
    if (auto id = accept(Tag::M_id)) return id->dbg();
    syntax_err("identifier", ctxt);
    return {prev(), world().sym("<error>")};
}

Dbg Parser::parse_name(std::string_view ctxt) {
    if (auto tok = accept(Tag::M_ext)) return tok->dbg();
    if (auto tok = accept(Tag::M_id)) return tok->dbg();
    syntax_err("identifier or extension name", ctxt);
    return {prev(), world().sym("<error>")};
}

Ref Parser::parse_type_ascr(std::string_view ctxt) {
    if (accept(Tag::T_colon)) return parse_expr(ctxt, Tok::Prec::Bot);
    if (ctxt.empty()) return nullptr;
    syntax_err("':'", ctxt);
}

/*
 * exprs
 */

Ref Parser::parse_expr(std::string_view ctxt, Tok::Prec p) {
    auto track = tracker();
    auto lhs   = parse_primary_expr(ctxt);
    return parse_infix_expr(track, lhs, p);
}

Ref Parser::parse_infix_expr(Tracker track, const Def* lhs, Tok::Prec p) {
    while (true) {
        // If operator in ahead has less left precedence: reduce (break).
        if (ahead().isa(Tag::T_extract)) {
            if (auto extract = parse_extract_expr(track, lhs, p))
                lhs = extract;
            else
                break;
        } else if (ahead().isa(Tag::T_arrow)) {
            auto [l, r] = Tok::prec(Tok::Prec::Arrow);
            if (l < p) break;
            lex();
            auto rhs = parse_expr("right-hand side of an function type", r);
            lhs      = world().pi(lhs, rhs)->set(track.loc());
        } else {
            auto [l, r] = Tok::prec(Tok::Prec::App);
            if (l < p) break;
            if (auto rhs = parse_expr({}, r)) // if we can parse an expression, it's an App
                lhs = world().iapp(lhs, rhs)->set(track.loc());
            else
                return lhs;
        }
    }

    return lhs;
}

Ref Parser::parse_extract_expr(Tracker track, const Def* lhs, Tok::Prec p) {
    auto [l, r] = Tok::prec(Tok::Prec::Extract);
    if (l < p) return nullptr;
    lex();

    if (ahead().isa(Tag::M_id)) {
        if (auto sigma = lhs->type()->isa_mut<Sigma>()) {
            auto tok = eat(Tag::M_id);
            if (tok.sym() == '_') error(tok.loc(), "you cannot use special symbol '_' as field access");

            if (auto i = def2fields_.find(sigma); i != def2fields_.end()) {
                if (auto& fields = i->second; fields.size() == sigma->num_ops()) {
                    for (size_t i = 0, n = sigma->num_ops(); i != n; ++i)
                        if (fields[i] == tok.sym()) return world().extract(lhs, n, i)->set(track.loc());
                }
            }
            error(tok.loc(), "could not find elemement '{}' to extract from '{}' of type '{}'", tok.sym(), lhs, sigma);
        }
    }

    auto rhs = parse_expr("right-hand side of an extract", r);
    return world().extract(lhs, rhs)->set(track.loc());
}

Ref Parser::parse_insert_expr() {
    eat(Tag::K_ins);
    auto track = tracker();

    expect(Tag::D_paren_l, "opening paren for insert arguments");
    auto tuple = parse_expr("the tuple to insert into");
    expect(Tag::T_comma, "comma after tuple to insert into");
    auto index = parse_expr("insert index");
    expect(Tag::T_comma, "comma after insert index");
    auto value = parse_expr("insert value");
    expect(Tag::D_paren_r, "closing paren for insert arguments");

    return world().insert(tuple, index, value)->set(track.loc());
}

Ref Parser::parse_primary_expr(std::string_view ctxt) {
    // clang-format off
    switch (ahead().tag()) {
        case Tag::D_quote_l: return parse_arr_expr();
        case Tag::D_angle_l: return parse_pack_expr();
        case Tag::D_brace_l: return parse_block_expr();
        case Tag::D_brckt_l: return parse_sigma_expr();
        case Tag::D_paren_l: return parse_tuple_expr();
        case Tag::K_Type:    return parse_type_expr();
        case Tag::K_Univ:    lex(); return world().univ();
        case Tag::K_Bool:    lex(); return world().type_bool();
        case Tag::K_Idx:     lex(); return world().type_idx();
        case Tag::K_Nat:     lex(); return world().type_nat();
        case Tag::K_ff:      lex(); return world().lit_ff();
        case Tag::K_tt:      lex(); return world().lit_tt();
        case Tag::K_Cn:
        case Tag::K_Fn:
        case Tag::T_Pi:      return parse_pi_expr();
        case Tag::K_cn:
        case Tag::K_fn:
        case Tag::T_lm:      return parse_lam();
        case Tag::T_star:    lex(); return world().type();
        case Tag::T_box:     lex(); return world().type<1>();
        case Tag::T_bot:
        case Tag::T_top:
        case Tag::L_s:
        case Tag::L_u:
        case Tag::L_f:       return parse_lit_expr();
        case Tag::L_c:       return world().lit_int(8, lex().lit_c());
        case Tag::L_i:       return lex().lit_i();
        case Tag::K_ins:     return parse_insert_expr();
        case Tag::K_ret:     return parse_ret_expr();
        case Tag::M_ext:
        case Tag::M_id:      return scopes_.find(lex().dbg());
        case Tag::M_str:     return world().tuple(lex().sym())->set(prev());
        default:
            if (ctxt.empty()) return nullptr;
            syntax_err("primary expression", ctxt);
    }
    // clang-format on
    return nullptr;
}

Ref Parser::parse_arr_expr() {
    auto track = tracker();
    scopes_.push();
    eat(Tag::D_quote_l);

    const Def* shape = nullptr;
    Arr* arr         = nullptr;
    if (ahead(0).isa(Tag::M_id) && ahead(1).isa(Tag::T_colon)) {
        auto id = eat(Tag::M_id);
        eat(Tag::T_colon);

        auto shape = parse_expr("shape of an array");
        auto type  = world().mut_infer_univ();
        arr        = world().mut_arr(type)->set_shape(shape);
        scopes_.bind(id.dbg(), arr->var()->set(id.dbg()));
    } else {
        shape = parse_expr("shape of an array");
    }

    expect(Tag::T_semicolon, "array");
    auto body = parse_expr("body of an array");
    expect(Tag::D_quote_r, "closing delimiter of an array");
    scopes_.pop();

    if (arr) return arr->set_body(body);
    return world().arr(shape, body)->set(track.loc());
}

Ref Parser::parse_pack_expr() {
    // TODO This doesn't work. Rework this!
    auto track = tracker();
    scopes_.push();
    eat(Tag::D_angle_l);

    const Def* shape;
    // bool mut = false;
    if (ahead(0).isa(Tag::M_id) && ahead(1).isa(Tag::T_colon)) {
        auto id = eat(Tag::M_id);
        eat(Tag::T_colon);

        shape      = parse_expr("shape of a pack");
        auto infer = world().mut_infer(world().type_idx(shape))->set(id.sym());
        scopes_.bind(id.dbg(), infer);
    } else {
        shape = parse_expr("shape of a pack");
    }

    expect(Tag::T_semicolon, "pack");
    auto body = parse_expr("body of a pack");
    expect(Tag::D_angle_r, "closing delimiter of a pack");
    scopes_.pop();
    return world().pack(shape, body)->set(track.loc());
}

Ref Parser::parse_block_expr() {
    scopes_.push();
    eat(Tag::D_brace_l);
    auto res = parse_decls("block expression");
    expect(Tag::D_brace_r, "block expression");
    scopes_.pop();
    return res;
}

Ref Parser::parse_sigma_expr() {
    auto track = tracker();
    auto ptrn  = parse_tuple_ptrn(track, false, anonymous_);
    return ptrn->type(world(), def2fields_);
}

Ref Parser::parse_tuple_expr() {
    auto track = tracker();
    DefVec ops;
    parse_list("tuple", Tag::D_paren_l, [&]() { ops.emplace_back(parse_expr("tuple element")); });
    return world().tuple(ops)->set(track.loc());
}

Ref Parser::parse_type_expr() {
    auto track = tracker();
    eat(Tag::K_Type);
    auto [l, r] = Tok::prec(Tok::Prec::App);
    auto level  = parse_expr("type level", r);
    return world().type(level)->set(track.loc());
}

Pi* Parser::parse_pi_expr(Pi* outer) {
    auto track = tracker();
    auto tok   = lex();

    std::string entity;
    switch (tok.tag()) {
        case Tag::T_Pi: entity = "dependent function type"; break;
        case Tag::K_Cn: entity = "continuation type"; break;
        case Tag::K_Fn: entity = "returning continuation type"; break;
        default: unreachable();
    }

    Pi* first = nullptr;
    std::deque<Pi*> pis;
    scopes_.push();
    do {
        auto implicit = accept(Tag::T_dot).has_value();
        auto prec     = tok.isa(Tag::K_Cn) ? Tok::Prec::Bot : Tok::Prec::App;
        auto dom      = parse_ptrn(Tag::D_brckt_l, "domain of a "s + entity, prec);
        auto dom_t    = dom->type(world(), def2fields_);
        auto pi       = (outer ? outer : world().mut_pi(world().type_infer_univ()))->set_dom(dom_t);
        auto var      = pi->var()->set(dom->sym());
        first         = first ? first : pi;

        pi->make_implicit(implicit)->set(dom->dbg());
        dom->bind(scopes_, var);
        pis.emplace_back(pi);
    } while (ahead().isa(Tag::T_dot) || ahead().isa(Tag::D_brckt_l) || ahead().isa(Tag::T_backtick)
             || (ahead(0).isa(Tag::M_id) && ahead(1).isa(Tag::T_colon_colon)));

    Ref codom;
    switch (tok.tag()) {
        case Tag::T_Pi:
            expect(Tag::T_arrow, entity);
            codom = parse_expr("codomain of a dependent function type", Tok::Prec::Arrow);
            break;
        case Tag::K_Cn: codom = world().type_bot(); break;
        case Tag::K_Fn: {
            expect(Tag::T_arrow, entity);
            codom     = world().type_bot();
            auto ret  = parse_expr("domain of return continuation", Tok::Prec::Arrow);
            auto pi   = pis.back();
            auto last = world().sigma({pi->dom(), world().cn(ret)});
            pi->unset()->set_dom(last);
            break;
        }
        default: unreachable();
    }

    for (auto pi : pis | std::ranges::views::reverse) {
        pi->set_codom(codom);
        codom = pi;
    }

    first->set(track.loc());
    scopes_.pop();
    return first;
}

Lam* Parser::parse_lam(bool decl) {
    auto track    = tracker();
    auto tok      = lex();
    auto prec     = tok.isa(Tag::K_cn) || tok.isa(Tag::K_con) ? Tok::Prec::Bot : Tok::Prec::Pi;
    bool external = decl && accept(Tag::K_extern).has_value();

    std::string entity;
    // clang-format off
    switch (tok.tag()) {
        case Tag::T_lm:  entity = "function expression";                break;
        case Tag::K_cn:  entity = "continuation expression";            break;
        case Tag::K_fn:  entity = "returning continuation expression";  break;
        case Tag::K_lam: entity = "function declaration";               break;
        case Tag::K_con: entity = "continuation declaration";           break;
        case Tag::K_fun: entity = "returning continuation declaration"; break;
        default: unreachable();
    }
    // clang-format on

    auto dbg   = decl ? parse_name(entity) : Dbg{prev(), anonymous_};
    auto outer = scopes_.curr();

    std::unique_ptr<Ptrn> dom_p;
    scopes_.push();
    std::deque<std::tuple<Pi*, Lam*, const Def*>> funs;
    do {
        const Def* filter = accept(Tag::T_bang) ? world().lit_tt() : nullptr;
        bool implicit     = accept(Tag::T_dot).has_value();
        dom_p             = parse_ptrn(Tag::D_paren_l, "domain pattern of a "s + entity, prec);
        auto dom_t        = dom_p->type(world(), def2fields_);
        auto pi           = world().mut_pi(world().type_infer_univ(), implicit)->set_dom(dom_t);
        auto lam          = world().mut_lam(pi);
        auto var          = lam->var()->set(dom_p->loc(), dom_p->sym());
        dom_p->bind(scopes_, var);

        if (auto tok = accept(Tag::T_at)) {
            if (filter) error(tok->loc(), "filter already specified via '!'");
            if (accept(Tag::T_at)) {
                filter = world().lit_tt();
            } else {
                expect(Tag::D_paren_l, "opening parenthesis of a filter");
                filter = parse_expr("filter");
                expect(Tag::D_paren_r, "closing parenthesis of a filter");
            }
        }

        funs.emplace_back(std::tuple(pi, lam, filter));
    } while (!ahead().isa(Tag::T_arrow) && !ahead().isa(Tag::T_assign) && !ahead().isa(Tag::T_semicolon));

    Ref codom;
    switch (tok.tag()) {
        case Tag::T_lm:
        case Tag::K_lam: {
            codom = accept(Tag::T_arrow) ? parse_expr("return type of a "s + entity, Tok::Prec::Arrow)
                                         : world().mut_infer_type();
            break;
        }
        case Tag::K_cn:
        case Tag::K_con: codom = world().type_bot(); break;
        case Tag::K_fn:
        case Tag::K_fun: {
            auto& [pi, lam, filter] = funs.back();

            codom          = world().type_bot();
            auto ret_track = tracker();
            auto ret       = accept(Tag::T_arrow) ? parse_expr("return type of a "s + entity, Tok::Prec::Arrow)
                                                  : world().mut_infer_type();
            auto ret_loc   = dom_p->loc() + ret_track.loc();
            auto last      = world().sigma({pi->dom(), world().cn(ret)});
            auto new_pi    = world().mut_pi(pi->type(), pi->is_implicit())->set(ret_loc)->set_dom(last);
            auto new_lam   = world().mut_lam(new_pi);
            auto new_var   = new_lam->var()->set(ret_loc);

            if (filter) {
                // Rewrite filter - it may still use the old var.
                // First, connect old filter to lam. Otherwise, scope will not find it.
                lam->set_filter(filter);
                Scope scope(lam);

                // Now rewrite old filter to use new_var.
                ScopeRewriter rw(world(), scope);
                rw.map(lam->var(), new_lam->var(2, 0)->set(lam->var()->dbg()));
                auto new_filter = rw.rewrite(filter);
                filter          = new_filter;
            }

            lam->unset();
            pi  = new_pi;
            lam = new_lam;

            dom_p->bind(scopes_, new_var->proj(2, 0), true);
            scopes_.bind({ret_loc, return_}, new_var->proj(2, 1)->set(Dbg{ret_loc, return_}));
            break;
        }
        default: unreachable();
    }

    auto [_, first, __] = funs.front();
    first->set(dbg.sym);
    if (external) first->make_external(true);

    for (auto [pi, lam, _] : funs | std::ranges::views::reverse) {
        // First, connect old codom to lam. Otherwise, scope will not find it.
        pi->set_codom(codom);
        Scope scope(lam);
        ScopeRewriter rw(world(), scope);
        rw.map(lam->var(), pi->var()->set(lam->var()->dbg()));

        // Now update.
        auto dom = pi->dom();
        codom    = rw.rewrite(codom);
        pi->reset({dom, codom});
        codom = pi;
    }

    scopes_.bind(outer, dbg, first);

    auto body = accept(Tag::T_assign) ? parse_decls("body of a "s + entity) : nullptr;
    if (!body) {
        if (!decl) error(prev(), "body of a {}", entity);
        if (auto [_, __, filter] = funs.back(); filter) error(prev(), "cannot specify filter of a {}", entity);
    }

    for (auto [_, lam, filter] : funs | std::ranges::views::reverse) {
        if (body) lam->set(filter ? filter : world().lit_ff(), body);
        body = lam;
    }

    if (decl) expect(Tag::T_semicolon, "end of "s + entity);

    first->set(track.loc());

    scopes_.pop();
    return first;
}

Ref Parser::parse_ret_expr() {
    eat(Tag::K_ret);
    auto ptrn = parse_ptrn(Tag::D_paren_l, "binding pattern of a ret expression");
    expect(Tag::T_assign, "let expression");

    auto cn = parse_expr("continuation expression of a ret expression");
    expect(Tag::T_dollar, "separator of a ret expression");
    if (auto ret_pi = Pi::ret_pi(cn->type())) {
        auto arg = parse_expr("argument of ret expression");
        expect(Tag::T_semicolon, "let expression");
        auto lam = world().mut_lam(ret_pi);
        ptrn->bind(scopes_, lam->var());
        auto body = parse_decls("body of a ret expression");
        lam->set(false, body);
        return world().app(cn, {arg, lam});
    }

    error(prev(), "continuation of the ret expression is not a returning continuation but has type '{}'", cn->type());
}

Ref Parser::parse_lit_expr() {
    auto track  = tracker();
    auto tok    = lex();
    auto [_, r] = Tok::prec(Tok::Prec::Lit);

    if (accept(Tag::T_colon)) {
        auto type = parse_expr("literal", r);

        // clang-format off
        switch (tok.tag()) {
            case Tag::L_s:
            case Tag::L_u:
            case Tag::L_f: break;
            case Tag::T_bot: return world().bot(type)->set(track.loc());
            case Tag::T_top: return world().top(type)->set(track.loc());
            default: unreachable();
        }
        // clang-format on
        return world().lit(type, tok.lit_u())->set(track.loc());
    }

    if (tok.tag() == Tag::T_bot) return world().bot(world().type())->set(track.loc());
    if (tok.tag() == Tag::T_top) return world().top(world().type())->set(track.loc());
    if (tok.tag() == Tag::L_s) error(prev(), ".Nat literal specified as signed but must be unsigned");
    if (tok.tag() == Tag::L_f) error(prev(), ".Nat literal specified as floating-point but must be unsigned");

    return world().lit_nat(tok.lit_u())->set(track.loc());
}

/*
 * ptrns
 */

std::unique_ptr<Ptrn> Parser::parse_ptrn(Tag delim_l, std::string_view ctxt, Tok::Prec prec /*= Tok::Prec::Bot*/) {
    auto track = tracker();
    auto sym   = anonymous_;
    bool p     = delim_l == Tag::D_paren_l;
    bool b     = delim_l == Tag::D_brckt_l;
    assert((p ^ b) && "left delimiter must either be '(' or '['");
    // p ->    (p, ..., p)
    // p ->    [b, ..., b]      b ->    [b, ..., b]
    // p ->  s::(p, ..., p)
    // p ->  s::[b, ..., b]     b ->  s::[b, ..., b]
    // p ->  s: e               b ->  s: e
    // p ->  s                  b ->    e
    // p -> 's::(p, ..., p)
    // p -> 's::[b, ..., b]     b -> 's::[b, ..., b]
    // p -> 's: e               b -> 's: e
    // p -> 's

    if (p && ahead().isa(Tag::D_paren_l)) {
        // p ->    (p, ..., p)
        return parse_tuple_ptrn(track, false, sym);
    } else if (ahead().isa(Tag::D_brckt_l)) {
        // p ->    [b, ..., b]      b ->    [b, ..., b]
        return parse_tuple_ptrn(track, false, sym);
    }

    auto backtick = accept(Tag::T_backtick);
    bool rebind   = backtick.has_value();

    if (ahead(0).isa(Tag::M_id)) {
        // p ->  s::(p, ..., p)
        // p ->  s::[b, ..., b]     b ->  s::[b, ..., b]
        // p ->  s: e               b ->  s: e
        // p ->  s                  b ->    e    where e == id
        // p -> 's::(p, ..., p)
        // p -> 's::[b, ..., b]     b -> 's::[b, ..., b]
        // p -> 's: e               b -> 's: e
        // p -> 's
        if (ahead(1).isa(Tag::T_colon_colon)) {
            sym = eat(Tag::M_id).sym();
            eat(Tag::T_colon_colon);
            if (b && ahead().isa(Tag::D_paren_l))
                error(ahead().loc(), "switching from []-style patterns to ()-style patterns is not allowed");
            // b ->  s::(p, ..., p)
            // b ->  s::[b, ..., b]     b ->  s::[b, ..., b]
            // b -> 's::(p, ..., p)
            // b -> 's::[b, ..., b]     b -> 's::[b, ..., b]
            if (ahead().isa(Tag::D_paren_l) || ahead().isa(Tag::D_brckt_l))
                return parse_tuple_ptrn(track, rebind, sym);
            else
                syntax_err("tuple pattern after '" + *sym + "::'", ctxt);
        } else if (ahead(1).isa(Tag::T_colon)) {
            // p ->  s: e               b ->  s: e
            // p -> 's: e               b -> 's: e
            sym = eat(Tag::M_id).sym();
            eat(Tag::T_colon);
            auto type = parse_expr(ctxt, prec);
            return std::make_unique<IdPtrn>(track.dbg(sym), rebind, type);
        } else {
            // p ->  s                  b ->    e    where e == id
            // p -> 's
            if (p) {
                // p ->  s
                // p -> 's
                sym = eat(Tag::M_id).sym();
                return std::make_unique<IdPtrn>(track.dbg(sym), rebind, nullptr);
            } else {
                // b ->    e    where e == id
                auto type = parse_expr(ctxt, prec);
                return std::make_unique<IdPtrn>(track.dbg(sym), rebind, type);
            }
        }
    } else if (b) {
        // b ->  e    where e != id
        if (backtick) error(backtick->loc(), "you can only prefix identifiers with backtick for rebinding");
        auto type = parse_expr(ctxt, prec);
        return std::make_unique<IdPtrn>(track.dbg(sym), rebind, type);
    } else if (!ctxt.empty()) {
        // p -> ↯
        syntax_err("pattern", ctxt);
    }

    return nullptr;
}

std::unique_ptr<TuplePtrn> Parser::parse_tuple_ptrn(Tracker track, bool rebind, Sym sym, Def* decl) {
    auto delim_l = ahead().tag();
    bool p       = delim_l == Tag::D_paren_l;
    bool b       = delim_l == Tag::D_brckt_l;
    assert(p ^ b);

    std::deque<std::unique_ptr<Ptrn>> ptrns;
    std::vector<Infer*> infers;
    DefVec ops;

    scopes_.push();
    parse_list("tuple pattern", delim_l, [&]() {
        auto track = tracker();
        if (!ptrns.empty()) ptrns.back()->bind(scopes_, infers.back());

        if (p && ahead(0).isa(Tag::M_id) && ahead(1).isa(Tag::M_id)) {
            std::vector<Tok> sym_toks;
            while (auto tok = accept(Tag::M_id)) sym_toks.emplace_back(*tok);

            expect(Tag::T_colon, "type ascription of an identifier group within a tuple pattern");
            auto type = parse_expr("type of an identifier group within a tuple pattern");

            for (auto tok : sym_toks) {
                infers.emplace_back(world().mut_infer(type)->set(tok.dbg()));
                ops.emplace_back(type);
                ptrns.emplace_back(std::make_unique<IdPtrn>(tok.dbg(), false, type));
            }
        } else {
            auto ptrn = parse_ptrn(delim_l, "element of a tuple pattern");
            auto type = ptrn->type(world(), def2fields_);

            if (b) {
                // If we are able to parse more stuff, we got an expression instead of just a binder.
                if (auto expr = parse_infix_expr(track, type); expr != type) {
                    ptrn = std::make_unique<IdPtrn>(track.dbg(anonymous_), false, expr);
                    type = ptrn->type(world(), def2fields_);
                }
            }

            infers.emplace_back(world().mut_infer(type)->set(ptrn->sym()));
            ops.emplace_back(type);
            ptrns.emplace_back(std::move(ptrn));
        }
    });
    scopes_.pop();

    // TODO parse type
    return std::make_unique<TuplePtrn>(track.dbg(sym), rebind, std::move(ptrns), nullptr, std::move(infers), decl);
}

/*
 * decls
 */

Ref Parser::parse_decls(std::string_view ctxt) {
    while (true) {
        // clang-format off
        switch (ahead().tag()) {
            case Tag::T_semicolon: lex();              break; // eat up stray semicolons
            case Tag::K_ax:        parse_ax_decl();    break;
            case Tag::K_let:       parse_let_decl();   break;
            case Tag::K_Sigma:     parse_sigma_decl(); break;
            case Tag::K_Pi:        parse_pi_decl();    break;
            case Tag::K_con:
            case Tag::K_fun:
            case Tag::K_lam:       parse_lam(true);    break;
            default:               return ctxt.empty() ? nullptr : parse_expr(ctxt);
        }
        // clang-format on
    }
}

void Parser::parse_ax_decl() {
    auto track = tracker();
    eat(Tag::K_ax);
    auto ax                 = expect(Tag::M_ext, "extension name of an axiom");
    auto [plugin, tag, sub] = Axiom::split(world(), ax.sym());
    auto&& [info, is_new]   = driver().axiom2info(ax.sym(), plugin, tag, ax.loc());

    if (!plugin) error(ax.loc(), "invalid axiom name '{}'", ax);
    if (sub) error(ax.loc(), "definition of axiom '{}' must not have sub in tag name", ax);

    // if (plugin != bootstrapper_.plugin()) {
    //  TODO
    //  error(ax.loc(), "axiom name `{}` implies a plugin name of `{}` but input file is named `{}`", ax,
    //  info.plugin, lexer_.file());
    //}

    std::deque<std::deque<Sym>> new_subs;
    if (ahead().isa(Tag::D_paren_l)) {
        parse_list("tag list of an axiom", Tag::D_paren_l, [&]() {
            auto& aliases = new_subs.emplace_back();
            auto [_, tag] = parse_id("tag of an axiom");
            aliases.emplace_back(tag);
            while (accept(Tag::T_assign)) {
                auto [_, alias] = parse_id("alias of an axiom tag");
                aliases.emplace_back(alias);
            }
        });
    }

    if (!is_new && new_subs.empty() && !info.subs.empty())
        error(ax.loc(), "redeclaration of axiom '{}' without specifying new subs", ax);
    else if (!is_new && !new_subs.empty() && info.subs.empty())
        error(ax.loc(), "cannot extend subs of axiom '{}' because it was declared as a subless axiom", ax);

    auto type = parse_type_ascr("type ascription of an axiom");
    if (!is_new && info.pi != (type->isa<Pi>() != nullptr))
        error(ax.loc(), "all declarations of axiom '{}' have to be function types if any is", ax);
    info.pi = type->isa<Pi>() != nullptr;

    Sym normalizer;
    if (ahead().isa(Tag::T_comma) && ahead(1).isa(Tag::M_id)) {
        lex();
        normalizer = parse_id("normalizer of an axiom").sym;
    }

    if (!is_new && (info.normalizer && normalizer) && info.normalizer != normalizer)
        error(ax.loc(), "all declarations of axiom '{}' must use the same normalizer name", ax);
    info.normalizer = normalizer;

    auto [curry, trip] = Axiom::infer_curry_and_trip(type);

    if (accept(Tag::T_comma)) {
        auto c = expect(Tag::L_u, "curry counter for axiom");
        if (c.lit_u() > curry) error(c.loc(), "curry counter cannot be greater than {}", curry);
        curry = c.lit_u();
    }

    if (accept(Tag::T_comma)) trip = expect(Tag::L_u, "trip count for axiom").lit_u();

    plugin_t p = *Axiom::mangle(plugin);
    tag_t t    = info.tag_id;
    sub_t s    = info.subs.size();
    if (new_subs.empty()) {
        auto norm  = driver().normalizer(p, t, 0);
        auto axiom = world().axiom(norm, curry, trip, type, p, t, 0)->set(ax.loc(), ax.sym());
        scopes_.bind(ax.dbg(), axiom);
    } else {
        for (const auto& sub : new_subs) {
            auto name  = world().sym(*ax.sym() + "."s + *sub.front());
            auto norm  = driver().normalizer(p, t, s);
            auto axiom = world().axiom(norm, curry, trip, type, p, t, s)->set(track.loc(), name);
            for (auto& alias : sub) {
                auto sym = world().sym(*ax.sym() + "."s + *alias);
                scopes_.bind({prev(), sym}, axiom);
            }
            ++s;
        }
        info.subs.insert(info.subs.end(), new_subs.begin(), new_subs.end());
    }
    expect(Tag::T_semicolon, "end of an axiom");
}

void Parser::parse_let_decl() {
    eat(Tag::K_let);

    std::variant<std::unique_ptr<Ptrn>, Dbg> name;
    if (auto tok = accept(Tag::M_ext))
        name = tok->dbg();
    else
        name = parse_ptrn(Tag::D_paren_l, "binding pattern of a let expression");

    expect(Tag::T_assign, "let expression");
    auto body = parse_expr("body of a let expression");

    if (auto dbg = std::get_if<Dbg>(&name))
        scopes_.bind(*dbg, body);
    else
        std::get<std::unique_ptr<Ptrn>>(name)->bind(scopes_, body);

    expect(Tag::T_semicolon, "let expression");
}

<<<<<<< HEAD
void Parser::parse_sigma_decl() {
    auto track = tracker();
    eat(Tag::K_Sigma);
    auto dbg   = parse_name("sigma declaration");
    auto type  = accept(Tag::T_colon) ? parse_expr("type of a sigma declaration") : world().type();
    auto arity = std::optional<nat_t>{};
    if (accept(Tag::T_comma)) arity = expect(Tag::L_u, "arity of a mutable Sigma").lit_u();

    if (accept(Tag::T_assign)) {
        Def* decl;
        if (auto def = scopes_.query(dbg)) {
            if (auto sigma = def->isa_mut<Sigma>()) {
                if (arity && arity != sigma->as_lit_arity())
                    error(dbg.loc, "sigma '{}', redeclared with different arity '{}'; previous arity was '{}' here: {}",
                          dbg.sym, *arity, sigma->as_lit_arity(), sigma->loc());
            } else if (!def->isa<Infer>()) {
                error(dbg.loc, "'{}' has not been declared as a mutable sigma", dbg.sym);
=======
Lam* Parser::parse_lam(bool decl) {
    // TODO .fn/.fun
    auto track    = tracker();
    auto tok      = lex();
    bool is_cn    = tok.isa(Tag::K_cn) || tok.isa(Tag::K_con);
    auto prec     = is_cn ? Tok::Prec::Bot : Tok::Prec::Pi;
    bool external = decl && accept(Tag::K_extern).has_value();
    auto dbg      = decl ? parse_sym("mutable lambda") : Dbg{prev(), anonymous_};

    auto outer = scopes_.curr();
    scopes_.push();

    std::deque<std::tuple<Pi*, Lam*, const Def*>> funs;
    Lam* first = nullptr;
    do {
        const Def* filter = accept(Tag::T_bang) ? world().lit_tt() : nullptr;
        bool implicit     = accept(Tag::T_dot).has_value();
        auto dom_p        = parse_ptrn(Tag::D_paren_l, "domain pattern of a lambda", prec);
        auto dom_t        = dom_p->type(world(), def2fields_);
        auto pi           = world().mut_pi(world().type_infer_univ(), implicit)->set_dom(dom_t);
        auto lam          = world().mut_lam(pi);
        auto lam_var      = lam->var()->set(dom_p->loc(), dom_p->sym());

        if (first == nullptr) {
            first = lam;
            lam->set(dbg.sym);
        }

        dom_p->bind(scopes_, lam_var);

        if (auto tok = accept(Tag::T_at)) {
            if (filter) error(tok->loc(), "filter already specified via '!'");
            if (accept(Tag::T_at)) {
                filter = world().lit_tt();
            } else {
                expect(Tag::D_paren_l, "opening parenthesis of a filter");
                filter = parse_expr("filter");
                expect(Tag::D_paren_r, "closing parenthesis of a filter");
>>>>>>> 0c7ee11e
            }
            decl = def->as_mut();
        } else {
            decl = (arity ? (Def*)world().mut_sigma(type, *arity) : (Def*)world().mut_infer(type))->set(dbg);
            scopes_.bind(dbg, decl);
        }

<<<<<<< HEAD
        auto ptrn = parse_tuple_ptrn(track, false, dbg.sym, decl);
        auto t    = ptrn->type(world(), def2fields_);
        t->set<true>(track.loc());
=======
        funs.emplace_back(std::tuple(pi, lam, filter));
    } while (!ahead().isa(Tag::T_arrow) && !ahead().isa(Tag::T_assign) && !ahead().isa(Tag::T_semicolon));

    auto codom = is_cn                ? world().type_bot()
               : accept(Tag::T_arrow) ? parse_expr("return type of a lambda", Tok::Prec::Arrow)
                                      : world().mut_infer_type();
    for (auto [pi, lam, _] : funs | std::ranges::views::reverse) {
        // First, connect old codom to lam. Otherwise, scope will not find it.
        pi->set_codom(codom);
        Scope scope(lam);
        ScopeRewriter rw(world(), scope);
        rw.map(lam->var(), pi->var()->set(lam->var()->dbg()));

        // Now update.
        auto dom = pi->dom();
        codom    = rw.rewrite(codom);
        pi->reset({dom, codom});
        codom = pi;
    }

    scopes_.bind(outer, dbg, first);
    if (external) first->make_external();

    auto body = accept(Tag::T_assign) ? parse_decls("body of a lambda") : nullptr;
    if (!body) {
        if (!decl) error(prev(), "body of a lambda expression is mandatory");
        if (auto [_, __, filter] = funs.back(); filter) error(prev(), "cannot specify filter of a lambda declaration");
    }
>>>>>>> 0c7ee11e

        if (auto infer = decl->isa<Infer>()) {
            assert(infer->op() == t);
            infer->set<true>(track.loc());
            scopes_.bind(dbg, t, true); // rebind dbg to point to sigma instead of infer
        } else {
            assert(t == decl);
        }
    } else {
        auto decl = (arity ? (Def*)world().mut_sigma(type, *arity) : (Def*)world().mut_infer(type))->set(dbg);
        scopes_.bind(dbg, decl);
    }

    expect(Tag::T_semicolon, "end of a sigma declaration");
}

void Parser::parse_pi_decl() {
    auto track = tracker();
    eat(Tag::K_Pi);
    auto dbg  = parse_name("pi declaration");
    auto type = accept(Tag::T_colon) ? parse_expr("type of a pi declaration") : world().type();

    if (accept(Tag::T_assign)) {
        Pi* pi;
        if (auto def = scopes_.query(dbg)) {
            if (auto mut = def->isa_mut<Pi>())
                pi = mut;
            else
                error(dbg.loc, "'{}' has not been declared as a mutable pi", dbg.sym);
        } else {
            pi = world().mut_pi(type)->set(dbg);
            scopes_.bind(dbg, pi);
        }

        if (!ahead().isa(Tag::T_Pi) && !ahead().isa(Tag::K_Cn) && !ahead().isa(Tag::K_Fn))
            syntax_err("pi expression", "definition of a pi declaration");

        auto other = parse_pi_expr(pi);
        assert_unused(other == pi);
        pi->set<true>(track.loc());
    } else {
        auto pi = world().mut_pi(type)->set(dbg);
        scopes_.bind(dbg, pi);
    }

    expect(Tag::T_semicolon, "end of a pi declaration");
}

} // namespace thorin::fe<|MERGE_RESOLUTION|>--- conflicted
+++ resolved
@@ -505,7 +505,6 @@
 
     auto [_, first, __] = funs.front();
     first->set(dbg.sym);
-    if (external) first->make_external(true);
 
     for (auto [pi, lam, _] : funs | std::ranges::views::reverse) {
         // First, connect old codom to lam. Otherwise, scope will not find it.
@@ -522,6 +521,7 @@
     }
 
     scopes_.bind(outer, dbg, first);
+    if (external) first->make_external(true);
 
     auto body = accept(Tag::T_assign) ? parse_decls("body of a "s + entity) : nullptr;
     if (!body) {
@@ -853,7 +853,6 @@
     expect(Tag::T_semicolon, "let expression");
 }
 
-<<<<<<< HEAD
 void Parser::parse_sigma_decl() {
     auto track = tracker();
     eat(Tag::K_Sigma);
@@ -871,46 +870,6 @@
                           dbg.sym, *arity, sigma->as_lit_arity(), sigma->loc());
             } else if (!def->isa<Infer>()) {
                 error(dbg.loc, "'{}' has not been declared as a mutable sigma", dbg.sym);
-=======
-Lam* Parser::parse_lam(bool decl) {
-    // TODO .fn/.fun
-    auto track    = tracker();
-    auto tok      = lex();
-    bool is_cn    = tok.isa(Tag::K_cn) || tok.isa(Tag::K_con);
-    auto prec     = is_cn ? Tok::Prec::Bot : Tok::Prec::Pi;
-    bool external = decl && accept(Tag::K_extern).has_value();
-    auto dbg      = decl ? parse_sym("mutable lambda") : Dbg{prev(), anonymous_};
-
-    auto outer = scopes_.curr();
-    scopes_.push();
-
-    std::deque<std::tuple<Pi*, Lam*, const Def*>> funs;
-    Lam* first = nullptr;
-    do {
-        const Def* filter = accept(Tag::T_bang) ? world().lit_tt() : nullptr;
-        bool implicit     = accept(Tag::T_dot).has_value();
-        auto dom_p        = parse_ptrn(Tag::D_paren_l, "domain pattern of a lambda", prec);
-        auto dom_t        = dom_p->type(world(), def2fields_);
-        auto pi           = world().mut_pi(world().type_infer_univ(), implicit)->set_dom(dom_t);
-        auto lam          = world().mut_lam(pi);
-        auto lam_var      = lam->var()->set(dom_p->loc(), dom_p->sym());
-
-        if (first == nullptr) {
-            first = lam;
-            lam->set(dbg.sym);
-        }
-
-        dom_p->bind(scopes_, lam_var);
-
-        if (auto tok = accept(Tag::T_at)) {
-            if (filter) error(tok->loc(), "filter already specified via '!'");
-            if (accept(Tag::T_at)) {
-                filter = world().lit_tt();
-            } else {
-                expect(Tag::D_paren_l, "opening parenthesis of a filter");
-                filter = parse_expr("filter");
-                expect(Tag::D_paren_r, "closing parenthesis of a filter");
->>>>>>> 0c7ee11e
             }
             decl = def->as_mut();
         } else {
@@ -918,40 +877,9 @@
             scopes_.bind(dbg, decl);
         }
 
-<<<<<<< HEAD
         auto ptrn = parse_tuple_ptrn(track, false, dbg.sym, decl);
         auto t    = ptrn->type(world(), def2fields_);
         t->set<true>(track.loc());
-=======
-        funs.emplace_back(std::tuple(pi, lam, filter));
-    } while (!ahead().isa(Tag::T_arrow) && !ahead().isa(Tag::T_assign) && !ahead().isa(Tag::T_semicolon));
-
-    auto codom = is_cn                ? world().type_bot()
-               : accept(Tag::T_arrow) ? parse_expr("return type of a lambda", Tok::Prec::Arrow)
-                                      : world().mut_infer_type();
-    for (auto [pi, lam, _] : funs | std::ranges::views::reverse) {
-        // First, connect old codom to lam. Otherwise, scope will not find it.
-        pi->set_codom(codom);
-        Scope scope(lam);
-        ScopeRewriter rw(world(), scope);
-        rw.map(lam->var(), pi->var()->set(lam->var()->dbg()));
-
-        // Now update.
-        auto dom = pi->dom();
-        codom    = rw.rewrite(codom);
-        pi->reset({dom, codom});
-        codom = pi;
-    }
-
-    scopes_.bind(outer, dbg, first);
-    if (external) first->make_external();
-
-    auto body = accept(Tag::T_assign) ? parse_decls("body of a lambda") : nullptr;
-    if (!body) {
-        if (!decl) error(prev(), "body of a lambda expression is mandatory");
-        if (auto [_, __, filter] = funs.back(); filter) error(prev(), "cannot specify filter of a lambda declaration");
-    }
->>>>>>> 0c7ee11e
 
         if (auto infer = decl->isa<Infer>()) {
             assert(infer->op() == t);
