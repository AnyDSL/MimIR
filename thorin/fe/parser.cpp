--- conflicted
+++ resolved
@@ -755,25 +755,14 @@
     dom_p->bind(scopes_, lam_var);
 
     if (accept(Tok::Tag::T_assign)) {
-<<<<<<< HEAD
-        const Def* filter = nullptr;
-=======
         const Def* filter = world().lit_bool(false);
->>>>>>> 217e602a
         auto body         = parse_expr("filter/body of a lambda");
         if (ahead().tag() == Tok::Tag::T_comma) {
             eat(Tok::Tag::T_comma);
             filter = body;
             body   = parse_expr("body of a lambda");
         }
-<<<<<<< HEAD
-        if (filter)
-            lam->set(filter, body);
-        else
-            lam->set(false, body);
-=======
         lam->set(filter, body);
->>>>>>> 217e602a
     }
     expect(Tok::Tag::T_semicolon, "end of lambda");
 
