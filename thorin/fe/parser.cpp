#include "thorin/fe/parser.h"

#include <filesystem>
#include <fstream>
#include <limits>
#include <sstream>

#include "thorin/check.h"
#include "thorin/def.h"
#include "thorin/driver.h"
#include "thorin/rewrite.h"

#include "thorin/util/array.h"
#include "thorin/util/sys.h"

// clang-format off
#define DECL                \
         Tag::K_ax:    \
    case Tag::K_Arr:   \
    case Tag::K_Pi:    \
    case Tag::K_Sigma: \
    case Tag::K_con:   \
    case Tag::K_def:   \
    case Tag::K_fun:   \
    case Tag::K_lam:   \
    case Tag::K_let:   \
    case Tag::K_pack:
// clang-format on

using namespace std::string_literals;

namespace thorin::fe {

using Tag = Tok::Tag;

/*
 * helpers
 */

Tok Parser::lex() {
    auto result = ahead();
    prev()      = result.loc();
    for (size_t i = 0; i < Max_Ahead - 1; ++i) ahead(i) = ahead(i + 1);
    ahead(Max_Ahead - 1) = lexer().lex();
    return result;
}

std::optional<Tok> Parser::accept(Tag tag) {
    if (tag != ahead().tag()) return {};
    return lex();
}

Tok Parser::expect(Tag tag, std::string_view ctxt) {
    if (ahead().tag() == tag) return lex();

    std::string msg("'");
    msg.append(Tok::tag2str(tag)).append("'");
    syntax_err(msg, ctxt);
    return {};
}

void Parser::syntax_err(std::string_view what, const Tok& tok, std::string_view ctxt) {
    error(tok.loc(), "expected {}, got '{}' while parsing {}", what, tok, ctxt);
}

/*
 * entry points
 */

void Parser::parse_module() {
    while (true)
        if (ahead().tag() == Tag::K_import)
            parse_import();
        else if (ahead().tag() == Tag::K_plugin)
            parse_plugin();
        else
            break;

    parse_decls({});
    expect(Tag::M_eof, "module");
};

void Parser::import(fs::path name, std::ostream* md) {
    world().VLOG("import: {}", name);
    auto filename = name;

    if (!filename.has_extension()) filename.replace_extension("thorin"); // TODO error cases

    fs::path rel_path;
    for (const auto& path : driver().search_paths()) {
        rel_path = path / filename;
        std::error_code ignore;
        if (bool reg_file = fs::is_regular_file(rel_path, ignore); reg_file && !ignore) break;
    }

    if (auto path = driver().add_import(std::move(rel_path), world().sym(name.string()))) {
        auto ifs = std::ifstream(*path);
        import(ifs, path, md);
    }
}

void Parser::import(std::istream& is, const fs::path* path, std::ostream* md) {
    world().VLOG("reading: {}", path ? path->string() : "<unknown file>"s);
    if (!is) error("cannot read file '{}'", *path);

    lexers_.emplace(world(), is, path, md);
    auto state = state_;

    for (size_t i = 0; i != Max_Ahead; ++i) ahead(i) = lexer().lex();
    prev() = Loc(path, {1, 1});

    parse_module();
    state_ = state;
    lexers_.pop();
}

void Parser::plugin(fs::path path) {
    auto sym = driver().sym(path.string());
    if (!driver().flags().bootstrap && !driver().is_loaded(sym)) driver().load(sym);
    import(path);
}

/*
 * misc
 */

void Parser::parse_import() {
    eat(Tag::K_import);
    auto name = expect(Tag::M_id, "import name");
    expect(Tag::T_semicolon, "end of import");
    import(*name.sym());
}

void Parser::parse_plugin() {
    eat(Tag::K_plugin);
    auto name = expect(Tag::M_id, "plugin name");
    expect(Tag::T_semicolon, "end of import");
    plugin(*name.sym());
}

Dbg Parser::parse_sym(std::string_view ctxt) {
    if (auto id = accept(Tag::M_id)) return {id->dbg()};
    syntax_err("identifier", ctxt);
    return {prev(), world().sym("<error>")};
}

Ref Parser::parse_type_ascr(std::string_view ctxt) {
    if (accept(Tag::T_colon)) return parse_expr(ctxt, Tok::Prec::Bot);
    if (ctxt.empty()) return nullptr;
    syntax_err("':'", ctxt);
}

/*
 * exprs
 */

Ref Parser::parse_expr(std::string_view ctxt, Tok::Prec p) {
    auto track = tracker();
    auto lhs   = parse_primary_expr(ctxt);
    return parse_infix_expr(track, lhs, p);
}

Ref Parser::parse_infix_expr(Tracker track, const Def* lhs, Tok::Prec p) {
    while (true) {
        // If operator in ahead has less left precedence: reduce (break).
        if (ahead().isa(Tag::T_extract)) {
            if (auto extract = parse_extract_expr(track, lhs, p))
                lhs = extract;
            else
                break;
        } else if (ahead().isa(Tag::T_arrow)) {
            auto [l, r] = Tok::prec(Tok::Prec::Arrow);
            if (l < p) break;
            lex();
            auto rhs = parse_expr("right-hand side of an function type", r);
            lhs      = world().pi(lhs, rhs)->set(track.loc());
        } else {
            auto [l, r] = Tok::prec(Tok::Prec::App);
            if (l < p) break;
            if (auto rhs = parse_expr({}, r)) // if we can parse an expression, it's an App
                lhs = world().iapp(lhs, rhs)->set(track.loc());
            else
                return lhs;
        }
    }

    return lhs;
}

Ref Parser::parse_extract_expr(Tracker track, const Def* lhs, Tok::Prec p) {
    auto [l, r] = Tok::prec(Tok::Prec::Extract);
    if (l < p) return nullptr;
    lex();

    if (ahead().isa(Tag::M_id)) {
        if (auto sigma = lhs->type()->isa_mut<Sigma>()) {
            auto tok = eat(Tag::M_id);
            if (tok.sym() == '_') error(tok.loc(), "you cannot use special symbol '_' as field access");

            if (auto i = def2fields_.find(sigma); i != def2fields_.end()) {
                if (auto& fields = i->second; fields.size() == sigma->num_ops()) {
                    for (size_t i = 0, n = sigma->num_ops(); i != n; ++i)
                        if (fields[i] == tok.sym()) return world().extract(lhs, n, i)->set(track.loc());
                }
            }
            error(tok.loc(), "could not find elemement '{}' to extract from '{}' of type '{}'", tok.sym(), lhs, sigma);
        }
    }

    auto rhs = parse_expr("right-hand side of an extract", r);
    return world().extract(lhs, rhs)->set(track.loc());
}

Ref Parser::parse_insert_expr() {
    eat(Tag::K_ins);
    auto track = tracker();

    expect(Tag::D_paren_l, "opening paren for insert arguments");
    auto tuple = parse_expr("the tuple to insert into");
    expect(Tag::T_comma, "comma after tuple to insert into");
    auto index = parse_expr("insert index");
    expect(Tag::T_comma, "comma after insert index");
    auto value = parse_expr("insert value");
    expect(Tag::D_paren_r, "closing paren for insert arguments");

    return world().insert(tuple, index, value)->set(track.loc());
}

Ref Parser::parse_primary_expr(std::string_view ctxt) {
    // clang-format off
    switch (ahead().tag()) {
        case Tag::D_quote_l: return parse_arr_expr();
        case Tag::D_angle_l: return parse_pack_expr();
        case Tag::D_brace_l: return parse_block_expr();
        case Tag::D_brckt_l: return parse_sigma_expr();
        case Tag::D_paren_l: return parse_tuple_expr();
        case Tag::K_Type:    return parse_type_expr();
        case Tag::K_Univ:    lex(); return world().univ();
        case Tag::K_Bool:    lex(); return world().type_bool();
        case Tag::K_Idx:     lex(); return world().type_idx();
        case Tag::K_Nat:     lex(); return world().type_nat();
        case Tag::K_ff:      lex(); return world().lit_ff();
        case Tag::K_tt:      lex(); return world().lit_tt();
        case Tag::K_Cn:
        case Tag::K_Fn:
        case Tag::T_Pi:      return parse_pi_expr();
        case Tag::K_cn:
        case Tag::K_fn:
        case Tag::T_lm:      return parse_lam();
        case Tag::T_star:    lex(); return world().type();
        case Tag::T_box:     lex(); return world().type<1>();
        case Tag::T_bot:
        case Tag::T_top:
        case Tag::L_s:
        case Tag::L_u:
<<<<<<< HEAD
        case Tag::L_r:       return parse_lit_expr();
        case Tag::M_id:      return scopes_.find(parse_sym());
        case Tag::M_i:       return lex().index();
        case Tag::K_ins:     return parse_insert_expr();
        case Tag::K_ret:     return parse_ret_expr();
=======
        case Tag::L_r:       return parse_lit();
        case Tag::K_ins:     return parse_insert();
        case Tag::K_ret:     return parse_ret();
>>>>>>> c85674ed
        case Tag::M_ax:      return scopes_.find(lex().dbg());
        case Tag::M_char:    return world().lit_int(8, lex().c8());
        case Tag::M_idx:     return lex().index();
        case Tag::M_id:      return scopes_.find(parse_sym());
        case Tag::M_str:     return world().tuple(lex().sym())->set(prev());
        default:
            if (ctxt.empty()) return nullptr;
            syntax_err("primary expression", ctxt);
    }
    // clang-format on
    return nullptr;
}

Ref Parser::parse_arr_expr() {
    auto track = tracker();
    scopes_.push();
    eat(Tag::D_quote_l);

    const Def* shape = nullptr;
    Arr* arr         = nullptr;
    if (ahead(0).isa(Tag::M_id) && ahead(1).isa(Tag::T_colon)) {
        auto id = eat(Tag::M_id);
        eat(Tag::T_colon);

        auto shape = parse_expr("shape of an array");
        auto type  = world().mut_infer_univ();
        arr        = world().mut_arr(type)->set_shape(shape);
        scopes_.bind(id.dbg(), arr->var()->set(id.dbg()));
    } else {
        shape = parse_expr("shape of an array");
    }

    expect(Tag::T_semicolon, "array");
    auto body = parse_expr("body of an array");
    expect(Tag::D_quote_r, "closing delimiter of an array");
    scopes_.pop();

    if (arr) return arr->set_body(body);
    return world().arr(shape, body)->set(track.loc());
}

Ref Parser::parse_pack_expr() {
    // TODO This doesn't work. Rework this!
    auto track = tracker();
    scopes_.push();
    eat(Tag::D_angle_l);

    const Def* shape;
    // bool mut = false;
    if (ahead(0).isa(Tag::M_id) && ahead(1).isa(Tag::T_colon)) {
        auto id = eat(Tag::M_id);
        eat(Tag::T_colon);

        shape      = parse_expr("shape of a pack");
        auto infer = world().mut_infer(world().type_idx(shape))->set(id.sym());
        scopes_.bind(id.dbg(), infer);
    } else {
        shape = parse_expr("shape of a pack");
    }

    expect(Tag::T_semicolon, "pack");
    auto body = parse_expr("body of a pack");
    expect(Tag::D_angle_r, "closing delimiter of a pack");
    scopes_.pop();
    return world().pack(shape, body)->set(track.loc());
}

Ref Parser::parse_block_expr() {
    scopes_.push();
    eat(Tag::D_brace_l);
    auto res = parse_decls("block expression");
    expect(Tag::D_brace_r, "block expression");
    scopes_.pop();
    return res;
}

Ref Parser::parse_sigma_expr() {
    auto track = tracker();
    auto ptrn  = parse_tuple_ptrn(track, false, anonymous_);
    return ptrn->type(world(), def2fields_);
}

Ref Parser::parse_tuple_expr() {
    auto track = tracker();
    DefVec ops;
    parse_list("tuple", Tag::D_paren_l, [&]() { ops.emplace_back(parse_expr("tuple element")); });
    return world().tuple(ops)->set(track.loc());
}

Ref Parser::parse_type_expr() {
    auto track = tracker();
    eat(Tag::K_Type);
    auto [l, r] = Tok::prec(Tok::Prec::App);
    auto level  = parse_expr("type level", r);
    return world().type(level)->set(track.loc());
}

Ref Parser::parse_pi_expr() {
    auto track = tracker();
    auto tok   = lex();

    std::string name;
    switch (tok.tag()) {
        case Tag::T_Pi: name = "dependent function type"; break;
        case Tag::K_Cn: name = "continuation type"; break;
        case Tag::K_Fn: name = "returning continuation type"; break;
        default: unreachable();
    }

    Pi* first = nullptr;
    std::deque<Pi*> pis;
    scopes_.push();
    do {
        auto implicit = accept(Tag::T_dot).has_value();
        auto prec     = tok.isa(Tag::K_Cn) ? Tok::Prec::Bot : Tok::Prec::App;
        auto dom      = parse_ptrn(Tag::D_brckt_l, "domain of a "s + name, prec);
        auto dom_t    = dom->type(world(), def2fields_);
        auto pi       = world().mut_pi(world().type_infer_univ(), implicit)->set_dom(dom_t);
        auto var      = pi->var()->set(dom->sym());
        first         = first ? first : pi;

        pi->set(dom->dbg());
        dom->bind(scopes_, var);
        pis.emplace_back(pi);
    } while (ahead().isa(Tag::T_dot) || ahead().isa(Tag::D_brckt_l) || ahead().isa(Tag::T_backtick)
             || (ahead(0).isa(Tag::M_id) && ahead(1).isa(Tag::T_colon_colon)));

    Ref codom;
    switch (tok.tag()) {
        case Tag::T_Pi:
            expect(Tag::T_arrow, name);
            codom = parse_expr("codomain of a dependent function type", Tok::Prec::Arrow);
            break;
        case Tag::K_Cn: codom = world().type_bot(); break;
        case Tag::K_Fn: {
            expect(Tag::T_arrow, name);
            codom     = world().type_bot();
            auto ret  = parse_expr("domain of return continuation", Tok::Prec::Arrow);
            auto pi   = pis.back();
            auto last = world().sigma({pi->dom(), world().cn(ret)});
            pi->unset()->set_dom(last);
            break;
        }
        default: unreachable();
    }

    for (auto pi : pis | std::ranges::views::reverse) {
        pi->set_codom(codom);
        codom = pi;
    }

    first->set(track.loc());
    scopes_.pop();
    return first;
}

Lam* Parser::parse_lam(bool decl) {
    auto track    = tracker();
    auto tok      = lex();
    auto prec     = tok.isa(Tag::K_cn) || tok.isa(Tag::K_con) ? Tok::Prec::Bot : Tok::Prec::Pi;
    bool external = decl && accept(Tag::K_extern).has_value();

    std::string name;
    // clang-format off
    switch (tok.tag()) {
        case Tag::T_lm:  name = "function expression";                break;
        case Tag::K_cn:  name = "continuation expression";            break;
        case Tag::K_fn:  name = "returning continuation expression";  break;
        case Tag::K_lam: name = "function declaration";               break;
        case Tag::K_con: name = "continuation declaration";           break;
        case Tag::K_fun: name = "returning continuation declaration"; break;
        default: unreachable();
    }
    // clang-format on

    auto dbg   = decl ? parse_sym(name) : Dbg{prev(), anonymous_};
    auto outer = scopes_.curr();

    std::unique_ptr<Ptrn> dom_p;
    scopes_.push();
    std::deque<std::tuple<Pi*, Lam*, const Def*>> funs;
    do {
        const Def* filter = accept(Tag::T_bang) ? world().lit_tt() : nullptr;
        bool implicit     = accept(Tag::T_dot).has_value();
        dom_p             = parse_ptrn(Tag::D_paren_l, "domain pattern of a "s + name, prec);
        auto dom_t        = dom_p->type(world(), def2fields_);
        auto pi           = world().mut_pi(world().type_infer_univ(), implicit)->set_dom(dom_t);
        auto lam          = world().mut_lam(pi);
        auto var          = lam->var()->set(dom_p->loc(), dom_p->sym());
        dom_p->bind(scopes_, var);

        if (auto tok = accept(Tag::T_at)) {
            if (filter) error(tok->loc(), "filter already specified via '!'");
            if (accept(Tag::T_at)) {
                filter = world().lit_tt();
            } else {
                expect(Tag::D_paren_l, "opening parenthesis of a filter");
                filter = parse_expr("filter");
                expect(Tag::D_paren_r, "closing parenthesis of a filter");
            }
        }

        funs.emplace_back(std::tuple(pi, lam, filter));
    } while (!ahead().isa(Tag::T_arrow) && !ahead().isa(Tag::T_assign) && !ahead().isa(Tag::T_semicolon));

    Ref codom;
    switch (tok.tag()) {
        case Tag::T_lm:
        case Tag::K_lam: {
            codom = accept(Tag::T_arrow) ? parse_expr("return type of a "s + name, Tok::Prec::Arrow)
                                         : world().mut_infer_type();
            break;
        }
        case Tag::K_cn:
        case Tag::K_con: codom = world().type_bot(); break;
        case Tag::K_fn:
        case Tag::K_fun: {
            auto& [pi, lam, filter] = funs.back();

            codom          = world().type_bot();
            auto ret_track = tracker();
            auto ret       = accept(Tag::T_arrow) ? parse_expr("return type of a "s + name, Tok::Prec::Arrow)
                                                  : world().mut_infer_type();
            auto ret_loc   = dom_p->loc() + ret_track.loc();
            auto last      = world().sigma({pi->dom(), world().cn(ret)});
            auto new_pi    = world().mut_pi(pi->type(), pi->is_implicit())->set(ret_loc)->set_dom(last);
            auto new_lam   = world().mut_lam(new_pi);
            auto new_var   = new_lam->var()->set(ret_loc);

            if (filter) {
                // Rewrite filter - it may still use the old var.
                // First, connect old filter to lam. Otherwise, scope will not find it.
                lam->set_filter(filter);
                Scope scope(lam);

                // Now rewrite old filter to use new_var.
                ScopeRewriter rw(world(), scope);
                rw.map(lam->var(), new_lam->var(2, 0)->set(lam->var()->dbg()));
                auto new_filter = rw.rewrite(filter);
                filter          = new_filter;
            }

            lam->unset();
            pi  = new_pi;
            lam = new_lam;

            dom_p->bind(scopes_, new_var->proj(2, 0), true);
            scopes_.bind({ret_loc, return_}, new_var->proj(2, 1)->set(Dbg{ret_loc, return_}));
            break;
        }
        default: unreachable();
    }

    auto [_, first, __] = funs.front();
    first->set(dbg.sym);
    if (external) first->make_external();

    for (auto [pi, lam, _] : funs | std::ranges::views::reverse) {
        // First, connect old codom to lam. Otherwise, scope will not find it.
        pi->set_codom(codom);
        Scope scope(lam);
        ScopeRewriter rw(world(), scope);
        rw.map(lam->var(), pi->var()->set(lam->var()->dbg()));

        // Now update.
        auto dom = pi->dom();
        codom    = rw.rewrite(codom);
        pi->reset({dom, codom});
        codom = pi;
    }

    scopes_.bind(outer, dbg, first);

    auto body = accept(Tag::T_assign) ? parse_decls("body of a "s + name) : nullptr;
    if (!body) {
        if (!decl) error(prev(), "body of a {}", name);
        if (auto [_, __, filter] = funs.back(); filter) error(prev(), "cannot specify filter of a {}", name);
    }

    for (auto [_, lam, filter] : funs | std::ranges::views::reverse) {
        if (body) lam->set(filter ? filter : world().lit_ff(), body);
        body = lam;
    }

    if (decl) expect(Tag::T_semicolon, "end of "s + name);

    first->set(track.loc());

    scopes_.pop();
    return first;
}

Ref Parser::parse_ret_expr() {
    eat(Tag::K_ret);
    auto ptrn = parse_ptrn(Tag::D_paren_l, "binding pattern of a ret expression");
    expect(Tag::T_assign, "let expression");

    auto cn = parse_expr("continuation expression of a ret expression");
    expect(Tag::T_dollar, "separator of a ret expression");
    if (auto ret_pi = Pi::ret_pi(cn->type())) {
        auto arg = parse_expr("argument of ret expression");
        expect(Tag::T_semicolon, "let expression");
        auto lam = world().mut_lam(ret_pi);
        ptrn->bind(scopes_, lam->var());
        auto body = parse_decls("body of a ret expression");
        lam->set(false, body);
        return world().app(cn, {arg, lam});
    }

    error(prev(), "continuation of the ret expression is not a returning continuation but has type '{}'", cn->type());
}

Ref Parser::parse_lit_expr() {
    auto track  = tracker();
    auto lit    = lex();
    auto [_, r] = Tok::prec(Tok::Prec::Lit);

    if (accept(Tag::T_colon)) {
        auto type = parse_expr("literal", r);

        // clang-format off
        switch (lit.tag()) {
            case Tag::L_s:
            case Tag::L_u:
            case Tag::L_r: break;
            case Tag::T_bot: return world().bot(type)->set(track.loc());
            case Tag::T_top: return world().top(type)->set(track.loc());
            default: unreachable();
        }
        // clang-format on
        return world().lit(type, lit.u())->set(track.loc());
    }

    if (lit.tag() == Tag::T_bot) return world().bot(world().type())->set(track.loc());
    if (lit.tag() == Tag::T_top) return world().top(world().type())->set(track.loc());
    if (lit.tag() == Tag::L_s) error(prev(), ".Nat literal specified as signed but must be unsigned");
    if (lit.tag() == Tag::L_r) error(prev(), ".Nat literal specified as floating-point but must be unsigned");

    return world().lit_nat(lit.u())->set(track.loc());
}

/*
 * ptrns
 */

std::unique_ptr<Ptrn> Parser::parse_ptrn(Tag delim_l, std::string_view ctxt, Tok::Prec prec /*= Tok::Prec::Bot*/) {
    auto track = tracker();
    auto sym   = anonymous_;
    bool p     = delim_l == Tag::D_paren_l;
    bool b     = delim_l == Tag::D_brckt_l;
    assert((p ^ b) && "left delimiter must either be '(' or '['");
    // p ->    (p, ..., p)
    // p ->    [b, ..., b]      b ->    [b, ..., b]
    // p ->  s::(p, ..., p)
    // p ->  s::[b, ..., b]     b ->  s::[b, ..., b]
    // p ->  s: e               b ->  s: e
    // p ->  s                  b ->    e
    // p -> 's::(p, ..., p)
    // p -> 's::[b, ..., b]     b -> 's::[b, ..., b]
    // p -> 's: e               b -> 's: e
    // p -> 's

    if (p && ahead().isa(Tag::D_paren_l)) {
        // p ->    (p, ..., p)
        return parse_tuple_ptrn(track, false, sym);
    } else if (ahead().isa(Tag::D_brckt_l)) {
        // p ->    [b, ..., b]      b ->    [b, ..., b]
        return parse_tuple_ptrn(track, false, sym);
    }

    auto backtick = accept(Tag::T_backtick);
    bool rebind   = backtick.has_value();

    if (ahead(0).isa(Tag::M_id)) {
        // p ->  s::(p, ..., p)
        // p ->  s::[b, ..., b]     b ->  s::[b, ..., b]
        // p ->  s: e               b ->  s: e
        // p ->  s                  b ->    e    where e == id
        // p -> 's::(p, ..., p)
        // p -> 's::[b, ..., b]     b -> 's::[b, ..., b]
        // p -> 's: e               b -> 's: e
        // p -> 's
        if (ahead(1).isa(Tag::T_colon_colon)) {
            sym = eat(Tag::M_id).sym();
            eat(Tag::T_colon_colon);
            if (b && ahead().isa(Tag::D_paren_l))
                error(ahead().loc(), "switching from []-style patterns to ()-style patterns is not allowed");
            // b ->  s::(p, ..., p)
            // b ->  s::[b, ..., b]     b ->  s::[b, ..., b]
            // b -> 's::(p, ..., p)
            // b -> 's::[b, ..., b]     b -> 's::[b, ..., b]
            if (ahead().isa(Tag::D_paren_l) || ahead().isa(Tag::D_brckt_l))
                return parse_tuple_ptrn(track, rebind, sym);
            else
                syntax_err("tuple pattern after '" + *sym + "::'", ctxt);
        } else if (ahead(1).isa(Tag::T_colon)) {
            // p ->  s: e               b ->  s: e
            // p -> 's: e               b -> 's: e
            sym = eat(Tag::M_id).sym();
            eat(Tag::T_colon);
            auto type = parse_expr(ctxt, prec);
            return std::make_unique<IdPtrn>(track.dbg(sym), rebind, type);
        } else {
            // p ->  s                  b ->    e    where e == id
            // p -> 's
            if (p) {
                // p ->  s
                // p -> 's
                sym = eat(Tag::M_id).sym();
                return std::make_unique<IdPtrn>(track.dbg(sym), rebind, nullptr);
            } else {
                // b ->    e    where e == id
                auto type = parse_expr(ctxt, prec);
                return std::make_unique<IdPtrn>(track.dbg(sym), rebind, type);
            }
        }
    } else if (b) {
        // b ->  e    where e != id
        if (backtick) error(backtick->loc(), "you can only prefix identifiers with backtick for rebinding");
        auto type = parse_expr(ctxt, prec);
        return std::make_unique<IdPtrn>(track.dbg(sym), rebind, type);
    } else if (!ctxt.empty()) {
        // p -> ↯
        syntax_err("pattern", ctxt);
    }

    return nullptr;
}

std::unique_ptr<TuplePtrn> Parser::parse_tuple_ptrn(Tracker track, bool rebind, Sym sym, Sigma* sigma) {
    auto delim_l = ahead().tag();
    bool p       = delim_l == Tag::D_paren_l;
    bool b       = delim_l == Tag::D_brckt_l;
    assert(p ^ b);

    std::deque<std::unique_ptr<Ptrn>> ptrns;
    std::vector<Infer*> infers;
    DefVec ops;

    scopes_.push();
    parse_list("tuple pattern", delim_l, [&]() {
        auto track = tracker();
        if (!ptrns.empty()) ptrns.back()->bind(scopes_, infers.back());

        if (p && ahead(0).isa(Tag::M_id) && ahead(1).isa(Tag::M_id)) {
            std::vector<Tok> sym_toks;
            while (auto tok = accept(Tag::M_id)) sym_toks.emplace_back(*tok);

            expect(Tag::T_colon, "type ascription of an identifier group within a tuple pattern");
            auto type = parse_expr("type of an identifier group within a tuple pattern");

            for (auto tok : sym_toks) {
                infers.emplace_back(world().mut_infer(type)->set(tok.dbg()));
                ops.emplace_back(type);
                ptrns.emplace_back(std::make_unique<IdPtrn>(tok.dbg(), false, type));
            }
        } else {
            auto ptrn = parse_ptrn(delim_l, "element of a tuple pattern");
            auto type = ptrn->type(world(), def2fields_);

            if (b) {
                // If we are able to parse more stuff, we got an expression instead of just a binder.
                if (auto expr = parse_infix_expr(track, type); expr != type) {
                    ptrn = std::make_unique<IdPtrn>(track.dbg(anonymous_), false, expr);
                    type = ptrn->type(world(), def2fields_);
                }
            }

            infers.emplace_back(world().mut_infer(type)->set(ptrn->sym()));
            ops.emplace_back(type);
            ptrns.emplace_back(std::move(ptrn));
        }
    });
    scopes_.pop();

    // TODO parse type
    return std::make_unique<TuplePtrn>(track.dbg(sym), rebind, std::move(ptrns), nullptr, std::move(infers), sigma);
}

/*
 * decls
 */

Ref Parser::parse_decls(std::string_view ctxt) {
    while (true) {
        // clang-format off
        switch (ahead().tag()) {
            case Tag::T_semicolon: lex();              break; // eat up stray semicolons
            case Tag::K_ax:        parse_ax_decl();    break;
            case Tag::K_let:       parse_let_decl();   break;
            case Tag::K_Sigma:     parse_sigma_decl(); break;
            case Tag::K_Pi:        parse_pi_decl();   break;
            case Tag::K_con:
            case Tag::K_fun:
            case Tag::K_lam:       parse_lam(true);    break;
            default:               return ctxt.empty() ? nullptr : parse_expr(ctxt);
        }
        // clang-format on
    }
}

void Parser::parse_ax_decl() {
    auto track = tracker();
    eat(Tag::K_ax);
    auto ax                 = expect(Tag::M_ax, "name of an axiom");
    auto [plugin, tag, sub] = Axiom::split(world(), ax.sym());
    auto&& [info, is_new]   = driver().axiom2info(ax.sym(), plugin, tag, ax.loc());

    if (!plugin) error(ax.loc(), "invalid axiom name '{}'", ax);
    if (sub) error(ax.loc(), "definition of axiom '{}' must not have sub in tag name", ax);

    // if (plugin != bootstrapper_.plugin()) {
    //  TODO
    //  error(ax.loc(), "axiom name `{}` implies a plugin name of `{}` but input file is named `{}`", ax,
    //  info.plugin, lexer_.file());
    //}

    std::deque<std::deque<Sym>> new_subs;
    if (ahead().isa(Tag::D_paren_l)) {
        parse_list("tag list of an axiom", Tag::D_paren_l, [&]() {
            auto& aliases = new_subs.emplace_back();
            auto [_, tag] = parse_sym("tag of an axiom");
            aliases.emplace_back(tag);
            while (accept(Tag::T_assign)) {
                auto [_, alias] = parse_sym("alias of an axiom tag");
                aliases.emplace_back(alias);
            }
        });
    }

    if (!is_new && new_subs.empty() && !info.subs.empty())
        error(ax.loc(), "redeclaration of axiom '{}' without specifying new subs", ax);
    else if (!is_new && !new_subs.empty() && info.subs.empty())
        error(ax.loc(), "cannot extend subs of axiom '{}' because it was declared as a subless axiom", ax);

    auto type = parse_type_ascr("type ascription of an axiom");
    if (!is_new && info.pi != (type->isa<Pi>() != nullptr))
        error(ax.loc(), "all declarations of axiom '{}' have to be function types if any is", ax);
    info.pi = type->isa<Pi>() != nullptr;

    Sym normalizer;
    if (ahead().isa(Tag::T_comma) && ahead(1).isa(Tag::M_id)) {
        lex();
        normalizer = parse_sym("normalizer of an axiom").sym;
    }

    if (!is_new && (info.normalizer && normalizer) && info.normalizer != normalizer)
        error(ax.loc(), "all declarations of axiom '{}' must use the same normalizer name", ax);
    info.normalizer = normalizer;

    auto [curry, trip] = Axiom::infer_curry_and_trip(type);

    if (accept(Tag::T_comma)) {
        auto c = expect(Tag::L_u, "curry counter for axiom");
        if (c.u() > curry) error(c.loc(), "curry counter cannot be greater than {}", curry);
        curry = c.u();
    }

    if (accept(Tag::T_comma)) trip = expect(Tag::L_u, "trip count for axiom").u();

    plugin_t p = *Axiom::mangle(plugin);
    tag_t t    = info.tag_id;
    sub_t s    = info.subs.size();
    if (new_subs.empty()) {
        auto norm  = driver().normalizer(p, t, 0);
        auto axiom = world().axiom(norm, curry, trip, type, p, t, 0)->set(ax.loc(), ax.sym());
        scopes_.bind(ax.dbg(), axiom);
    } else {
        for (const auto& sub : new_subs) {
            auto name  = world().sym(*ax.sym() + "."s + *sub.front());
            auto norm  = driver().normalizer(p, t, s);
            auto axiom = world().axiom(norm, curry, trip, type, p, t, s)->set(track.loc(), name);
            for (auto& alias : sub) {
                auto sym = world().sym(*ax.sym() + "."s + *alias);
                scopes_.bind({prev(), sym}, axiom);
            }
            ++s;
        }
        info.subs.insert(info.subs.end(), new_subs.begin(), new_subs.end());
    }
    expect(Tag::T_semicolon, "end of an axiom");
}

void Parser::parse_let_decl() {
    eat(Tag::K_let);
    auto ptrn = parse_ptrn(Tag::D_paren_l, "binding pattern of a let expression");
    expect(Tag::T_assign, "let expression");
    auto body = parse_expr("body of a let expression");
    ptrn->bind(scopes_, body);
    expect(Tag::T_semicolon, "let expression");
}

void Parser::parse_sigma_decl() {
    auto track = tracker();
    eat(Tag::K_Sigma);
    auto dbg  = parse_sym("sigma declaration");
    auto type = accept(Tag::T_colon) ? parse_expr("type of a sigma declaration") : world().type();

    auto arity = std::optional<nat_t>{};
    if (accept(Tag::T_comma)) arity = expect(Tag::L_u, "arity of a mutable Sigma").u();

    auto mk_sigma = [&]() -> Sigma* {
        if (arity) {
            auto sigma = world().mut_sigma(type, *arity)->set(dbg);
            scopes_.bind(dbg, sigma);
            return sigma;
        }
        error(dbg.loc, "you need to specify arity for mutable sigma declaration and definition");
    };

    if (accept(Tag::T_assign)) {
        Sigma* sigma;
        if (auto def = scopes_.query(dbg)) {
            if (auto mut = def->isa_mut<Sigma>()) {
                if (arity && arity != mut->as_lit_arity())
                    error(dbg.loc, "sigma '{}', redeclared with different arity '{}'; previous arity was '{}' here: {}",
                          dbg.sym, *arity, mut->as_lit_arity(), mut->loc());
                sigma = mut;
            } else {
                error(dbg.loc, "'{}' has not been declared as a mutable sigma", dbg.sym);
            }
        } else {
            sigma = mk_sigma();
        }

        auto ptrn = parse_tuple_ptrn(track, false, dbg.sym, sigma);
        auto t    = ptrn->type(world(), def2fields_);
        assert(t == sigma);
        sigma->set<true>(track.loc());
    } else {
        mk_sigma();
    }

    expect(Tag::T_semicolon, "end of a sigma declaration");
}

void Parser::parse_pi_decl() {
    auto track = tracker();
    eat(Tag::K_Pi);
    auto dbg  = parse_sym("pi declaration");
    auto type = accept(Tag::T_colon) ? parse_expr("type of a pi declaration") : world().type();

    if (accept(Tag::T_assign)) {
        Pi* pi;
        if (auto def = scopes_.query(dbg)) {
            if (auto mut = def->isa_mut<Pi>())
                pi = mut;
            else
                error(dbg.loc, "'{}' has not been declared as a mutable pi", dbg.sym);
        } else {
            pi = world().mut_pi(type)->set(dbg);
            scopes_.bind(dbg, pi);
        }

        auto other = parse_expr("definition of a pi declaration")->as_mut<Pi>(); // TODO
        pi->set(other->dom(), other->codom());
        pi->set<true>(track.loc());
    } else {
        auto pi = world().mut_pi(type)->set(dbg);
        scopes_.bind(dbg, pi);
    }

    expect(Tag::T_semicolon, "end of a pi declaration");
}

} // namespace thorin::fe<|MERGE_RESOLUTION|>--- conflicted
+++ resolved
@@ -253,17 +253,9 @@
         case Tag::T_top:
         case Tag::L_s:
         case Tag::L_u:
-<<<<<<< HEAD
         case Tag::L_r:       return parse_lit_expr();
-        case Tag::M_id:      return scopes_.find(parse_sym());
-        case Tag::M_i:       return lex().index();
         case Tag::K_ins:     return parse_insert_expr();
         case Tag::K_ret:     return parse_ret_expr();
-=======
-        case Tag::L_r:       return parse_lit();
-        case Tag::K_ins:     return parse_insert();
-        case Tag::K_ret:     return parse_ret();
->>>>>>> c85674ed
         case Tag::M_ax:      return scopes_.find(lex().dbg());
         case Tag::M_char:    return world().lit_int(8, lex().c8());
         case Tag::M_idx:     return lex().index();
