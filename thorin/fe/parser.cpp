--- conflicted
+++ resolved
@@ -1,5 +1,6 @@
 #include "thorin/fe/parser.h"
 
+#include <filesystem>
 #include <fstream>
 #include <limits>
 #include <sstream>
@@ -31,27 +32,17 @@
 
 namespace thorin::fe {
 
-<<<<<<< HEAD
-Parser::Parser(World& world, Sym file, std::istream& istream, std::ostream* md)
+Parser::Parser(World& world, std::istream& istream, const fs::path* path, std::ostream* md)
     : world_(world)
-    , bootstrapper_(world.sym(fs::path{*file}.filename().replace_extension("").string()))
+    , bootstrapper_(path ? world.sym(fs::path{*path}.filename().replace_extension().string()) : Sym())
     , anonymous_(world.sym("_")) {
-    init(file, istream, md);
-}
-
-void Parser::init(Sym file, std::istream& istream, std::ostream* md) {
-    lexers_.emplace(world(), file, istream, md);
+    init(istream, path, md);
+}
+
+void Parser::init(std::istream& istream, const fs::path* path, std::ostream* md) {
+    lexers_.emplace(world(), istream, path, md);
     for (size_t i = 0; i != Max_Ahead; ++i) ahead(i) = lexer().lex();
-    prev() = Loc(file, {1, 1});
-=======
-Parser::Parser(World& world, std::istream& istream, const fs::path* path, std::ostream* md)
-    : lexer_(world, istream, path, md)
-    , prev_(lexer_.loc())
-    , bootstrapper_(world.sym(fs::path{*path}.filename().replace_extension().string()))
-    , anonymous_(world.sym("_")) {
-    for (size_t i = 0; i != Max_Ahead; ++i) lex();
-    prev_ = Loc(path, {1, 1}, {1, 1});
->>>>>>> 9f1fc618
+    prev() = Loc(path, {1, 1});
 }
 
 /*
@@ -88,7 +79,6 @@
  * entry points
  */
 
-<<<<<<< HEAD
 void Parser::bootstrap(std::ostream& h) { bootstrapper_.emit(h); }
 
 void Parser::parse_module() {
@@ -99,43 +89,27 @@
 };
 
 void Parser::import(Sym name) {
-    auto file_name = *name + ".thorin";
-
-    std::string input_path;
-    for (const auto& path : driver().search_paths()) {
-        auto full_path = path / file_name;
-=======
-Parser Parser::import_module(World& world, std::string_view name) {
-    auto filename = std::string(name) + ".thorin";
+    auto filename = *name + ".thorin";
 
     fs::path full_path;
-    for (const auto& path : world.driver().search_paths()) {
+    for (const auto& path : world().driver().search_paths()) {
         full_path = path / filename;
->>>>>>> 9f1fc618
 
         std::error_code ignore;
         if (bool reg_file = fs::is_regular_file(full_path, ignore); reg_file && !ignore) break;
     }
-<<<<<<< HEAD
-
-    // if (auto [_, ins] = world().driver().imports.emplace(name); !ins) return;
-
-    std::ifstream ifs(input_path);
-    if (!ifs) throw std::runtime_error("could not find file '" + file_name + "'");
-=======
-
-    std::ifstream ifs(full_path);
+
+
+    auto abs_path = fs::absolute(full_path);
+    auto& imports = world().driver().imports;
+    auto [i, ins] = imports.emplace(std::move(abs_path), std::pair(std::move(full_path), name));
+    if (!ins) return;
+
+    std::ifstream ifs(i->first);
     if (!ifs) err("could not find file '{}'", filename);
 
-    thorin::fe::Parser parser(world, ifs, &full_path);
-    parser.parse_module();
-
-    world.add_imported(world.sym(name));
->>>>>>> 9f1fc618
-
-    auto file  = world().sym(std::move(input_path));
     auto state = state_;
-    init(file, ifs);
+    init(ifs, &i->second.first);
     parse_module();
     state_ = state;
     lexers_.pop();
