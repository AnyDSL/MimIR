--- conflicted
+++ resolved
@@ -31,14 +31,8 @@
 
 namespace thorin::fe {
 
-<<<<<<< HEAD
-Parser::Parser(World& world, Sym file, std::istream& istream, const Normalizers* normalizers, std::ostream* md)
+Parser::Parser(World& world, Sym file, std::istream& istream, std::ostream* md)
     : world_(world)
-=======
-Parser::Parser(World& world, Sym file, std::istream& istream, std::ostream* md)
-    : lexer_(world, file, istream, md)
-    , prev_(lexer_.loc())
->>>>>>> 2c7d4168
     , bootstrapper_(world.sym(fs::path{*file}.filename().replace_extension("").string()))
     , anonymous_(world.sym("_")) {
     init(file, istream, md);
@@ -84,7 +78,6 @@
  * entry points
  */
 
-<<<<<<< HEAD
 void Parser::bootstrap(std::ostream& h) { bootstrapper_.emit(h); }
 
 void Parser::parse_module() {
@@ -95,9 +88,6 @@
 };
 
 void Parser::import(Sym name) {
-=======
-Parser Parser::import_module(World& world, Sym name) {
->>>>>>> 2c7d4168
     auto file_name = *name + ".thorin";
 
     std::string input_path;
@@ -111,12 +101,7 @@
         }
     }
 
-<<<<<<< HEAD
     // if (auto [_, ins] = world().driver().imports.emplace(name); !ins) return;
-=======
-    thorin::fe::Parser parser(world, world.sym(input_path), ifs);
-    parser.parse_module();
->>>>>>> 2c7d4168
 
     std::ifstream ifs(input_path);
     if (!ifs) throw std::runtime_error("could not find file '" + file_name + "'");
@@ -137,19 +122,7 @@
     eat(Tok::Tag::K_import);
     auto name = expect(Tok::Tag::M_id, "import name");
     expect(Tok::Tag::T_semicolon, "end of import");
-<<<<<<< HEAD
     import(name.sym());
-=======
-
-    if (auto [_, ins] = imported_.emplace(name.sym()); !ins) return;
-
-    // search file and import
-    auto parser = Parser::import_module(world(), name.sym());
-    scopes_.merge(parser.scopes_);
-
-    // transitvely remember which files we transitively imported
-    imported_.merge(parser.imported_);
->>>>>>> 2c7d4168
 }
 
 Dbg Parser::parse_sym(std::string_view ctxt) {
