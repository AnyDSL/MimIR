--- conflicted
+++ resolved
@@ -23,16 +23,13 @@
     m(K_Type,   ".Type"  )             \
     m(K_Univ,   ".Univ"  )             \
     m(K_pack,   ".pack"  )             \
+    m(K_Rule,   ".Rule"  )             \
+    m(K_rule,   ".rule"  )             \
     m(K_Cn,     ".Cn"    )             \
     m(K_Fn,     ".Fn"    )             \
     m(K_Pi,     ".Pi"    )             \
-<<<<<<< HEAD
-    m(K_Rule,   ".Rule"  )             \
-    m(K_rule,   ".rule"  )             \
-=======
     m(K_con,    ".con"   )             \
     m(K_fun,    ".fun"   )             \
->>>>>>> 01a24430
     m(K_lam,    ".lam"   )             \
     m(K_cn,     ".cn"    )             \
     m(K_fn,     ".fn"    )             \
@@ -87,10 +84,7 @@
     m(T_star,       "*")                \
 
 #define THORIN_SUBST(m)                 \
-<<<<<<< HEAD
-=======
     m(".lm",     T_lm   )               \
->>>>>>> 01a24430
     m(".bot",    T_bot  )               \
     m(".top",    T_top  )               \
     m(".insert", K_ins  )               \
