#include "thorin/fe/lexer.h"

#include "thorin/world.h"

using namespace std::literals;

namespace thorin::fe {

static bool issign(char32_t i) { return i == '+' || i == '-'; }
static bool issubscsr(char32_t i) { return U'₀' <= i && i <= U'₉'; }

Lexer::Lexer(World& world, std::string_view filename, std::istream& istream, std::ostream* md /*= nullptr*/)
    : Super(filename, istream)
    , world_(world)
    , md_(md) {
#define CODE(t, str) keywords_[str] = Tok::Tag::t;
    THORIN_KEY(CODE)
#undef CODE

#define CODE(str, t) \
    if (Tok::Tag::t != Tok::Tag::Nil) keywords_[str] = Tok::Tag::t;
    THORIN_SUBST(CODE)
#undef CODE

    if (start_md())
        emit_md(true);
    else
        md_fence();
}

Tok Lexer::lex() {
    while (true) {
        loc_.begin = ahead().pos;
        str_.clear();

#if defined(_WIN32) && !defined(NDEBUG) // isspace asserts otherwise
        if (accept_if([](int c) { return (c & ~0xFF) == 0 ? isspace(c) : false; })) continue;
#else
        if (accept_if(isspace)) continue;
#endif
        if (accept(utf8::Err)) err(loc_, "invalid UTF-8 character");
        if (accept(utf8::EoF)) return tok(Tok::Tag::M_eof);

        // clang-format off
        // delimiters
        if (accept( '(')) return tok(Tok::Tag::D_paren_l);
        if (accept( ')')) return tok(Tok::Tag::D_paren_r);
        if (accept( '[')) return tok(Tok::Tag::D_brckt_l);
        if (accept( ']')) return tok(Tok::Tag::D_brckt_r);
        if (accept( '{')) return tok(Tok::Tag::D_brace_l);
        if (accept( '}')) return tok(Tok::Tag::D_brace_r);
        if (accept(U'«')) return tok(Tok::Tag::D_quote_l);
        if (accept(U'»')) return tok(Tok::Tag::D_quote_r);
        if (accept(U'⟪')) return tok(Tok::Tag::D_quote_l);
        if (accept(U'⟫')) return tok(Tok::Tag::D_quote_r);
        if (accept(U'‹')) return tok(Tok::Tag::D_angle_l);
        if (accept(U'›')) return tok(Tok::Tag::D_angle_r);
        if (accept(U'⟨')) return tok(Tok::Tag::D_angle_l);
        if (accept(U'⟩')) return tok(Tok::Tag::D_angle_r);
        if (accept( '<')) {
            if (accept( '<')) return tok(Tok::Tag::D_quote_l);
            return tok(Tok::Tag::D_angle_l);
        }
        if (accept( '>')) {
            if (accept( '>')) return tok(Tok::Tag::D_quote_r);
            return tok(Tok::Tag::D_angle_r);
        }
        if (accept( '=')) {
            if (accept('>')) return tok(Tok::Tag::T_fatarrow);
            return tok(Tok::Tag::T_assign);
        }
        // further tokens
        if (accept(U'λ')) return tok(Tok::Tag::T_lm);
        if (accept(U'→')) return tok(Tok::Tag::T_arrow);
        if (accept( '@')) return tok(Tok::Tag::T_at);
        if (accept( '!')) return tok(Tok::Tag::T_bang);
        if (accept( '|')) return tok(Tok::Tag::T_bar);
        if (accept(U'⊥')) return tok(Tok::Tag::T_bot);
        if (accept(U'⊤')) return tok(Tok::Tag::T_top);
        if (accept(U'□')) return tok(Tok::Tag::T_box);
        if (accept( ',')) return tok(Tok::Tag::T_comma);
        if (accept( '#')) return tok(Tok::Tag::T_extract);
<<<<<<< HEAD
        if (accept(U'⇒')) return tok(Tok::Tag::T_fatarrow);
        if (accept(U'λ')) return tok(Tok::Tag::T_lam);
        if (accept('\\')) return tok(Tok::Tag::T_lam);
=======
>>>>>>> 01a24430
        if (accept(U'Π')) return tok(Tok::Tag::T_Pi);
        if (accept( ';')) return tok(Tok::Tag::T_semicolon);
        if (accept(U'★')) return tok(Tok::Tag::T_star);
        if (accept( '*')) return tok(Tok::Tag::T_star);
        if (accept( ':')) {
            if (accept( ':')) return tok(Tok::Tag::T_colon_colon);
            return tok(Tok::Tag::T_colon);
        }
        if (accept( '|')) {
            if (accept('~')) {
                if (accept('|')) return tok(Tok::Tag::T_Pi);
            }
            err(loc_, "invalid input char '{}'; maybe you wanted to use '|~|'?", str_);
            continue;
        }
        // clang-format on

        if (accept('%')) {
            if (lex_id()) return {loc(), Tok::Tag::M_ax, world_.sym(str_, loc())};
            err(loc_, "invalid axiom name '{}'", str_);
        }

        if (accept('.')) {
            if (lex_id()) {
                if (auto i = keywords_.find(str_); i != keywords_.end()) { return tok(i->second); }
                err({loc_.file, ahead().pos}, "unknown keyword '{}'", str_);
                continue;
            }

            if (accept_if(isdigit)) {
                parse_digits();
                parse_exp();
                return {loc_, f64(strtod(str_.c_str(), nullptr))};
            }

            return tok(Tok::Tag::T_dot);
        }

        if (lex_id()) return {loc(), Tok::Tag::M_id, world_.sym(str_, loc())};

        if (isdigit(ahead()) || issign(ahead())) {
            if (auto lit = parse_lit()) return *lit;
            continue;
        }

        if (start_md()) {
            emit_md();
            continue;
        }

        // comments
        if (accept('/')) {
            if (accept('*')) {
                eat_comments();
                continue;
            }
            if (accept('/')) {
                while (ahead() != utf8::EoF && ahead() != '\n') next();
                continue;
            }

            err({loc_.file, ahead().pos}, "invalid input char '/'; maybe you wanted to start a comment?");
            continue;
        }

        err({loc_.file, ahead().pos}, "invalid input char '{}'", (char)ahead());
        next();
    }
}

bool Lexer::lex_id() {
    if (accept_if([](int i) { return i == '_' || isalpha(i); })) {
        while (accept_if([](int i) { return i == '_' || i == '.' || isalnum(i); })) {}
        return true;
    }
    return false;
}

// clang-format off
std::optional<Tok> Lexer::parse_lit() {
    int base = 10;
    std::optional<bool> sign;

    if (accept('+', false)) {
        sign = false;
    } else if (accept('-', false)) {
        if (accept('>')) return tok(Tok::Tag::T_arrow);
        sign = true;
    }

    // prefix starting with '0'
    if (accept('0', false)) {
        if      (accept('b', false)) base =  2;
        else if (accept('B', false)) base =  2;
        else if (accept('o', false)) base =  8;
        else if (accept('O', false)) base =  8;
        else if (accept('x', false)) base = 16;
        else if (accept('X', false)) base = 16;
    }

    parse_digits(base);

    if (!sign && base == 10) {
        if (issubscsr(ahead())) {
            auto i = strtoull(str_.c_str(), nullptr, 10);
            std::string mod;
            while (issubscsr(ahead())) {
                mod += ahead() - U'₀' + '0';
                next();
            }
            auto m = strtoull(mod.c_str(), nullptr, 10);
            return Tok{loc_, world().lit_idx_mod(m, i)};
        } else if (accept('_', false)) {
            auto i = strtoull(str_.c_str(), nullptr, 10);
            str_.clear();
            if (accept_if(isdigit)) {
                parse_digits(10);
                auto m = strtoull(str_.c_str(), nullptr, 10);
                return Tok{loc_, world().lit_idx_mod(m, i)};
            } else {
                err(loc_, "stray underscore in unsigned literal");
                auto i = strtoull(str_.c_str(), nullptr, 10);
                return Tok{loc_, u64(i)};
            }
        }
    }

    bool is_float = false;
    if (base == 10 || base == 16) {
        // parse fractional part
        if (accept('.')) {
            is_float = true;
            parse_digits(base);
        }

        is_float |= parse_exp(base);
    }

    if (sign && str_.empty()) {
        err(loc_, "stray '{}'", *sign ? "-" : "+");
        return {};
    }

    if (is_float && base == 16) str_.insert(0, "0x"sv);
    if (sign && *sign) str_.insert(0, "-"sv);

    if (is_float) return Tok{loc_, f64(strtod  (str_.c_str(), nullptr      ))};
    if (sign)     return Tok{loc_, u64(strtoll (str_.c_str(), nullptr, base))};
    else          return Tok{loc_, u64(strtoull(str_.c_str(), nullptr, base))};
}

void Lexer::parse_digits(int base /*= 10*/) {
    switch (base) {
        case  2: while (accept_if([](int i) { return '0' <= i && i <= '1'; })) {} break;
        case  8: while (accept_if([](int i) { return '0' <= i && i <= '7'; })) {} break;
        case 10: while (accept_if(isdigit)) {} break;
        case 16: while (accept_if(isxdigit)) {} break;
        default: unreachable();
    }
};

bool Lexer::parse_exp(int base /*= 10*/) {
    if (accept_if(base == 10 ? [](int i) { return i == 'e' || i == 'E'; }
                             : [](int i) { return i == 'p' || i == 'P'; })) {
        accept_if(issign);
        if (!isdigit(ahead())) err(loc_, "exponent has no digits");
        parse_digits();
        return true;
    }

    if (base == 16) {
        err(loc_, "hexadecimal floating constants require an exponent");
        return {};
    }
    return false;
}
// clang-format on

void Lexer::eat_comments() {
    while (true) {
        while (ahead() != utf8::EoF && ahead() != '*') next();
        if (accept(utf8::EoF)) {
            err(loc_, "non-terminated multiline comment");
            return;
        }
        next();
        if (accept('/')) break;
    }
}

void Lexer::emit_md(bool start_of_file) {
    if (!start_of_file) md_fence();

    do {
        out_ = false;
        for (int i = 0; i < 3; ++i) next();
        accept(' ');
        out_ = true;

        while (ahead() != utf8::EoF && ahead() != '\n') next();
        accept('\n');
    } while (start_md());

    if (ahead() == utf8::EoF) {
        out_ = false;
    } else {
        md_fence();
    }
}

} // namespace thorin::fe<|MERGE_RESOLUTION|>--- conflicted
+++ resolved
@@ -80,12 +80,7 @@
         if (accept(U'□')) return tok(Tok::Tag::T_box);
         if (accept( ',')) return tok(Tok::Tag::T_comma);
         if (accept( '#')) return tok(Tok::Tag::T_extract);
-<<<<<<< HEAD
         if (accept(U'⇒')) return tok(Tok::Tag::T_fatarrow);
-        if (accept(U'λ')) return tok(Tok::Tag::T_lam);
-        if (accept('\\')) return tok(Tok::Tag::T_lam);
-=======
->>>>>>> 01a24430
         if (accept(U'Π')) return tok(Tok::Tag::T_Pi);
         if (accept( ';')) return tok(Tok::Tag::T_semicolon);
         if (accept(U'★')) return tok(Tok::Tag::T_star);
