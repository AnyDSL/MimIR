--- conflicted
+++ resolved
@@ -105,11 +105,7 @@
         // clang-format on
 
         if (accept('%')) {
-<<<<<<< HEAD
-            if (lex_id()) return {loc(), Tag::M_ext, sym()};
-=======
             if (lex_id()) return {loc(), Tag::M_anx, sym()};
->>>>>>> 2e6b5aec
             error(loc_, "invalid axiom name '{}'", str_);
         }
 
