--- conflicted
+++ resolved
@@ -22,11 +22,7 @@
 /// @name std::ostream operator
 ///@{
 std::ostream& operator<<(std::ostream& os, Tok tok) {
-<<<<<<< HEAD
-    if (tok.isa(Tok::Tag::M_ext) || tok.isa(Tok::Tag::M_id) || tok.isa(Tok::Tag::M_str)) return os << tok.sym();
-=======
     if (tok.isa(Tok::Tag::M_anx) || tok.isa(Tok::Tag::M_id) || tok.isa(Tok::Tag::M_str)) return os << tok.sym();
->>>>>>> 2e6b5aec
     return os << Tok::tag2str(tok.tag());
 }
 ///@}
