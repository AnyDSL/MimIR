--- conflicted
+++ resolved
@@ -131,11 +131,7 @@
     /// E.g. use `w.ax<mem::M>();` to get the %mem.M axiom.
     template<axiom_without_sub_tags AxTag>
     const Axiom* ax() const {
-<<<<<<< HEAD
-        return ax(AxTag::id_);
-=======
         return ax(AxTag::Axiom_Id);
->>>>>>> 8f2db80e
     }
     ///@}
 
@@ -236,11 +232,7 @@
         return extract_unsafe(d, lit_int(0_u64, i), dbg);
     }
     const Def* extract_unsafe(const Def* d, const Def* i, const Def* dbg = {}) {
-<<<<<<< HEAD
-        return extract(d, op(Conv::u2u, type_int(as_lit(d->type()->reduce_rec()->arity())), i, dbg), dbg);
-=======
         return extract(d, op(Conv::u2u, type_int(as_lit(d->unfold_type()->arity())), i, dbg), dbg);
->>>>>>> 8f2db80e
     }
     /// Builds `(f, t)cond`.
     /// **Note** that select expects @p t as first argument and @p f as second one.
@@ -262,11 +254,7 @@
         return insert_unsafe(d, lit_int(0_u64, i), val, dbg);
     }
     const Def* insert_unsafe(const Def* d, const Def* i, const Def* val, const Def* dbg = {}) {
-<<<<<<< HEAD
-        return insert(d, op(Conv::u2u, type_int(as_lit(d->type()->reduce_rec()->arity())), i), val, dbg);
-=======
         return insert(d, op(Conv::u2u, type_int(as_lit(d->unfold_type()->arity())), i), val, dbg);
->>>>>>> 8f2db80e
     }
     ///@}
 
