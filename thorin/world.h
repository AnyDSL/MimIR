#ifndef THORIN_WORLD_H
#define THORIN_WORLD_H

#include <sstream>
#include <string>

#include "thorin/axiom.h"
#include "thorin/config.h"
#include "thorin/debug.h"
#include "thorin/lattice.h"
#include "thorin/tuple.h"

#include "thorin/util/hash.h"

namespace thorin {

enum class LogLevel { Error, Warn, Info, Verbose, Debug };

class Checker;
class DepNode;
class ErrorHandler;
class RecStreamer;
class Scope;

/// The World represents the whole program and manages creation of Thorin nodes (Def%s).
/// *Structural* Def%s are hashed into an internal HashSet.
/// The getters just calculate a hash and lookup the Def, if it is already present, or create a new one otherwise.
/// This corresponds to value numbering.
///
/// You can create several worlds.
/// All worlds are completely independent from each other.
///
/// Note that types are also just Def%s and will be hashed as well.
class World {
public:
    World& operator=(const World&) = delete;

    explicit World(std::string_view name = {});
    World(World&& other)
        : World() {
        swap(*this, other);
    }
    ~World();

    /// Inherits the World::state_ of the @p other World.
    World stub();

    /// @name Sea of Nodes
    ///@{
    struct SeaHash {
        size_t operator()(const Def* def) const { return def->hash(); };
    };

    struct SeaEq {
        bool operator()(const Def* d1, const Def* d2) const { return d1->equal(d2); }
    };

    using Sea = absl::flat_hash_set<const Def*, SeaHash, SeaEq>; ///< This HashSet contains Thorin's "sea of nodes".

    const Sea& defs() const { return data_.defs_; }
    ///@}

    /// @name name
    ///@{
    std::string_view name() const { return data_.name_; }
    void set_name(std::string_view name) { data_.name_ = name; }
    ///@}

    /// @name manage global identifier - a unique number for each Def
    ///@{
    u32 curr_gid() const { return state_.curr_gid; }
    u32 next_gid() { return ++state_.curr_gid; }
    ///@}

    /// @name Universe, Type, Var, Proxy, Infer
    ///@{
    const Univ* univ() { return data_.univ_; }
    const Type* type(const Def* level, const Def* dbg = {}) { return unify<Type>(1, level, dbg)->as<Type>(); }
    template<level_t level = 0>
    const Type* type(const Def* dbg = {}) {
        if constexpr (level == 0)
            return data_.type_0_;
        else if constexpr (level == 1)
            return data_.type_1_;
        else
            return type(lit_univ(level), dbg);
    }
    const Var* var(const Def* type, Def* nom, const Def* dbg = {}) { return unify<Var>(1, type, nom, dbg); }
    const Proxy* proxy(const Def* type, Defs ops, u32 index, u32 tag, const Def* dbg = {}) {
        return unify<Proxy>(ops.size(), type, ops, index, tag, dbg);
    }
    Infer* nom_infer(const Def* type, const Def* dbg = {}) { return insert<Infer>(1, type, dbg); }
    Infer* nom_infer(const Def* type, Sym sym, Loc loc) { return insert<Infer>(1, type, dbg({sym, loc})); }
    Infer* nom_infer_univ(const Def* dbg = {}) { return nom_infer(univ(), dbg); }
    ///@}

    /// @name Axiom
    ///@{
<<<<<<< HEAD
    const Axiom* axiom(Def::NormalizeFn normalize, const Def* type, tag_t tag, flags_t flags, const Def* dbg = {}) {
        return data_.axioms_[(u64(tag) << 32_u64) | u64(flags)] = unify<Axiom>(0, normalize, type, tag, flags, dbg);
=======
    const Axiom* axiom(Def::NormalizeFn n, const Def* type, dialect_t d, tag_t t, sub_t s, const Def* dbg = {}) {
        return unify<Axiom>(0, n, type, d, t, s, dbg);
>>>>>>> 047ce10b
    }
    const Axiom* axiom(const Def* type, dialect_t d, tag_t t, sub_t s, const Def* dbg = {}) {
        return axiom(nullptr, type, d, t, s, dbg);
    }

    /// Builds a fresh Axiom with descending Axiom::sub.
    /// This is useful during testing to come up with some entitiy of a specific type.
    /// It uses the dialect Axiom::Global_Dialect and starts with `0` for Axiom::sub and counts up from there.
    /// The Axiom::tag is set to `0` and the Axiom::normalizer to `nullptr`.
    const Axiom* axiom(const Def* type, const Def* dbg = {}) {
        return axiom(nullptr, type, Axiom::Global_Dialect, 0, state_.curr_sub++, dbg);
    }
    ///@}

    /// @name Pi
    ///@{
    const Pi* pi(const Def* dom, const Def* codom, const Def* dbg = {}) {
        return unify<Pi>(2, codom->inf_type(), dom, codom, dbg);
    }
    const Pi* pi(Defs dom, const Def* codom, const Def* dbg = {}) { return pi(sigma(dom), codom, dbg); }
    Pi* nom_pi(const Def* type, const Def* dbg = {}) { return insert<Pi>(2, type, dbg); }
    ///@}

    /// @name Pi: continuation type (cn), i.e., Pi type with codom Bottom
    ///@{
    const Pi* cn() { return cn(sigma()); }
    const Pi* cn(const Def* dom, const Def* dbg = {}) { return pi(dom, bot_type(), dbg); }
    const Pi* cn(Defs doms, const Def* dbg = {}) { return cn(sigma(doms), dbg); }
    /// Same as World::cn / World::pi but adds a World::type_mem-typed Var to each Pi.
    const Pi* cn_mem(const Def* dom, const Def* dbg = {}) { return cn({type_mem(), dom}, dbg); }
    const Pi* cn_mem_ret(const Def* dom, const Def* ret_dom, const Def* dbg = {}) {
        return cn({type_mem(), dom, cn_mem(ret_dom)}, dbg);
    }
    const Pi* pi_mem(const Def* domain, const Def* codomain, const Def* dbg = {}) {
        auto d = sigma({type_mem(), domain});
        return pi(d, sigma({type_mem(), codomain}), dbg);
    }
    const Pi* fn_mem(const Def* domain, const Def* codomain, const Def* dbg = {}) {
        return cn({type_mem(), domain, cn_mem(codomain)}, dbg);
    }
    ///@}

    /// @name Lam%bda
    ///@{
    Lam* nom_lam(const Pi* cn, Lam::CC cc = Lam::CC::C, const Def* dbg = {}) {
        auto lam = insert<Lam>(2, cn, cc, dbg);
        return lam;
    }
    Lam* nom_lam(const Pi* cn, const Def* dbg = {}) { return nom_lam(cn, Lam::CC::C, dbg); }
    const Lam* lam(const Pi* pi, const Def* filter, const Def* body, const Def* dbg) {
        return unify<Lam>(2, pi, filter, body, dbg);
    }
    const Lam* lam(const Pi* pi, const Def* body, const Def* dbg) { return lam(pi, lit_true(), body, dbg); }
    ///@}

    /// @name App
    ///@{
    const Def* app(const Def* callee, const Def* arg, const Def* dbg = {});
    const Def* app(const Def* callee, Defs args, const Def* dbg = {}) { return app(callee, tuple(args), dbg); }
    /// Same as World::app but does *not* apply NormalizeFn.
    const Def* raw_app(const Def* callee, const Def* arg, const Def* dbg = {});
    /// Same as World::app but does *not* apply NormalizeFn.
    const Def* raw_app(const Def* callee, Defs args, const Def* dbg = {}) { return raw_app(callee, tuple(args), dbg); }
    ///@}

    /// @name Sigma
    ///@{
    Sigma* nom_sigma(const Def* type, size_t size, const Def* dbg = {}) { return insert<Sigma>(size, type, size, dbg); }
    /// A *nom*inal Sigma of type @p level.
    template<level_t level = 0>
    Sigma* nom_sigma(size_t size, const Def* dbg = {}) {
        return nom_sigma(type<level>(), size, dbg);
    }
    const Def* sigma(Defs ops, const Def* dbg = {});
    const Sigma* sigma() { return data_.sigma_; } ///< The unit type within Type 0.
    ///@}

    /// @name Arr
    ///@{
    Arr* nom_arr(const Def* type, const Def* dbg = {}) { return insert<Arr>(2, type, dbg); }
    template<level_t level = 0>
    Arr* nom_arr(const Def* dbg = {}) {
        return nom_arr(type<level>(), dbg);
    }
    const Def* arr(const Def* shape, const Def* body, const Def* dbg = {});
    const Def* arr(Defs shape, const Def* body, const Def* dbg = {});
    const Def* arr(u64 n, const Def* body, const Def* dbg = {}) { return arr(lit_nat(n), body, dbg); }
    const Def* arr(ArrayRef<u64> shape, const Def* body, const Def* dbg = {}) {
        return arr(DefArray(shape.size(), [&](size_t i) { return lit_nat(shape[i], dbg); }), body, dbg);
    }
    const Def* arr_unsafe(const Def* body, const Def* dbg = {}) { return arr(top_nat(), body, dbg); }
    ///@}

    /// @name Tuple
    ///@{
    const Def* tuple(Defs ops, const Def* dbg = {});
    /// Ascribes @p type to this tuple - needed for dependently typed and nominal Sigma%s.
    const Def* tuple(const Def* type, Defs ops, const Def* dbg = {});
    const Def* tuple_str(std::string_view s, const Def* dbg = {});
    Sym sym(std::string_view s, const Def* dbg = {}) { return tuple_str(s, dbg); }
    const Tuple* tuple() { return data_.tuple_; } ///< the unit value of type `[]`
    ///@}

    /// @name Pack
    ///@{
    Pack* nom_pack(const Def* type, const Def* dbg = {}) { return insert<Pack>(1, type, dbg); }
    const Def* pack(const Def* arity, const Def* body, const Def* dbg = {});
    const Def* pack(Defs shape, const Def* body, const Def* dbg = {});
    const Def* pack(u64 n, const Def* body, const Def* dbg = {}) { return pack(lit_nat(n), body, dbg); }
    const Def* pack(ArrayRef<u64> shape, const Def* body, const Def* dbg = {}) {
        return pack(DefArray(shape.size(), [&](auto i) { return lit_nat(shape[i], dbg); }), body, dbg);
    }
    ///@}

    /// @name Extract
    ///@{
    const Def* extract(const Def* d, const Def* i, const Def* dbg = {});
    const Def* extract(const Def* d, u64 a, u64 i, const Def* dbg = {}) { return extract(d, lit_int(a, i), dbg); }
    const Def* extract(const Def* d, u64 i, const Def* dbg = {}) { return extract(d, as_lit(d->arity()), i, dbg); }
    const Def* extract_unsafe(const Def* d, u64 i, const Def* dbg = {}) {
        return extract_unsafe(d, lit_int(0_u64, i), dbg);
    }
    const Def* extract_unsafe(const Def* d, const Def* i, const Def* dbg = {}) {
        return extract(d, op(Conv::u2u, type_int(as_lit(d->type()->reduce_rec()->arity())), i, dbg), dbg);
    }
    /// Builds `(f, t)cond`.
    /// **Note** that select expects @p t as first argument and @p f as second one.
    const Def* select(const Def* t, const Def* f, const Def* cond, const Def* dbg = {}) {
        return extract(tuple({f, t}), cond, dbg);
    }
    ///@}

    /// @name Insert
    ///@{
    const Def* insert(const Def* d, const Def* i, const Def* val, const Def* dbg = {});
    const Def* insert(const Def* d, u64 a, u64 i, const Def* val, const Def* dbg = {}) {
        return insert(d, lit_int(a, i), val, dbg);
    }
    const Def* insert(const Def* d, u64 i, const Def* val, const Def* dbg = {}) {
        return insert(d, as_lit(d->arity()), i, val, dbg);
    }
    const Def* insert_unsafe(const Def* d, u64 i, const Def* val, const Def* dbg = {}) {
        return insert_unsafe(d, lit_int(0_u64, i), val, dbg);
    }
    const Def* insert_unsafe(const Def* d, const Def* i, const Def* val, const Def* dbg = {}) {
        return insert(d, op(Conv::u2u, type_int(as_lit(d->type()->reduce_rec()->arity())), i), val, dbg);
    }
    ///@}

    /// @name Lit
    ///@{
    const Lit* lit(const Def* type, u64 val, const Def* dbg = {}) { return unify<Lit>(0, type, val, dbg); }
    const Lit* lit_nat(nat_t a, const Def* dbg = {}) { return lit(type_nat(), a, dbg); }
    const Lit* lit_nat_0() { return data_.lit_nat_0_; }
    const Lit* lit_nat_1() { return data_.lit_nat_1_; }
    const Lit* lit_nat_max() { return data_.lit_nat_max_; }
    const Lit* lit_int(const Def* type, u64 val, const Def* dbg = {});
    const Lit* lit_univ(u64 level, const Def* dbg = {}) { return lit(univ(), level, dbg); }
    const Lit* lit_univ_0() { return data_.lit_univ_0_; }
    const Lit* lit_univ_1() { return data_.lit_univ_1_; }

    /// Constructs Tag::Int Lit @p val via @p width, i.e. converts from *width* to *internal* *mod* value.
    const Lit* lit_int_width(nat_t width, u64 val, const Def* dbg = {}) {
        return lit_int(type_int_width(width), val, dbg);
    }

    /// Constructs Tag::Int Lit @p val with *external* *mod*.
    /// I.e. if `mod == 0`, it will be adjusted to `uint_t(-1)` (special case for `2^64`).
    const Lit* lit_int_mod(nat_t mod, u64 val, const Def* dbg = {}) {
        return lit_int(type_int(mod), mod == 0 ? val : (val % mod), dbg);
    }

    /// Constructs Tag::Int Lit @p val with *internal* *mod*, i.e. without any conversions - `mod = 0` means `2^64`.
    /// Use this version if you directly receive an *internal* `mod` which is already converted.
    const Lit* lit_int(nat_t mod, u64 val, const Def* dbg = {}) { return lit_int(type_int(mod), val, dbg); }
    template<class I>
    const Lit* lit_int(I val, const Def* dbg = {}) {
        static_assert(std::is_integral<I>());
        return lit_int(type_int(width2mod(sizeof(I) * 8)), val, dbg);
    }

    const Lit* lit_bool(bool val) { return data_.lit_bool_[size_t(val)]; }
    const Lit* lit_false() { return data_.lit_bool_[0]; }
    const Lit* lit_true() { return data_.lit_bool_[1]; }
    // clang-format off
    const Lit* lit_real(nat_t width, r64 val, const Def* dbg = {}) {
        switch (width) {
            case 16: assert(r64(r16(r32(val))) == val && "loosing precision"); return lit_real(r16(r32(val)), dbg);
            case 32: assert(r64(r32(   (val))) == val && "loosing precision"); return lit_real(r32(   (val)), dbg);
            case 64: assert(r64(r64(   (val))) == val && "loosing precision"); return lit_real(r64(   (val)), dbg);
            default: unreachable();
        }
    }
    template<class R>
    const Lit* lit_real(R val, const Def* dbg = {}) {
        static_assert(std::is_floating_point<R>() || std::is_same<R, r16>());
        if constexpr (false) {}
        else if constexpr (sizeof(R) == 2) return lit(type_real(16), thorin::bitcast<u16>(val), dbg);
        else if constexpr (sizeof(R) == 4) return lit(type_real(32), thorin::bitcast<u32>(val), dbg);
        else if constexpr (sizeof(R) == 8) return lit(type_real(64), thorin::bitcast<u64>(val), dbg);
        else unreachable();
    }
    ///@}

    /// @name lattice
    ///@{
    template<bool up>
    const Def* ext(const Def* type, const Def* dbg = {});
    const Def* bot(const Def* type, const Def* dbg = {}) { return ext<false>(type, dbg); }
    const Def* top(const Def* type, const Def* dbg = {}) { return ext<true>(type, dbg); }
    const Def* bot_type() { return data_.bot_type_; }
    const Def* top_nat() { return data_.top_nat_; }
    template<bool up> TBound<up>* nom_bound(const Def* type, size_t size, const Def* dbg = {}) { return insert<TBound<up>>(size, type, size, dbg); }
    /// A *nom*inal Bound of Type @p l%evel.
    template<bool up, level_t l = 0> TBound<up>* nom_bound(size_t size, const Def* dbg = {}) { return nom_bound<up>(type<l>(), size, dbg); }
    template<bool up> const Def* bound(Defs ops, const Def* dbg = {});
    Join* nom_join(const Def* type, size_t size, const Def* dbg = {}) { return nom_bound<true>(type, size, dbg); }
    Meet* nom_meet(const Def* type, size_t size, const Def* dbg = {}) { return nom_bound<false>(type, size, dbg); }
    template<level_t l = 0> Join* nom_join(size_t size, const Def* dbg = {}) { return nom_join(type<l>(), size, dbg); }
    template<level_t l = 0> Meet* nom_meet(size_t size, const Def* dbg = {}) { return nom_meet(type<l>(), size, dbg); }
    const Def* join(Defs ops, const Def* dbg = {}) { return bound<true>(ops, dbg); }
    const Def* meet(Defs ops, const Def* dbg = {}) { return bound<false>(ops, dbg); }
    const Def* ac(const Def* type, Defs ops, const Def* dbg = {});
    /// Infers the type using a *structural* Meet.
    const Def* ac(Defs ops, const Def* dbg = {});
    const Def* vel(const Def* type, const Def* value, const Def* dbg = {});
    const Def* pick(const Def* type, const Def* value, const Def* dbg = {});
    const Def* test(const Def* value, const Def* probe, const Def* match, const Def* clash, const Def* dbg = {});
    const Def* singleton(const Def* inner_type, const Def* dbg = {});
    ///@}

    /// @name globals -- depdrecated; will be removed
    ///@{
    Global* global(const Def* type, bool is_mutable = true, const Def* dbg = {}) { return insert<Global>(1, type, is_mutable, dbg); }
    Global* global_immutable_string(std::string_view str, const Def* dbg = {});
    ///@}
    // clang-format on

    /// @name types
    ///@{
    const Nat* type_nat() { return data_.type_nat_; }
    const Axiom* type_mem() { return data_.type_mem_; }
    const Axiom* type_int() { return data_.type_int_; }
    const Axiom* type_real() { return data_.type_real_; }
    const Axiom* type_ptr() { return data_.type_ptr_; }
    const App* type_bool() { return data_.type_bool_; }
    const App* type_int_width(nat_t width) { return type_int(lit_nat(width2mod(width))); }
    const App* type_int(nat_t mod) { return type_int(lit_nat(mod)); }
    const App* type_real(nat_t width) { return type_real(lit_nat(width)); }
    const App* type_int(const Def* mod) { return app(type_int(), mod)->as<App>(); }
    const App* type_real(const Def* width) { return app(type_real(), width)->as<App>(); }
    const App* type_ptr(const Def* pointee, nat_t addr_space = AddrSpace::Generic, const Def* dbg = {}) {
        return type_ptr(pointee, lit_nat(addr_space), dbg);
    }
    const App* type_ptr(const Def* pointee, const Def* addr_space, const Def* dbg = {}) {
        return app(type_ptr(), {pointee, addr_space}, dbg)->as<App>();
    }
    ///@}

    /// @name bulitin axioms
    ///@{
    // clang-format off
    const Axiom* ax(Acc   o)  const { return data_.Acc_  [size_t(o)]; }
    const Axiom* ax(Bit   o)  const { return data_.Bit_  [size_t(o)]; }
    const Axiom* ax(Conv  o)  const { return data_.Conv_ [size_t(o)]; }
    const Axiom* ax(Div   o)  const { return data_.Div_  [size_t(o)]; }
    const Axiom* ax(ICmp  o)  const { return data_.ICmp_ [size_t(o)]; }
    const Axiom* ax(PE    o)  const { return data_.PE_   [size_t(o)]; }
    const Axiom* ax(RCmp  o)  const { return data_.RCmp_ [size_t(o)]; }
    const Axiom* ax(ROp   o)  const { return data_.ROp_  [size_t(o)]; }
    const Axiom* ax(Shr   o)  const { return data_.Shr_  [size_t(o)]; }
    const Axiom* ax(Trait o)  const { return data_.Trait_[size_t(o)]; }
    const Axiom* ax(Wrap  o)  const { return data_.Wrap_ [size_t(o)]; }
    const Axiom* ax_alloc()   const { return data_.alloc_;   }
    const Axiom* ax_atomic()  const { return data_.atomic_;  }
    const Axiom* ax_bitcast() const { return data_.bitcast_; }
    const Axiom* ax_lea()     const { return data_.lea_;     }
    const Axiom* ax_malloc()  const { return data_.malloc_;  }
    const Axiom* ax_mslot()   const { return data_.mslot_;   }
    const Axiom* ax_zip()     const { return data_.zip_;     }
    const Axiom* ax_load()    const { return data_.load_;    }
    const Axiom* ax_remem()   const { return data_.remem_;   }
    const Axiom* ax_slot()    const { return data_.slot_;    }
    const Axiom* ax_store()   const { return data_.store_;   }
    // clang-format on
    ///@}

    /// Get axioms from dialects.
    const Axiom* ax(u64 tag) const;

    /// @name fn - these guys yield the final function to be invoked for the various operations
    ///@{
    const Def* fn(Bit o, const Def* mod, const Def* dbg = {}) { return app(ax(o), mod, dbg); }
    const Def* fn(Conv o, const Def* dst_w, const Def* src_w, const Def* dbg = {}) {
        return app(ax(o), {dst_w, src_w}, dbg);
    }
    const Def* fn(Div o, const Def* mod, const Def* dbg = {}) { return app(ax(o), mod, dbg); }
    const Def* fn(ICmp o, const Def* mod, const Def* dbg = {}) { return app(ax(o), mod, dbg); }
    const Def* fn(RCmp o, const Def* rmode, const Def* width, const Def* dbg = {}) {
        return app(ax(o), {rmode, width}, dbg);
    }
    const Def* fn(ROp o, const Def* rmode, const Def* width, const Def* dbg = {}) {
        return app(ax(o), {rmode, width}, dbg);
    }
    const Def* fn(Shr o, const Def* mod, const Def* dbg = {}) { return app(ax(o), mod, dbg); }
    const Def* fn(Wrap o, const Def* wmode, const Def* mod, const Def* dbg = {}) {
        return app(ax(o), {wmode, mod}, dbg);
    }
    template<class O>
    const Def* fn(O o, nat_t size, const Def* dbg = {}) {
        return fn(o, lit_nat(size), dbg);
    }
    template<class O>
    const Def* fn(O o, nat_t other, nat_t size, const Def* dbg = {}) {
        return fn(o, lit_nat(other), lit_nat(size), dbg);
    }
    const Def* fn_atomic(const Def* fn, const Def* dbg = {}) { return app(ax_atomic(), fn, dbg); }
    const Def* fn_bitcast(const Def* dst_t, const Def* src_t, const Def* dbg = {}) {
        return app(ax_bitcast(), {dst_t, src_t}, dbg);
    }
    const Def* fn_for(Defs params);
    ///@}

    /// @name op - these guys build the final function application for the various operations
    ///@{
    const Def* op(Bit o, const Def* a, const Def* b, const Def* dbg = {}) { return app(fn(o, infer(a)), {a, b}, dbg); }
    const Def* op(Div o, const Def* mem, const Def* a, const Def* b, const Def* dbg = {}) {
        return app(fn(o, infer(a)), {mem, a, b}, dbg);
    }
    const Def* op(ICmp o, const Def* a, const Def* b, const Def* dbg = {}) { return app(fn(o, infer(a)), {a, b}, dbg); }
    const Def* op(RCmp o, const Def* rmode, const Def* a, const Def* b, const Def* dbg = {}) {
        return app(fn(o, rmode, infer(a)), {a, b}, dbg);
    }
    const Def* op(ROp o, const Def* rmode, const Def* a, const Def* b, const Def* dbg = {}) {
        return app(fn(o, rmode, infer(a)), {a, b}, dbg);
    }
    const Def* op(Shr o, const Def* a, const Def* b, const Def* dbg = {}) { return app(fn(o, infer(a)), {a, b}, dbg); }
    const Def* op(Wrap o, const Def* wmode, const Def* a, const Def* b, const Def* dbg = {}) {
        return app(fn(o, wmode, infer(a)), {a, b}, dbg);
    }
    template<class O>
    const Def* op(O o, nat_t mode, const Def* a, const Def* b, const Def* dbg = {}) {
        return op(o, lit_nat(mode), a, b, dbg);
    }
    const Def* op(Conv o, const Def* dst_type, const Def* src, const Def* dbg = {}) {
        auto d = dst_type->as<App>()->arg();
        auto s = src->type()->as<App>()->arg();
        return app(fn(o, d, s), src, dbg);
    }
    const Def* op(Trait o, const Def* type, const Def* dbg = {}) { return app(ax(o), type, dbg); }
    const Def* op(PE o, const Def* def, const Def* dbg = {}) { return app(app(ax(o), def->type()), def, dbg); }
    const Def* op(Acc o, const Def* a, const Def* b, const Def* body, const Def* dbg = {}) {
        return app(ax(o), {a, b, body}, dbg);
    }
    const Def* op_atomic(const Def* fn, Defs args, const Def* dbg = {}) { return app(fn_atomic(fn), args, dbg); }
    const Def* op_bitcast(const Def* dst_type, const Def* src, const Def* dbg = {}) {
        return app(fn_bitcast(dst_type, src->type()), src, dbg);
    }
    const Def* op_lea(const Def* ptr, const Def* index, const Def* dbg = {});
    const Def* op_lea_unsafe(const Def* ptr, u64 i, const Def* dbg = {}) { return op_lea_unsafe(ptr, lit_int(i), dbg); }
    const Def* op_lea_unsafe(const Def* ptr, const Def* i, const Def* dbg = {}) {
        auto safe_int = type_int(as<Tag::Ptr>(ptr->type())->arg(0)->arity());
        return op_lea(ptr, op(Conv::u2u, safe_int, i), dbg);
    }
    const Def* op_remem(const Def* mem, const Def* dbg = {}) { return app(ax_remem(), mem, dbg); }
    const Def* op_load(const Def* mem, const Def* ptr, const Def* dbg = {}) {
        auto [T, a] = as<Tag::Ptr>(ptr->type())->args<2>();
        return app(app(ax_load(), {T, a}), {mem, ptr}, dbg);
    }
    const Def* op_store(const Def* mem, const Def* ptr, const Def* val, const Def* dbg = {}) {
        auto [T, a] = as<Tag::Ptr>(ptr->type())->args<2>();
        return app(app(ax_store(), {T, a}), {mem, ptr, val}, dbg);
    }
    const Def* op_alloc(const Def* type, const Def* mem, const Def* dbg = {}) {
        return app(app(ax_alloc(), {type, lit_nat_0()}), mem, dbg);
    }
    const Def* op_slot(const Def* type, const Def* mem, const Def* dbg = {}) {
        return app(app(ax_slot(), {type, lit_nat_0()}), {mem, lit_nat(curr_gid())}, dbg);
    }
    const Def* op_malloc(const Def* type, const Def* mem, const Def* dbg = {});
    const Def* op_mslot(const Def* type, const Def* mem, const Def* id, const Def* dbg = {});
    // clang-format off
    const Def* op_for(const Def* mem, const Def* start, const Def* stop, const Def* step, Defs inits, const Def* body, const Def* brk);
    // clang-format on
    ///@}

    /// @name wrappers for unary operations
    ///@{
    const Def* op_negate(const Def* a, const Def* dbg = {}) {
        auto w = as_lit(infer(a));
        return op(Bit::_xor, lit_int(w, w - 1_u64), a, dbg);
    }
    const Def* op_rminus(const Def* rmode, const Def* a, const Def* dbg = {}) {
        auto w = as_lit(infer(a));
        return op(ROp::sub, rmode, lit_real(w, -0.0), a, dbg);
    }
    const Def* op_wminus(const Def* wmode, const Def* a, const Def* dbg = {}) {
        auto w = as_lit(infer(a));
        return op(Wrap::sub, wmode, lit_int(w, 0), a, dbg);
    }
    const Def* op_rminus(nat_t rmode, const Def* a, const Def* dbg = {}) { return op_rminus(lit_nat(rmode), a, dbg); }
    const Def* op_wminus(nat_t wmode, const Def* a, const Def* dbg = {}) { return op_wminus(lit_nat(wmode), a, dbg); }
    ///@}

    /// @name helpers
    ///@{
    const Def* dbg(Debug);
    const Def* infer(const Def* def) { return isa_sized_type(def->type()); }
    ///@}

    /// @name partial evaluation done?
    ///@{
    void mark_pe_done(bool flag = true) { state_.pe_done = flag; }
    bool is_pe_done() const { return state_.pe_done; }
    ///@}

    /// @name Manage Externals
    ///@{
    using Externals = absl::flat_hash_map<std::string, Def*>;
    const Externals& externals() const { return data_.externals_; }
    bool empty() { return data_.externals_.empty(); }
    void make_external(Def* def) { data_.externals_.emplace(def->name(), def); }
    void make_internal(Def* def) { data_.externals_.erase(def->name()); }
    bool is_external(const Def* def) { return data_.externals_.contains(def->name()); }
    Def* lookup(std::string_view name) {
        auto i = data_.externals_.find(name);
        return i != data_.externals_.end() ? i->second : nullptr;
    }

    using VisitFn = std::function<void(const Scope&)>;
    /// Transitively visits all *reachable* Scope%s in this World that do not have free variables.
    /// We call these Scope%s *top-level* Scope%s.
    /// Select with @p elide_empty whether you want to visit trivial Scope%s of *noms* without body.
    template<bool elide_empty = true>
    void visit(VisitFn) const;
    ///@}

#if THORIN_ENABLE_CHECKS
    /// @name Debugging Features
    ///@{
    using Breakpoints = absl::flat_hash_set<u32>;

    void breakpoint(size_t number);
    void enable_history(bool flag = true);
    bool track_history() const;
    const Def* gid2def(u32 gid);
    ///@}
#endif

    /// @name Logging
    ///@{
    std::ostream& ostream() const { return *ostream_; }
    LogLevel max_level() const { return state_.max_level; }

    void set_log_level(LogLevel max_level) { state_.max_level = max_level; }
    void set_log_level(std::string_view max_level) { set_log_level(str2level(max_level)); }
    void set_log_ostream(std::ostream* ostream) { ostream_ = ostream; }

    template<class... Args>
    void log(LogLevel level, Loc loc, const char* fmt, Args&&... args) {
        if (ostream_ && int(level) <= int(max_level())) {
            std::ostringstream oss;
            oss << loc;
            print(ostream(), "{}:{}: ", colorize(level2acro(level), level2color(level)), colorize(oss.str(), 7));
            print(ostream(), fmt, std::forward<Args&&>(args)...) << std::endl;
        }
    }
    void log() const {} ///< for DLOG in Release build.

    template<class... Args>
    [[noreturn]] void error(Loc loc, const char* fmt, Args&&... args) {
        log(LogLevel::Error, loc, fmt, std::forward<Args&&>(args)...);
        std::abort();
    }

    // clang-format off
    template<class... Args> void idef(const Def* def, const char* fmt, Args&&... args) { log(LogLevel::Info, def->loc(), fmt, std::forward<Args&&>(args)...); }
    template<class... Args> void wdef(const Def* def, const char* fmt, Args&&... args) { log(LogLevel::Warn, def->loc(), fmt, std::forward<Args&&>(args)...); }
    template<class... Args> void edef(const Def* def, const char* fmt, Args&&... args) { error(def->loc(), fmt, std::forward<Args&&>(args)...); }
    // clang-format on

    static std::string_view level2acro(LogLevel);
    static LogLevel str2level(std::string_view);
    static int level2color(LogLevel level);
    static std::string colorize(std::string_view str, int color);
    ///@}

    /// @name stream
    ///@{
    std::ostream& stream(RecStreamer&, const DepNode*) const;
    void debug_stream() const; ///< Stream thorin if World::State::max_level is LogLevel::debug.
    void dump() const;
    ///@}

    /// @name error handling
    ///@{
    void set_error_handler(std::unique_ptr<ErrorHandler>&& err);
    ErrorHandler* err() { return err_.get(); }
    ///@}

    friend void swap(World& w1, World& w2) {
        using std::swap;
        // clang-format off
        swap(w1.arena_,    w2.arena_);
        swap(w1.data_,     w2.data_);
        swap(w1.state_,    w2.state_);
        swap(w1.ostream_,  w2.ostream_);
        swap(w1.checker_,  w2.checker_);
        swap(w1.err_,      w2.err_);
        // clang-format on

        swap(w1.data_.univ_->world_, w2.data_.univ_->world_);
        assert(&w1.univ()->world() == &w1);
        assert(&w2.univ()->world() == &w2);
    }

private:
    /// @name put into sea of nodes
    ///@{
    template<class T, class... Args>
    const T* unify(size_t num_ops, Args&&... args) {
        auto def = arena_.allocate<T>(num_ops, std::forward<Args&&>(args)...);
        assert(!def->isa_nom());
        auto [i, ins] = data_.defs_.emplace(def);
        if (ins) {
#if THORIN_ENABLE_CHECKS
            if (state_.breakpoints.contains(def->gid())) thorin::breakpoint();
#endif
            def->finalize();
            return def;
        }

        arena_.deallocate<T>(def);
        return static_cast<const T*>(*i);
    }

    template<class T, class... Args>
    T* insert(size_t num_ops, Args&&... args) {
        auto def = arena_.allocate<T>(num_ops, std::forward<Args&&>(args)...);
#if THORIN_ENABLE_CHECKS
        if (state_.breakpoints.contains(def->gid())) thorin::breakpoint();
#endif
        auto [_, ins] = data_.defs_.emplace(def);
        assert_unused(ins);
        return def;
    }
    ///@}

    class Arena {
    public:
        Arena()
            : root_zone_(new Zone) // don't use 'new Zone()' - we keep the allocated Zone uninitialized
            , curr_zone_(root_zone_.get()) {}

        struct Zone {
            static const size_t Size = 1024 * 1024 - sizeof(std::unique_ptr<int>); // 1MB - sizeof(next)
            char buffer[Size];
            std::unique_ptr<Zone> next;
        };

#if (!defined(_MSC_VER) && defined(NDEBUG))
        struct Lock {
            Lock() { assert((guard_ = !guard_) && "you are not allowed to recursively invoke allocate"); }
            ~Lock() { guard_ = !guard_; }
            static bool guard_;
        };
#else
        struct Lock {
            ~Lock() {}
        };
#endif
        template<class T, class... Args>
        T* allocate(size_t num_ops, Args&&... args) {
            static_assert(sizeof(Def) == sizeof(T),
                          "you are not allowed to introduce any additional data in subclasses of Def");
            Lock lock;
            size_t num_bytes = num_bytes_of<T>(num_ops);
            num_bytes        = align(num_bytes);
            assert(num_bytes < Zone::Size);

            if (buffer_index_ + num_bytes >= Zone::Size) {
                auto zone = new Zone;
                curr_zone_->next.reset(zone);
                curr_zone_    = zone;
                buffer_index_ = 0;
            }

            auto result = new (curr_zone_->buffer + buffer_index_) T(std::forward<Args&&>(args)...);
            assert(result->num_ops() == num_ops);
            buffer_index_ += num_bytes;
            assert(buffer_index_ % alignof(T) == 0);

            return result;
        }

        template<class T>
        void deallocate(const T* def) {
            size_t num_bytes = num_bytes_of<T>(def->num_ops());
            num_bytes        = align(num_bytes);
            def->~T();
            if (ptrdiff_t(buffer_index_ - num_bytes) > 0) // don't care otherwise
                buffer_index_ -= num_bytes;
            assert(buffer_index_ % alignof(T) == 0);
        }

        static constexpr inline size_t align(size_t n) { return (n + (sizeof(void*) - 1)) & ~(sizeof(void*) - 1); }

        template<class T>
        static constexpr inline size_t num_bytes_of(size_t num_ops) {
            size_t result = sizeof(Def) + sizeof(const Def*) * num_ops;
            return align(result);
        }

    private:
        std::unique_ptr<Zone> root_zone_;
        Zone* curr_zone_;
        size_t buffer_index_ = 0;
    } arena_;

    struct State {
        LogLevel max_level = LogLevel::Error;
        u32 curr_gid       = 0;
        u32 curr_sub       = 0;
        bool pe_done       = false;
#if THORIN_ENABLE_CHECKS
        bool track_history = false;
        Breakpoints breakpoints;
#endif
    } state_;

    struct Data {
        const Univ* univ_;
        const Type* type_0_;
        const Type* type_1_;
        const Bot* bot_type_;
        const App* type_bool_;
        const Top* top_nat_;
        const Sigma* sigma_;
        const Tuple* tuple_;
        const Nat* type_nat_;
        const Def* table_id;
        const Def* table_not;
        std::array<const Lit*, 2> lit_bool_;
        // clang-format off
        std::array<const Axiom*, Num<Bit  >> Bit_;
        std::array<const Axiom*, Num<Shr  >> Shr_;
        std::array<const Axiom*, Num<Wrap >> Wrap_;
        std::array<const Axiom*, Num<Div  >> Div_;
        std::array<const Axiom*, Num<ROp  >> ROp_;
        std::array<const Axiom*, Num<ICmp >> ICmp_;
        std::array<const Axiom*, Num<RCmp >> RCmp_;
        std::array<const Axiom*, Num<Trait>> Trait_;
        std::array<const Axiom*, Num<Conv >> Conv_;
        std::array<const Axiom*, Num<PE   >> PE_;
        std::array<const Axiom*, Num<Acc  >> Acc_;
        // clang-format on
        const Lit* lit_nat_0_;
        const Lit* lit_nat_1_;
        const Lit* lit_nat_max_;
        const Lit* lit_univ_0_;
        const Lit* lit_univ_1_;
        const Axiom* alloc_;
        const Axiom* atomic_;
        const Axiom* bitcast_;
        const Axiom* lea_;
        const Axiom* load_;
        const Axiom* malloc_;
        const Axiom* mslot_;
        const Axiom* remem_;
        const Axiom* slot_;
        const Axiom* store_;
        const Axiom* type_int_;
        const Axiom* type_mem_;
        const Axiom* type_ptr_;
        const Axiom* type_real_;
        const Axiom* zip_;
        absl::flat_hash_map<u64, const Axiom*> axioms_;
        std::string name_;
        Externals externals_;
        Sea defs_;
        DefDefMap<DefArray> cache_;
    } data_;

    std::unique_ptr<Checker> checker_;
    std::unique_ptr<ErrorHandler> err_;
    mutable std::ostream* ostream_ = nullptr;

    friend DefArray Def::reduce(const Def*);
};

std::ostream& operator<<(std::ostream&, const World&);

// clang-format off
#define ELOG(...) log(thorin::LogLevel::Error,   thorin::Loc(__FILE__, {__LINE__, thorin::u32(-1)}, {__LINE__, thorin::u32(-1)}), __VA_ARGS__)
#define WLOG(...) log(thorin::LogLevel::Warn,    thorin::Loc(__FILE__, {__LINE__, thorin::u32(-1)}, {__LINE__, thorin::u32(-1)}), __VA_ARGS__)
#define ILOG(...) log(thorin::LogLevel::Info,    thorin::Loc(__FILE__, {__LINE__, thorin::u32(-1)}, {__LINE__, thorin::u32(-1)}), __VA_ARGS__)
#define VLOG(...) log(thorin::LogLevel::Verbose, thorin::Loc(__FILE__, {__LINE__, thorin::u32(-1)}, {__LINE__, thorin::u32(-1)}), __VA_ARGS__)
#ifndef NDEBUG
#define DLOG(...) log(thorin::LogLevel::Debug,   thorin::Loc(__FILE__, {__LINE__, thorin::u32(-1)}, {__LINE__, thorin::u32(-1)}), __VA_ARGS__)
#else
#define DLOG(...) log()
#endif
// clang-format on

} // namespace thorin

#endif<|MERGE_RESOLUTION|>--- conflicted
+++ resolved
@@ -96,13 +96,8 @@
 
     /// @name Axiom
     ///@{
-<<<<<<< HEAD
-    const Axiom* axiom(Def::NormalizeFn normalize, const Def* type, tag_t tag, flags_t flags, const Def* dbg = {}) {
-        return data_.axioms_[(u64(tag) << 32_u64) | u64(flags)] = unify<Axiom>(0, normalize, type, tag, flags, dbg);
-=======
     const Axiom* axiom(Def::NormalizeFn n, const Def* type, dialect_t d, tag_t t, sub_t s, const Def* dbg = {}) {
         return unify<Axiom>(0, n, type, d, t, s, dbg);
->>>>>>> 047ce10b
     }
     const Axiom* axiom(const Def* type, dialect_t d, tag_t t, sub_t s, const Def* dbg = {}) {
         return axiom(nullptr, type, d, t, s, dbg);
