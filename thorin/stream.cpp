#include "thorin/world.h"

#include "thorin/analyses/deptree.h"
#include "thorin/fe/tok.h"
#include "thorin/util/assert.h"
#include "thorin/util/container.h"

namespace thorin {

struct Unwrap {
    Unwrap(const Def* def)
        : def(def) {}

    const Def* operator->() const { return def; };
    const Def* operator*() const { return def; };
    operator bool() const {
        if (def->isa_nom()) return false;
        if (def->isa<Global>()) return false;
        // if (def->no_dep()) return true;
        if (auto app = def->isa<App>()) {
            if (app->type()->isa<Pi>()) return true; // curried apps are printed inline
            if (app->type()->isa<Type>()) return true;
            if (app->callee()->isa<Axiom>()) { return app->callee_type()->num_doms() <= 1; }
            return false;
        }
        return true;
    }

    const Def* def;
};

static Tok::Prec prec(const Def* def) {
    if (def->isa<Pi>()) return Tok::Prec::Arrow;
    if (def->isa<App>()) return Tok::Prec::App;
    if (def->isa<Extract>()) return Tok::Prec::Extract;
    if (def->isa<Lit>()) return Tok::Prec::Lit;
    return Tok::Prec::Bot;
}

static Tok::Prec prec_l(const Def* def) {
    assert(!def->isa<Lit>());
    if (def->isa<Pi>()) return Tok::Prec::App;
    if (def->isa<App>()) return Tok::Prec::App;
    if (def->isa<Extract>()) return Tok::Prec::Extract;
    return Tok::Prec::Bot;
}

static Tok::Prec prec_r(const Def* def) {
    if (def->isa<Pi>()) return Tok::Prec::Arrow;
    if (def->isa<App>()) return Tok::Prec::Extract;
    if (def->isa<Extract>()) return Tok::Prec::Lit;
    return Tok::Prec::Bot;
}

template<bool L>
struct LRPrec {
    LRPrec(const Def* l, const Def* r)
        : l_(l)
        , r_(r) {}

    friend std::ostream& operator<<(std::ostream& os, const LRPrec& p) {
        if constexpr (L) {
            if (Unwrap(p.l_) && prec_l(p.r_) > prec(p.r_)) return print(os, "({})", p.l_);
            return print(os, "{}", p.l_);
        } else {
            if (Unwrap(p.r_) && prec(p.l_) > prec_r(p.l_)) return print(os, "({})", p.r_);
            return print(os, "{}", p.r_);
        }
    }

private:
    const Def* l_;
    const Def* r_;
};

using LPrec = LRPrec<true>;
using RPrec = LRPrec<false>;

std::ostream& operator<<(std::ostream& os, Unwrap u) {
    if (auto type = u->isa<Type>()) {
        auto level = as_lit(type->level()); // TODO other levels
        return print(os, level == 0 ? "★" : "□");
    } else if (u->isa<Nat>()) {
        return print(os, ".Nat");
    } else if (auto bot = u->isa<Bot>()) {
        return print(os, "⊥:{}", bot->type());
    } else if (auto top = u->isa<Top>()) {
        return print(os, "⊤:{}", top->type());
    } else if (auto axiom = u->isa<Axiom>()) {
<<<<<<< HEAD
        return print(os, "{}", axiom->debug().name);
    } else if (auto lit = u->isa<Lit>()) {
        if (auto real = thorin::isa<Tag::Real>(lit->type())) {
            switch (as_lit(real->arg())) {
                case 16: return print(os, "{}:r16", lit->get<r16>());
                case 32: return print(os, "{}:r32", lit->get<r32>());
                case 64: return print(os, "{}:r64", lit->get<r64>());
=======
        const auto& name = axiom->debug().name;
        return print(os, "{}{}", name[0] == '%' ? "" : "%", name);
    } else if (auto lit = u->isa<Lit>()) {
        if (auto real = thorin::isa<Tag::Real>(lit->type())) {
            switch (as_lit(real->arg())) {
                case 16: return print(os, "{}:(%Real 16)", lit->get<r16>());
                case 32: return print(os, "{}:(%Real 32)", lit->get<r32>());
                case 64: return print(os, "{}:(%Real 64)", lit->get<r64>());
>>>>>>> 8f2db80e
                default: unreachable();
            }
        }
        return print(os, "{}:{}", lit->get(), lit->type());
    } else if (auto ex = u->isa<Extract>()) {
        if (ex->tuple()->isa<Var>() && ex->index()->isa<Lit>()) return print(os, "{}", ex->unique_name());
        return print(os, "{}#{}", ex->tuple(), ex->index());
    } else if (auto var = u->isa<Var>()) {
        if (var->nom()->num_vars() == 1) return print(os, "{}", var->unique_name());
        return print(os, "@{}", var->nom());
    } else if (auto pi = u->isa<Pi>()) {
        if (pi->is_cn()) {
            return print(os, ".Cn {}", pi->dom());
        } else {
            return print(os, "{} -> {}", pi->dom(), pi->codom());
        }
    } else if (auto lam = u->isa<Lam>()) {
        return print(os, "{}, {}", lam->filter(), lam->body());
    } else if (auto app = u->isa<App>()) {
        if (auto size = isa_lit(isa_sized_type(app))) {
            if (auto real = thorin::isa<Tag::Real>(app)) return print(os, "(%Real {})", *size);
            if (auto _int = thorin::isa<Tag::Int>(app)) return print(os, "(%Int {})", *size);
            unreachable();
        }
        return print(os, "{} {}", LPrec(app->callee(), app), RPrec(app, app->arg()));
    } else if (auto sigma = u->isa<Sigma>()) {
        return print(os, "[{, }]", sigma->ops());
    } else if (auto tuple = u->isa<Tuple>()) {
        print(os, "({, })", tuple->ops());
        return tuple->type()->isa_nom() ? print(os, ":{}", tuple->type()) : os;
    } else if (auto arr = u->isa<Arr>()) {
        return print(os, "«{}; {}»", arr->shape(), arr->body());
    } else if (auto pack = u->isa<Pack>()) {
        return print(os, "‹{}; {}›", pack->shape(), pack->body());
    } else if (auto proxy = u->isa<Proxy>()) {
        return print(os, ".proxy#{}#{} {, }", proxy->pass(), proxy->tag(), proxy->ops());
    } else if (auto bound = isa_bound(*u)) {
        auto op = bound->isa<Join>() ? "∪" : "∩";
        if (auto nom = u->isa_nom()) print(os, "{}{}: {}", op, nom->unique_name(), nom->type());
        return print(os, "{}({, })", op, bound->ops());
    }

    // other
    if (u->flags() == 0) return print(os, ".{} {, }", u->node_name(), u->ops());
    return print(os, ".{}#{} {, }", u->node_name(), u->flags(), u->ops());
}

//------------------------------------------------------------------------------

class RecStreamer {
public:
    RecStreamer(std::ostream& os, size_t max)
        : os(os)
        , max(max) {}

    void run(const DepNode* node = nullptr);
    void run(const Def*);

    std::ostream& os;
    Tab tab;
    size_t max;
    unique_queue<NomSet> noms;
    DefSet defs;
};

void RecStreamer::run(const Def* def) {
    if (!defs.emplace(def).second) return;

    for (auto op : def->ops()) { // for now, don't include debug info and type
        if (auto nom = op->isa_nom()) {
            if (max != 0) {
                if (noms.push(nom)) --max;
            }
        } else {
            run(op);
        }
    }

    if (auto nom = def->isa_nom()) {
        tab.print(os << std::endl, "{}", Unwrap(nom));
    } else if (!Unwrap(def)) {
        def->let(os, tab);
    }
}

void RecStreamer::run(const DepNode* node) {
    while (!noms.empty()) {
        auto nom = noms.pop();
        os << std::endl << std::endl;

        auto id = [&](const Def* def) {
            if (def->is_external() || (!def->is_set() && def->isa<Lam>())) return def->name();
            return def->unique_name();
        };

        auto nom_prefix = [&](const Def* def) {
            if (def->isa<Lam>()) return ".lam";
            if (def->isa<Sigma>()) return ".Sigma";
            if (def->isa<Arr>()) return ".Arr";
            if (def->isa<Pack>()) return ".pack";
            if (def->isa<Pi>()) return ".Pi";

            assert(false && "unknown nominal");
        };

        auto nom_op0 = [&](const Def* def) -> std::ostream& {
            if (def->isa<Lam>()) return os;
            if (auto sig = def->isa<Sigma>()) return print(os, ", {}", sig->num_ops());
            if (auto arr = def->isa<Arr>()) return print(os, ", {}", arr->shape());
            if (auto pack = def->isa<Pack>()) return print(os, ", {}", pack->shape());
            if (auto pi = def->isa<Pi>()) return print(os, ", {}", pi->dom());

            assert(false && "unknown nominal");
        };

        if (nom->is_set()) {
            tab.print(os, "{} {}{}: {}", nom_prefix(nom), nom->is_external() ? ".extern " : "", id(nom), nom->type());
            nom_op0(nom);
            if (nom->has_var()) {
                auto e = nom->num_vars();
                print(os, ", @{}", e == 1 ? "" : "(");
                range(os, nom->vars(), [&](auto def) { os << def->unique_name(); });
                if (e != 1) print(os, ")");
            }
            print(os, " = {{");
            ++tab;

            if (auto lam = nom->isa<Lam>()) {
                run(lam->filter());
                tab.print(os << std::endl, "{},", lam->filter());

                if (node)
                    for (auto child : node->children())
                        if (auto nom = child->nom()) {
                            noms.push(nom);
                            run(child);
                        }
                run(lam->body());
                tab.print(os << std::endl, "{}", lam->body());
            } else
                run(nom);

            --tab;
            tab.print(os << std::endl, "}};");
        } else {
            tab.print(os, "{}: {} = {{ <unset> }};", id(nom), nom->type());
        }
    }
}

std::ostream& operator<<(std::ostream& os, const Def* def) {
    if (def == nullptr) return os << "<nullptr>";
    if (Unwrap(def)) return os << Unwrap(def);
    return os << def->unique_name();
}

std::ostream& Def::stream(std::ostream& os, size_t max) const {
    if (max == 0) {
        Tab tab;
        return let(os, tab);
    }

    RecStreamer rec(os, --max);
    if (auto nom = isa_nom()) {
        rec.noms.push(nom);
        rec.run();
    } else {
        rec.run(this);
        if (max != 0) rec.run();
    }

    return os;
}

std::ostream& Def::let(std::ostream& os, Tab& tab) const {
    return tab.print(os << std::endl, ".let {}: {} = {};", unique_name(), type(), Unwrap(this));
}

//------------------------------------------------------------------------------

std::ostream& operator<<(std::ostream& os, std::pair<const Def*, const Def*> p) {
    return print(os, "({}, {})", p.first, p.second);
}

void Def::dump() const { std::cout << this << std::endl; }
void Def::dump(size_t max) const { stream(std::cout, max) << std::endl; }

// TODO polish this
std::ostream& operator<<(std::ostream& os, const World& world) {
    // auto old_gid = curr_gid();
#if 1
    DepTree dep(world);

    RecStreamer rec(os, 0);
    for (auto& import : world.imported()) print(os, ".import {};\n", import);

    for (auto child : dep.root()->children()) world.stream(rec, child) << std::endl;
    // assert_unused(old_gid == curr_gid());
    return os;
#else
    RecStreamer rec(s, std::numeric_limits<size_t>::max());
    s << "module '" << name();

    for (const auto& [name, nom] : externals()) {
        rec.noms.push(nom);
        rec.run();
    }

    return s.endl();
#endif
}

std::ostream& World::stream(RecStreamer& rec, const DepNode* n) const {
    if (auto nom = n->nom()) {
        rec.noms.push(nom);
        rec.run(n);
    }

    return rec.os;
}

void World::debug_stream() const {
    if (max_level() == LogLevel::Debug) ostream() << *this;
}

void World::dump() const { std::cout << *this; }

} // namespace thorin<|MERGE_RESOLUTION|>--- conflicted
+++ resolved
@@ -87,15 +87,6 @@
     } else if (auto top = u->isa<Top>()) {
         return print(os, "⊤:{}", top->type());
     } else if (auto axiom = u->isa<Axiom>()) {
-<<<<<<< HEAD
-        return print(os, "{}", axiom->debug().name);
-    } else if (auto lit = u->isa<Lit>()) {
-        if (auto real = thorin::isa<Tag::Real>(lit->type())) {
-            switch (as_lit(real->arg())) {
-                case 16: return print(os, "{}:r16", lit->get<r16>());
-                case 32: return print(os, "{}:r32", lit->get<r32>());
-                case 64: return print(os, "{}:r64", lit->get<r64>());
-=======
         const auto& name = axiom->debug().name;
         return print(os, "{}{}", name[0] == '%' ? "" : "%", name);
     } else if (auto lit = u->isa<Lit>()) {
@@ -104,7 +95,6 @@
                 case 16: return print(os, "{}:(%Real 16)", lit->get<r16>());
                 case 32: return print(os, "{}:(%Real 32)", lit->get<r32>());
                 case 64: return print(os, "{}:(%Real 64)", lit->get<r64>());
->>>>>>> 8f2db80e
                 default: unreachable();
             }
         }
