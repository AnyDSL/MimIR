--- conflicted
+++ resolved
@@ -28,12 +28,8 @@
 
 void ErrorHandler::ill_typed_app(const Def* callee, const Def* arg, const Def* dbg) {
     Debug d(dbg ? dbg : arg->dbg());
-<<<<<<< HEAD
-    err(d.loc, "cannot pass argument \n'{}' of type \n'{}' to \n'{}' of domain \n'{}'", arg, arg->type(), callee,
-=======
-    err(d.loc, "cannot pass argument \n  '{}' of type \n  '{}' to \n  '{}' of domain \n  '{}'", arg, arg->type(), callee,
->>>>>>> adc1a230
-        callee->type()->as<Pi>()->dom());
+    err(d.loc, "cannot pass argument \n  '{}' of type \n  '{}' to \n  '{}' of domain \n  '{}'", arg, arg->type(),
+        callee, callee->type()->as<Pi>()->dom());
 }
 
 } // namespace thorin