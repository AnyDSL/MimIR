#include "thorin/error.h"

#include "thorin/lam.h"

#include "thorin/util/print.h"

namespace thorin {

template<class... Args>
[[noreturn]] void err(Loc loc, const char* fmt, Args&&... args) {
    thorin::err<TypeError>(loc, fmt, std::forward<Args&&>(args)...);
}

void ErrorHandler::expected_shape(const Def* def) {
    err(def->loc(), "exptected shape but got '{}' of type '{}'", def, def->type());
}

void ErrorHandler::index_out_of_range(const Def* arity, const Def* index) {
    err(index->loc(), "index '{}' does not fit within arity '{}'", index, arity);
}

void ErrorHandler::ill_typed_app(const Def* callee, const Def* arg) {
<<<<<<< HEAD
    err("cannot pass argument '{}' of type '{}' to '{}' of domain '{}'", arg, arg->type(), callee,
=======
    err(arg->loc(), "cannot pass argument '{} of type '{}' to '{}' of domain '{}'", arg, arg->type(), callee,
>>>>>>> bacc55cb
        callee->type()->as<Pi>()->dom());
}

} // namespace thorin<|MERGE_RESOLUTION|>--- conflicted
+++ resolved
@@ -20,11 +20,7 @@
 }
 
 void ErrorHandler::ill_typed_app(const Def* callee, const Def* arg) {
-<<<<<<< HEAD
-    err("cannot pass argument '{}' of type '{}' to '{}' of domain '{}'", arg, arg->type(), callee,
-=======
     err(arg->loc(), "cannot pass argument '{} of type '{}' to '{}' of domain '{}'", arg, arg->type(), callee,
->>>>>>> bacc55cb
         callee->type()->as<Pi>()->dom());
 }
 
