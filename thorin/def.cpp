--- conflicted
+++ resolved
@@ -301,26 +301,6 @@
     return result;
 }
 
-<<<<<<< HEAD
-#ifndef NDEBUG
-void Def::set_debug_name(std::string_view n) const {
-    auto& w   = world();
-    auto name = w.tuple_str(n);
-
-    if (dbg_ == nullptr) {
-        auto file  = w.tuple_str("");
-        auto begin = w.lit_nat_max();
-        auto finis = w.lit_nat_max();
-        auto meta  = w.bot(w.type_bot());
-        dbg_       = w.tuple({name, w.tuple({file, begin, finis}), meta});
-    } else {
-        dbg_ = w.tuple({name, dbg_->proj(1), dbg_->proj(2)});
-    }
-}
-#endif
-
-=======
->>>>>>> 99d0a2e3
 void Def::finalize() {
     for (size_t i = 0, e = num_ops(); i != e; ++i) {
         dep_ |= op(i)->dep();
