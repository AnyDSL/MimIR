--- conflicted
+++ resolved
@@ -204,16 +204,10 @@
     if (auto sig  = isa<Sigma>()) return w.var(sig,         sig, dbg);
     if (auto arr  = isa<Arr  >()) return w.var(w.type_idx(arr ->shape()), arr,  dbg); // TODO shapes like (2, 3)
     if (auto pack = isa<Pack >()) return w.var(w.type_idx(pack->shape()), pack, dbg); // TODO shapes like (2, 3)
-<<<<<<< HEAD
     if (auto rule = isa<Rule >()) return w.var(rule->dom(), rule, dbg);
-    if (isa_bound(this)) return w.var(this, this,  dbg);
-    if (isa<Infer >())   return nullptr;
-    if (isa<Global>())   return nullptr;
-=======
     if (isa<Bound >()) return w.var(this, this,  dbg);
     if (isa<Infer >()) return nullptr;
     if (isa<Global>()) return nullptr;
->>>>>>> 01a24430
     unreachable();
 }
 
