#include "thorin/def.h"

#include <algorithm>
#include <ranges>
#include <stack>

#include "thorin/rewrite.h"
#include "thorin/world.h"

#include "thorin/analyses/scope.h"

namespace thorin {

// Just assuming looking through the uses is faster if uses().size() is small.
static constexpr int Search_In_Uses_Threshold = 8;

/*
 * constructors
 */

Def::Def(World* w, node_t node, const Def* type, Defs ops, flags_t flags, const Def* dbg)
    : world_(w)
    , flags_(flags)
    , node_(unsigned(node))
    , nom_(false)
    , dep_(node == Node::Axiom   ? Dep::Axiom
           : node == Node::Proxy ? Dep::Proxy
           : node == Node::Var   ? Dep::Var
                                 : Dep::None)
    , num_ops_(ops.size())
    , dbg_(dbg)
    , type_(type) {
    std::ranges::copy(ops, ops_ptr());
    gid_ = world().next_gid();

    if (node == Node::Univ) {
        hash_ = murmur3(gid());
    } else {
        hash_ = type ? type->gid() : 0;
        for (auto op : ops) hash_ = murmur3(hash_, u32(op->gid()));
        hash_ = murmur3(hash_, flags_);
        hash_ = murmur3_rest(hash_, u8(node));
        hash_ = murmur3_finalize(hash_, num_ops());
    }
}

Def::Def(node_t n, const Def* type, Defs ops, flags_t flags, const Def* dbg)
    : Def(nullptr, n, type, ops, flags, dbg) {}

Def::Def(node_t node, const Def* type, size_t num_ops, flags_t flags, const Def* dbg)
    : flags_(flags)
    , node_(node)
    , nom_(true)
    , dep_(Dep::Nom)
    , num_ops_(num_ops)
    , dbg_(dbg)
    , type_(type) {
    gid_  = world().next_gid();
    hash_ = murmur3(gid());
    std::fill_n(ops_ptr(), num_ops, nullptr);
    if (!type->dep_const()) type->uses_.emplace(this, Use::Type);
}

Nat::Nat(World& world)
    : Def(Node, world.type(), Defs{}, 0, nullptr) {}

// clang-format off

/*
 * rebuild
 */

const Def* Ac       ::rebuild(World& w, const Def* t, Defs o, const Def* dbg) const { return w.ac(t, o, dbg); }
const Def* App      ::rebuild(World& w, const Def*  , Defs o, const Def* dbg) const { return w.app(o[0], o[1], dbg); }
const Def* Arr      ::rebuild(World& w, const Def*  , Defs o, const Def* dbg) const { return w.arr(o[0], o[1], dbg); }
const Def* Extract  ::rebuild(World& w, const Def*  , Defs o, const Def* dbg) const { return w.extract(o[0], o[1], dbg); }
const Def* Insert   ::rebuild(World& w, const Def*  , Defs o, const Def* dbg) const { return w.insert(o[0], o[1], o[2], dbg); }
const Def* Idx      ::rebuild(World& w, const Def*  , Defs  , const Def*    ) const { return w.type_idx(); }
const Def* Lam      ::rebuild(World& w, const Def* t, Defs o, const Def* dbg) const { return w.lam(t->as<Pi>(), o[0], o[1], dbg); }
const Def* Lit      ::rebuild(World& w, const Def* t, Defs  , const Def* dbg) const { return w.lit(t, get(), dbg); }
const Def* Nat      ::rebuild(World& w, const Def*  , Defs  , const Def*    ) const { return w.type_nat(); }
const Def* Pack     ::rebuild(World& w, const Def* t, Defs o, const Def* dbg) const { return w.pack(t->arity(), o[0], dbg); }
const Def* Pi       ::rebuild(World& w, const Def*  , Defs o, const Def* dbg) const { return w.pi(o[0], o[1], dbg); }
const Def* Pick     ::rebuild(World& w, const Def* t, Defs o, const Def* dbg) const { return w.pick(t, o[0], dbg); }
const Def* Proxy    ::rebuild(World& w, const Def* t, Defs o, const Def* dbg) const { return w.proxy(t, o, as<Proxy>()->pass(), as<Proxy>()->tag(), dbg); }
const Def* Sigma    ::rebuild(World& w, const Def*  , Defs o, const Def* dbg) const { return w.sigma(o, dbg); }
const Def* Singleton::rebuild(World& w, const Def*  , Defs o, const Def* dbg) const { return w.singleton(o[0], dbg); }
const Def* Type     ::rebuild(World& w, const Def*  , Defs o, const Def*    ) const { return w.type(o[0]); }
const Def* Test     ::rebuild(World& w, const Def*  , Defs o, const Def* dbg) const { return w.test(o[0], o[1], o[2], o[3], dbg); }
const Def* Tuple    ::rebuild(World& w, const Def* t, Defs o, const Def* dbg) const { return w.tuple(t, o, dbg); }
const Def* Univ     ::rebuild(World& w, const Def*  , Defs  , const Def*    ) const { return w.univ(); }
const Def* Var      ::rebuild(World& w, const Def* t, Defs o, const Def* dbg) const { return w.var(t, o[0]->as_nom(), dbg); }
const Def* Vel      ::rebuild(World& w, const Def* t, Defs o, const Def* dbg) const { return w.vel(t, o[0], dbg); }

const Def* Axiom    ::rebuild(World& w, const Def* t, Defs  , const Def* dbg) const {
    auto res = w.axiom(normalizer(), t, dialect(), tag(), sub(), dbg);
    assert(&w != &world() || gid() == res->gid());
    return res;
}

template<bool up> const Def* TExt  <up>::rebuild(World& w, const Def* t, Defs  , const Def* dbg) const { return w.ext  <up>(t,    dbg); }
template<bool up> const Def* TBound<up>::rebuild(World& w, const Def*  , Defs o, const Def* dbg) const { return w.bound<up>(   o, dbg); }

/*
 * stub
 */

Lam*    Lam   ::stub(World& w, const Def* t, const Def* dbg) { return w.nom_lam  (t->as<Pi>(), dbg); }
Pi*     Pi    ::stub(World& w, const Def* t, const Def* dbg) { return w.nom_pi   (t, dbg); }
Sigma*  Sigma ::stub(World& w, const Def* t, const Def* dbg) { return w.nom_sigma(t, num_ops(), dbg); }
Arr*    Arr   ::stub(World& w, const Def* t, const Def* dbg) { return w.nom_arr  (t, dbg); }
Pack*   Pack  ::stub(World& w, const Def* t, const Def* dbg) { return w.nom_pack (t, dbg); }
Infer*  Infer ::stub(World& w, const Def* t, const Def* dbg) { return w.nom_infer(t, dbg); }
Global* Global::stub(World& w, const Def* t, const Def* dbg) { return w.global(t, is_mutable(), dbg); }

// clang-format on

template<bool up>
TBound<up>* TBound<up>::stub(World& w, const Def* t, const Def* dbg) {
    return w.nom_bound<up>(t, num_ops(), dbg);
}

/*
 * restructure
 */

const Pi* Pi::restructure() {
    if (!is_free(this, codom())) return world().pi(dom(), codom(), dbg());
    return nullptr;
}

const Sigma* Sigma::restructure() {
    if (std::ranges::none_of(ops(), [this](auto op) { return is_free(this, op); }))
        return static_cast<const Sigma*>(world().sigma(ops(), dbg()));
    return nullptr;
}

const Def* Arr::restructure() {
    auto& w = world();
    if (auto n = isa_lit(shape())) return w.sigma(DefArray(*n, [&](size_t i) { return reduce(w.lit_idx(*n, i)); }));
    return nullptr;
}

const Def* Pack::restructure() {
    auto& w = world();
    if (auto n = isa_lit(shape())) return w.tuple(DefArray(*n, [&](size_t i) { return reduce(w.lit_idx(*n, i)); }));
    return nullptr;
}

/*
 * Def
 */

World& Def::world() const {
    if (isa<Univ>()) return *world_;
    if (auto type = isa<Type>()) return type->level()->world();
    return type()->world(); // TODO unroll
}

const Def* Def::unfold_type() const {
    if (!type_) {
        if (auto t = isa<Type>()) return world().type(world().lit_univ(as_lit(t->level()) + 1)); // TODO non-lit level
        assert(isa<Univ>());
        return nullptr;
    }

    return type_->reduce_rec();
}

std::string_view Def::node_name() const {
    switch (node()) {
#define CODE(op, abbr) \
    case Node::op: return #abbr;
        THORIN_NODE(CODE)
#undef CODE
        default: unreachable();
    }
}

Defs Def::extended_ops() const {
    if (isa<Type>() || isa<Univ>()) return Defs();
    size_t offset = dbg() ? 2 : 1;
    return Defs((is_set() ? num_ops_ : 0) + offset, ops_ptr() - offset);
}

// clang-format off

const Var* Def::var(const Def* dbg) {
    auto& w = world();

    if (w.is_frozen() || uses().size() < Search_In_Uses_Threshold) {
        for (auto u : uses()) {
            if (auto var = u->isa<Var>(); var && var->nom() == this) return var;
        }

        if (w.is_frozen()) return nullptr;
    }

    if (auto lam  = isa<Lam  >()) return w.var(lam ->dom(), lam, dbg);
    if (auto pi   = isa<Pi   >()) return w.var(pi  ->dom(),  pi, dbg);
    if (auto sig  = isa<Sigma>()) return w.var(sig,         sig, dbg);
    if (auto arr  = isa<Arr  >()) return w.var(w.type_idx(arr ->shape()), arr,  dbg); // TODO shapes like (2, 3)
    if (auto pack = isa<Pack >()) return w.var(w.type_idx(pack->shape()), pack, dbg); // TODO shapes like (2, 3)
    if (isa<Bound >()) return w.var(this, this,  dbg);
    if (isa<Infer >()) return nullptr;
    if (isa<Global>()) return nullptr;
    unreachable();
}

Sort Def::sort() const {
    if (auto type = isa<Type>()) {
        auto level = as_lit(type->level()); // TODO other levels
        return level == 0 ? Sort::Kind : Sort::Space;
    }

    switch (node()) {
        case Node::Univ:  return Sort::Univ;
        case Node::Arr:
        case Node::Nat:
        case Node::Pi:
        case Node::Sigma:
        case Node::Join:
        case Node::Meet: return Sort::Type;
        case Node::Global:
        case Node::Insert:
        case Node::Lam:
        case Node::Pack:
        case Node::Test:
        case Node::Tuple: return Sort::Term;
        default:          return Sort(int(type()->sort()) - 1);
    }
}

const Def* Def::arity() const {
    if (auto sigma  = isa<Sigma>()) return world().lit_nat(sigma->num_ops());
    if (auto arr    = isa<Arr  >()) return arr->shape();
    if (sort() == Sort::Term)       return type()->arity();
    return world().lit_nat(1);
}

// clang-format on

bool Def::equal(const Def* other) const {
    if (isa<Univ>() || this->isa_nom() || other->isa_nom()) return this == other;

    bool result = this->node() == other->node() && this->flags() == other->flags() &&
                  this->num_ops() == other->num_ops() && this->type() == other->type();

    for (size_t i = 0, e = num_ops(); result && i != e; ++i) result &= this->op(i) == other->op(i);

    return result;
}

#ifndef NDEBUG
void Def::set_debug_name(std::string_view n) const {
    auto& w   = world();
    auto name = w.tuple_str(n);

    if (dbg_ == nullptr) {
        auto file  = w.tuple_str("");
        auto begin = w.lit_nat_max();
        auto finis = w.lit_nat_max();
        auto meta  = w.bot(w.type_bot());
        dbg_       = w.tuple({name, w.tuple({file, begin, finis}), meta});
    } else {
        dbg_ = w.tuple({name, dbg_->proj(1), dbg_->proj(2)});
    }
}
#endif

void Def::finalize() {
    assert(!dbg() || dbg()->dep_none());

    for (size_t i = 0, e = num_ops(); i != e; ++i) {
        dep_ |= op(i)->dep();
        if (!op(i)->dep_const()) {
            const auto& p = op(i)->uses_.emplace(this, i);
            assert_unused(p.second);
        }
    }

    if (auto t = type()) {
        dep_ |= t->dep();
        if (!t->dep_const()) {
            const auto& p = type()->uses_.emplace(this, Use::Type);
            assert_unused(p.second);
        }
    }
}

Def* Def::set(size_t i, const Def* def) {
    if (op(i) == def) return this;
    if (op(i) != nullptr) unset(i);

    if (def != nullptr) {
        assert(i < num_ops() && "index out of bounds");
        ops_ptr()[i]  = def;
        const auto& p = def->uses_.emplace(this, i);
        assert_unused(p.second);

        if (i == num_ops() - 1) check();
    }
    return this;
}

void Def::unset(size_t i) {
    assert(i < num_ops() && "index out of bounds");
    auto def = op(i);
    assert(def->uses_.contains(Use(this, i)));
    def->uses_.erase(Use(this, i));
    assert(!def->uses_.contains(Use(this, i)));
    ops_ptr()[i] = nullptr;
}

Def* Def::set_type(const Def* type) {
    if (type_ != nullptr) unset_type();
    type_ = type;
    type->uses_.emplace(this, Use::Type);
    return this;
}

void Def::unset_type() {
    assert(type_->uses_.contains(Use(this, Use::Type)));
    type_->uses_.erase(Use(this, Use::Type));
    assert(!type_->uses_.contains(Use(this, Use::Type)));
    type_ = nullptr;
}

bool Def::is_set() const {
<<<<<<< HEAD
    auto all_set = std::ranges::all_of(ops(), [](auto op) { return op != nullptr; });
    assert((!isa_structural() || all_set) && "structurals must be always set");

    if (all_set) return true;
    if (!(std::ranges::all_of(ops(), [](auto op) { return op == nullptr; }))) {
        world().ELOG("{} {}", this->unique_name(), this->name());
        if (auto lam = isa<Lam>()) {
            world().ELOG("  {}", lam->filter());
            world().ELOG("  {}", lam->body());
        }
        assert(false && "some operands are set, others aren't");
    }

    assert(std::ranges::all_of(ops(), [](auto op) { return op == nullptr; }) && "some operands are set, others aren't");
    return false;
}

bool Def::is_unfinished() const {
    return std::ranges::any_of(ops(), [](auto op) { return op == nullptr; });
=======
    if (num_ops() == 0) return true;
    bool result = ops().back();
    assert((!result || std::ranges::all_of(ops().skip_back(), [](auto op) { return op; })) &&
           "the last operand is set but others in front of it aren't");
    return result;
>>>>>>> d7b63e9e
}

void Def::make_external() { return world().make_external(this); }
void Def::make_internal() { return world().make_internal(this); }
bool Def::is_external() const { return world().is_external(this); }

std::string Def::unique_name() const { return name() + "_" + std::to_string(gid()); }

DefArray Def::reduce(const Def* arg) const {
    if (auto nom = isa_nom()) return nom->reduce(arg);
    return ops();
}

DefArray Def::reduce(const Def* arg) {
    auto& cache = world().move_.cache;
    if (auto i = cache.find({this, arg}); i != cache.end()) return i->second;

    return cache[{this, arg}] = rewrite(this, arg);
}

const Def* Def::reduce_rec() const {
    auto def = this;
    while (auto app = def->isa<App>()) {
        auto callee = app->callee()->reduce_rec();
        if (callee->isa_nom()) {
            def = callee->reduce(app->arg()).back();
        } else {
            def = callee != app->callee() ? world().app(callee, app->arg(), app->dbg()) : app;
            break;
        }
    }
    return def;
}

const Def* Def::refine(size_t i, const Def* new_op) const {
    DefArray new_ops(ops());
    new_ops[i] = new_op;
    return rebuild(world(), type(), new_ops, dbg());
}

const Def* Def::proj(nat_t a, nat_t i, const Def* dbg) const {
    if (a == 1) {
        if (!type()) return this;
        if (!isa_nom<Sigma>() && !type()->isa_nom<Sigma>()) return this;
    }

    World& w = world();

    if (isa<Tuple>() || isa<Sigma>()) {
        return op(i);
    } else if (auto arr = isa<Arr>()) {
        if (arr->arity()->isa<Top>()) return arr->body();
        return arr->reduce(w.lit_idx(as_lit(arr->arity()), i));
    } else if (auto pack = isa<Pack>()) {
        if (pack->arity()->isa<Top>()) return pack->body();
        assert(!w.is_frozen() && "TODO");
        return pack->reduce(w.lit_idx(as_lit(pack->arity()), i));
    } else if (sort() == Sort::Term) {
        if (w.is_frozen() || uses().size() < Search_In_Uses_Threshold) {
            for (auto u : uses()) {
                if (auto ex = u->isa<Extract>(); ex && ex->tuple() == this) {
                    if (auto index = isa_lit(ex->index()); index && *index == i) return ex;
                }
            }

            if (w.is_frozen()) return nullptr;
        }

        return w.extract(this, a, i, dbg);
    }

    return nullptr;
}

/*
 * Idx
 */

const Def* Idx::size(const Def* def) {
    if (auto app = def->isa<App>()) {
        if (app->callee()->isa<Idx>()) return app->arg();
    }

    return nullptr;
}

std::optional<nat_t> Idx::size2bitwidth(const Def* size) {
    if (size->isa<Top>()) return 64;
    if (auto s = isa_lit(size)) return size2bitwidth(*s);
    return {};
}

/*
 * Global
 */

const App* Global::type() const { return Def::type()->as<App>(); }
const Def* Global::alloced_type() const { return type()->arg(0); }

/*
 * instantiate templates
 */

// clang-format off

template const Def*     TExt  <false>::rebuild(World&, const Def*, Defs, const Def*) const;
template const Def*     TExt  <true >::rebuild(World&, const Def*, Defs, const Def*) const;
template const Def*     TBound<false>::rebuild(World&, const Def*, Defs, const Def*) const;
template const Def*     TBound<true >::rebuild(World&, const Def*, Defs, const Def*) const;
template TBound<false>* TBound<false>::stub(World&, const Def*, const Def*);
template TBound<true >* TBound<true >::stub(World&, const Def*, const Def*);

// clang-format on

} // namespace thorin<|MERGE_RESOLUTION|>--- conflicted
+++ resolved
@@ -327,33 +327,30 @@
 }
 
 bool Def::is_set() const {
-<<<<<<< HEAD
-    auto all_set = std::ranges::all_of(ops(), [](auto op) { return op != nullptr; });
-    assert((!isa_structural() || all_set) && "structurals must be always set");
-
-    if (all_set) return true;
-    if (!(std::ranges::all_of(ops(), [](auto op) { return op == nullptr; }))) {
-        world().ELOG("{} {}", this->unique_name(), this->name());
-        if (auto lam = isa<Lam>()) {
-            world().ELOG("  {}", lam->filter());
-            world().ELOG("  {}", lam->body());
-        }
-        assert(false && "some operands are set, others aren't");
-    }
-
-    assert(std::ranges::all_of(ops(), [](auto op) { return op == nullptr; }) && "some operands are set, others aren't");
-    return false;
-}
-
-bool Def::is_unfinished() const {
-    return std::ranges::any_of(ops(), [](auto op) { return op == nullptr; });
-=======
+    //     auto all_set = std::ranges::all_of(ops(), [](auto op) { return op != nullptr; });
+    //     assert((!isa_structural() || all_set) && "structurals must be always set");
+
+    //     if (all_set) return true;
+    //     if (!(std::ranges::all_of(ops(), [](auto op) { return op == nullptr; }))) {
+    //         world().ELOG("{} {}", this->unique_name(), this->name());
+    //         if (auto lam = isa<Lam>()) {
+    //             world().ELOG("  {}", lam->filter());
+    //             world().ELOG("  {}", lam->body());
+    //         }
+    //         assert(false && "some operands are set, others aren't");
+    //     }
+
+    //     assert(std::ranges::all_of(ops(), [](auto op) { return op == nullptr; }) && "some operands are set, others
+    //     aren't"); return false;
+    // }
+
+    // bool Def::is_unfinished() const {
+    //     return std::ranges::any_of(ops(), [](auto op) { return op == nullptr; });
     if (num_ops() == 0) return true;
     bool result = ops().back();
     assert((!result || std::ranges::all_of(ops().skip_back(), [](auto op) { return op; })) &&
            "the last operand is set but others in front of it aren't");
     return result;
->>>>>>> d7b63e9e
 }
 
 void Def::make_external() { return world().make_external(this); }
