--- conflicted
+++ resolved
@@ -133,21 +133,6 @@
     return nullptr;
 }
 
-<<<<<<< HEAD
-=======
-const Def* Arr::restructure() {
-    auto& w = world();
-    if (auto n = isa_lit(shape())) return w.sigma(DefArray(*n, [&](size_t i) { return reduce(w.lit_int(*n, i)); }));
-    return nullptr;
-}
-
-const Def* Pack::restructure() {
-    auto& w = world();
-    if (auto n = isa_lit(shape())) return w.tuple(DefArray(*n, [&](size_t i) { return reduce(w.lit_int(*n, i)); }));
-    return nullptr;
-}
-
->>>>>>> fa8b44c1
 /*
  * Def
  */
