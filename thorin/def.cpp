#include "thorin/def.h"

#include <algorithm>
#include <optional>
#include <ranges>
#include <stack>

#include "thorin/rewrite.h"
#include "thorin/world.h"

#include "thorin/analyses/scope.h"

using namespace std::literals;

namespace thorin {

// Just assuming looking through the uses is faster if uses().size() is small.
static constexpr int Search_In_Uses_Threshold = 8;

/*
 * constructors
 */

Def::Def(World* w, node_t node, const Def* type, Defs ops, flags_t flags)
    : world_(w)
    , flags_(flags)
    , node_(unsigned(node))
    , nom_(false)
    , external_(false)
    , dep_(unsigned(node == Node::Axiom   ? Dep::Axiom
                    : node == Node::Infer ? Dep::Infer
                    : node == Node::Proxy ? Dep::Proxy
                    : node == Node::Var   ? Dep::Var
                                          : Dep::None))
    , num_ops_(ops.size())
    , type_(type) {
    std::ranges::copy(ops, ops_ptr());
    gid_ = world().next_gid();

    if (node == Node::Univ) {
        hash_ = murmur3(gid());
    } else {
        hash_ = type ? type->gid() : 0;
        for (auto op : ops) hash_ = murmur3(hash_, u32(op->gid()));
        hash_ = murmur3(hash_, flags_);
        hash_ = murmur3_rest(hash_, u8(node));
        hash_ = murmur3_finalize(hash_, num_ops());
    }
}

Def::Def(node_t n, const Def* type, Defs ops, flags_t flags)
    : Def(nullptr, n, type, ops, flags) {}

Def::Def(node_t node, const Def* type, size_t num_ops, flags_t flags)
    : flags_(flags)
    , node_(node)
    , nom_(true)
    , external_(false)
    , dep_(Dep::Nom | (node == Node::Infer ? Dep::Infer : Dep::None))
    , num_ops_(num_ops)
    , type_(type) {
    gid_  = world().next_gid();
    hash_ = murmur3(gid());
    std::fill_n(ops_ptr(), num_ops, nullptr);
    if (!type->dep_const()) type->uses_.emplace(this, Use::Type);
}

Nat::Nat(World& world)
    : Def(Node, world.type(), Defs{}, 0) {}

UMax::UMax(World& world, Defs ops)
    : Def(Node, world.univ(), ops, 0) {}

// clang-format off

/*
 * rebuild
 */

<<<<<<< HEAD
const Def* Ac       ::rebuild(World& w, const Def* t, Defs o, const Def* dbg) const { return w.ac(t, o, dbg); }
const Def* App      ::rebuild(World& w, const Def*  , Defs o, const Def* dbg) const { return w.app(o[0], o[1], dbg); }
const Def* Arr      ::rebuild(World& w, const Def*  , Defs o, const Def* dbg) const { return w.arr(o[0], o[1], dbg); }
const Def* Extract  ::rebuild(World& w, const Def*  , Defs o, const Def* dbg) const { return w.extract(o[0], o[1], dbg); }
const Def* Insert   ::rebuild(World& w, const Def*  , Defs o, const Def* dbg) const { return w.insert(o[0], o[1], o[2], dbg); }
const Def* Idx      ::rebuild(World& w, const Def*  , Defs  , const Def*    ) const { return w.type_idx(); }
const Def* Lam      ::rebuild(World& w, const Def* t, Defs o, const Def* dbg) const { return w.lam(t->as<Pi>(), o[0], o[1], dbg); }
const Def* Lit      ::rebuild(World& w, const Def* t, Defs  , const Def* dbg) const { return w.lit(t, get(), dbg); }
const Def* Nat      ::rebuild(World& w, const Def*  , Defs  , const Def*    ) const { return w.type_nat(); }
const Def* Pack     ::rebuild(World& w, const Def* t, Defs o, const Def* dbg) const { return w.pack(t->arity(), o[0], dbg); }
const Def* Pi       ::rebuild(World& w, const Def*  , Defs o, const Def* dbg) const { return w.pi(o[0], o[1], dbg); }
const Def* Pick     ::rebuild(World& w, const Def* t, Defs o, const Def* dbg) const { return w.pick(t, o[0], dbg); }
const Def* Proxy    ::rebuild(World& w, const Def* t, Defs o, const Def* dbg) const { return w.proxy(t, o, as<Proxy>()->pass(), as<Proxy>()->tag(), dbg); }
const Def* Sigma    ::rebuild(World& w, const Def*  , Defs o, const Def* dbg) const { return w.sigma(o, dbg); }
const Def* Singleton::rebuild(World& w, const Def*  , Defs o, const Def* dbg) const { return w.singleton(o[0], dbg); }
const Def* Type     ::rebuild(World& w, const Def*  , Defs o, const Def*    ) const { return w.type(o[0]); }
const Def* Test     ::rebuild(World& w, const Def*  , Defs o, const Def* dbg) const { return w.test(o[0], o[1], o[2], o[3], dbg); }
const Def* Tuple    ::rebuild(World& w, const Def* t, Defs o, const Def* dbg) const { return w.tuple(t, o, dbg); }
const Def* UInc     ::rebuild(World& w, const Def*  , Defs o, const Def* dbg) const { return w.uinc(o[0], offset(), dbg); }
const Def* UMax     ::rebuild(World& w, const Def*  , Defs o, const Def* dbg) const { return w.umax(o, dbg); }
const Def* Univ     ::rebuild(World& w, const Def*  , Defs  , const Def*    ) const { return w.univ(); }
const Def* Var      ::rebuild(World& w, const Def* t, Defs o, const Def* dbg) const { return w.var(t, o[0]->as_nom(), dbg); }
const Def* Vel      ::rebuild(World& w, const Def* t, Defs o, const Def* dbg) const { return w.vel(t, o[0], dbg); }

const Def* Axiom    ::rebuild(World& w, const Def* t, Defs  , const Def* dbg) const {
    if (&w != &world()) return w.axiom(normalizer(), curry(), trip(), t, dialect(), tag(), sub(), dbg);
    if(!w.checker().equiv(t, type(), dbg)) {
        w.ELOG("Axiom type mismatch: \n  {} \n  {}", t, type());
        w.ELOG("Axiom name {}", name());
    }
    assert(w.checker().equiv(t, type(), dbg));
=======
Ref Infer    ::rebuild_(World&,   Ref,   Defs  ) const { unreachable(); }
Ref Global   ::rebuild_(World&,   Ref,   Defs  ) const { unreachable(); }
Ref Ac       ::rebuild_(World& w, Ref t, Defs o) const { return w.ac(t, o); }
Ref App      ::rebuild_(World& w, Ref  , Defs o) const { return w.app(o[0], o[1]); }
Ref Arr      ::rebuild_(World& w, Ref  , Defs o) const { return w.arr(o[0], o[1]); }
Ref Extract  ::rebuild_(World& w, Ref  , Defs o) const { return w.extract(o[0], o[1]); }
Ref Insert   ::rebuild_(World& w, Ref  , Defs o) const { return w.insert(o[0], o[1], o[2]); }
Ref Idx      ::rebuild_(World& w, Ref  , Defs  ) const { return w.type_idx(); }
Ref Lam      ::rebuild_(World& w, Ref t, Defs o) const { return w.lam(t->as<Pi>(), o[0], o[1]); }
Ref Lit      ::rebuild_(World& w, Ref t, Defs  ) const { return w.lit(t, get()); }
Ref Nat      ::rebuild_(World& w, Ref  , Defs  ) const { return w.type_nat(); }
Ref Pack     ::rebuild_(World& w, Ref t, Defs o) const { return w.pack(t->arity(), o[0]); }
Ref Pi       ::rebuild_(World& w, Ref  , Defs o) const { return w.pi(o[0], o[1], implicit()); }
Ref Pick     ::rebuild_(World& w, Ref t, Defs o) const { return w.pick(t, o[0]); }
Ref Proxy    ::rebuild_(World& w, Ref t, Defs o) const { return w.proxy(t, o, as<Proxy>()->pass(), as<Proxy>()->tag()); }
Ref Sigma    ::rebuild_(World& w, Ref  , Defs o) const { return w.sigma(o); }
Ref Singleton::rebuild_(World& w, Ref  , Defs o) const { return w.singleton(o[0]); }
Ref Type     ::rebuild_(World& w, Ref  , Defs o) const { return w.type(o[0]); }
Ref Test     ::rebuild_(World& w, Ref  , Defs o) const { return w.test(o[0], o[1], o[2], o[3]); }
Ref Tuple    ::rebuild_(World& w, Ref t, Defs o) const { return w.tuple(t, o); }
Ref UInc     ::rebuild_(World& w, Ref  , Defs o) const { return w.uinc(o[0], offset()); }
Ref UMax     ::rebuild_(World& w, Ref  , Defs o) const { return w.umax(o); }
Ref Univ     ::rebuild_(World& w, Ref  , Defs  ) const { return w.univ(); }
Ref Var      ::rebuild_(World& w, Ref t, Defs o) const { return w.var(t, o[0]->as_nom()); }
Ref Vel      ::rebuild_(World& w, Ref t, Defs o) const { return w.vel(t, o[0]); }

Ref Axiom    ::rebuild_(World& w, Ref t, Defs ) const {
    if (&w != &world()) return w.axiom(normalizer(), curry(), trip(), t, dialect(), tag(), sub());
    assert(w.checker().equiv(t, type()));
>>>>>>> 529dac61
    return this;
}

template<bool up> Ref TExt  <up>::rebuild_(World& w, Ref t, Defs  ) const { return w.ext  <up>(t); }
template<bool up> Ref TBound<up>::rebuild_(World& w, Ref  , Defs o) const { return w.bound<up>(o); }

/*
 * stub
 */

Arr*       Arr   ::stub_(World& w, Ref t) { return w.nom_arr  (t); }
Global*    Global::stub_(World& w, Ref t) { return w.global(t, is_mutable()); }
Infer*     Infer ::stub_(World& w, Ref t) { return w.nom_infer(t); }
Lam*       Lam   ::stub_(World& w, Ref t) { return w.nom_lam  (t->as<Pi>()); }
Pack*      Pack  ::stub_(World& w, Ref t) { return w.nom_pack (t); }
Pi*        Pi    ::stub_(World& w, Ref t) { return w.nom_pi   (t, implicit()); }
Sigma*     Sigma ::stub_(World& w, Ref t) { return w.nom_sigma(t, num_ops()); }

template<bool up> TBound<up>* TBound<up>::stub_(World& w, Ref t) { return w.nom_bound<up>(t, num_ops()); }
template<bool up> TExt  <up>* TExt  <up>::stub_(World&  , Ref  ) { unreachable(); }

/*
 * instantiate templates
 */

template Ref TExt  <false>::rebuild_(World&, Ref, Defs) const;
template Ref TExt  <true >::rebuild_(World&, Ref, Defs) const;
template Ref TBound<false>::rebuild_(World&, Ref, Defs) const;
template Ref TBound<true >::rebuild_(World&, Ref, Defs) const;
template TBound<false>* TBound<false>::stub_(World&, Ref);
template TBound<true >* TBound<true >::stub_(World&, Ref);
template TExt  <false>* TExt  <false>::stub_(World&, Ref);
template TExt  <true >* TExt  <true >::stub_(World&, Ref);
// clang-format on

/*
 * restructure
 */

const Pi* Pi::restructure() {
    if (!is_free(this, codom())) return world().pi(dom(), codom());
    return nullptr;
}

const Sigma* Sigma::restructure() {
    if (std::ranges::none_of(ops(), [this](auto op) { return is_free(this, op); }))
        return static_cast<const Sigma*>(*world().sigma(ops()));
    return nullptr;
}

const Def* Arr::restructure() {
    auto& w = world();
    if (auto n = isa_lit(shape())) {
        if (is_free(this, body())) return w.sigma(DefArray(*n, [&](size_t i) { return reduce(w.lit_idx(*n, i)); }));
        return w.arr(shape(), body());
    }
    return nullptr;
}

const Def* Pack::restructure() {
    auto& w = world();
    if (auto n = isa_lit(shape())) {
        if (is_free(this, body())) return w.tuple(DefArray(*n, [&](size_t i) { return reduce(w.lit_idx(*n, i)); }));
        return w.pack(shape(), body());
    }
    return nullptr;
}

/*
 * Def
 */

Sym Def::get_sym(const char* s) const { return world().sym(s); }
Sym Def::get_sym(std::string_view s) const { return world().sym(s); }
Sym Def::get_sym(std::string s) const { return world().sym(std::move(s)); }

World& Def::world() const {
    if (isa<Univ>()) return *world_;
    if (auto type = isa<Type>()) return type->level()->world();
    return type()->world(); // TODO unroll
}

const Def* Def::unfold_type() const {
    if (!type_) {
        if (auto t = isa<Type>()) return world().type(world().uinc(t->level()));
        assert(isa<Univ>());
        return nullptr;
    }

    return type_->reduce_rec();
}

std::string_view Def::node_name() const {
    switch (node()) {
#define CODE(op, abbr) \
    case Node::op: return #abbr;
        THORIN_NODE(CODE)
#undef CODE
        default: unreachable();
    }
}

Defs Def::extended_ops() const {
    if (isa<Type>() || isa<Univ>()) return Defs();
    assert(type());
    return Defs((is_set() ? num_ops_ : 0) + 1, ops_ptr() - 1);
}

#ifndef NDEBUG
const Def* Def::debug_prefix(std::string prefix) const {
    dbg_.sym = world().sym(prefix + *sym());
    return this;
}

const Def* Def::debug_suffix(std::string suffix) const {
    dbg_.sym = world().sym(*sym() + suffix);
    return this;
}
#endif

// clang-format off

const Var* Def::var() {
    auto& w = world();

    if (w.is_frozen() || uses().size() < Search_In_Uses_Threshold) {
        for (auto u : uses()) {
            if (auto var = u->isa<Var>(); var && var->nom() == this) return var;
        }

        if (w.is_frozen()) return nullptr;
    }

    if (auto lam  = isa<Lam  >()) return w.var(lam ->dom(), lam);
    if (auto pi   = isa<Pi   >()) return w.var(pi  ->dom(),  pi);
    if (auto sig  = isa<Sigma>()) return w.var(sig,         sig);
    if (auto arr  = isa<Arr  >()) return w.var(w.type_idx(arr ->shape()), arr ); // TODO shapes like (2, 3)
    if (auto pack = isa<Pack >()) return w.var(w.type_idx(pack->shape()), pack); // TODO shapes like (2, 3)
    if (isa<Bound >()) return w.var(this, this);
    if (isa<Infer >()) return nullptr;
    if (isa<Global>()) return nullptr;
    unreachable();
}

Sort Def::sort() const {
    if (auto type = isa<Type>()) {
        auto level = as_lit(type->level()); // TODO other levels
        return level == 0 ? Sort::Kind : Sort::Space;
    }

    switch (node()) {
        case Node::Univ:  return Sort::Univ;
        case Node::Arr:
        case Node::Nat:
        case Node::Pi:
        case Node::Sigma:
        case Node::Join:
        case Node::Meet: return Sort::Type;
        case Node::Global:
        case Node::Insert:
        case Node::Lam:
        case Node::Pack:
        case Node::Test:
        case Node::Tuple: return Sort::Term;
        default:          return Sort(int(type()->sort()) - 1);
    }
}

const Def* Def::arity() const {
    if (auto sigma  = isa<Sigma>()) return world().lit_nat(sigma->num_ops());
    if (auto arr    = isa<Arr  >()) return arr->shape();
    if (sort() == Sort::Term)       return type()->arity();
    return world().lit_nat(1);
}

std::optional<nat_t> Def::isa_lit_arity() const {
    if (auto sigma  = isa<Sigma>()) return sigma->num_ops();
    if (auto arr    = isa<Arr  >()) return isa_lit(arr->shape());
    if (sort() == Sort::Term)       return type()->isa_lit_arity();
    return 1;
}

// clang-format on

bool Def::equal(const Def* other) const {
    if (isa<Univ>() || this->isa_nom() || other->isa_nom()) return this == other;

    bool result = this->node() == other->node() && this->flags() == other->flags() &&
                  this->num_ops() == other->num_ops() && this->type() == other->type();

    for (size_t i = 0, e = num_ops(); result && i != e; ++i) result &= this->op(i) == other->op(i);

    return result;
}

<<<<<<< HEAD
#ifndef NDEBUG
void Def::set_debug_name(std::string_view n) const {
    auto& w   = world();
    auto name = w.tuple_str(n);

    if (dbg_ == nullptr) {
        auto file  = w.tuple_str("");
        auto begin = w.lit_nat_max();
        auto finis = w.lit_nat_max();
        auto meta  = w.bot(w.type_bot());
        dbg_       = w.tuple({name, w.tuple({file, begin, finis}), meta});
    } else {
        dbg_ = w.tuple({name, dbg_->proj(1), dbg_->proj(2)});
    }
}
#endif

=======
>>>>>>> 529dac61
void Def::finalize() {
    for (size_t i = 0, e = num_ops(); i != e; ++i) {
        dep_ |= op(i)->dep();
        if (!op(i)->dep_const()) {
            const auto& p = op(i)->uses_.emplace(this, i);
            assert_unused(p.second);
        }
    }

    if (auto t = type()) {
        dep_ |= t->dep();
        if (!t->dep_const()) {
            const auto& p = type()->uses_.emplace(this, Use::Type);
            assert_unused(p.second);
        }
    }
}

Def* Def::set(size_t i, const Def* def) {
    if (op(i) == def) return this;
    if (op(i) != nullptr) unset(i);

    if (def != nullptr) {
        assert(i < num_ops() && "index out of bounds");
        ops_ptr()[i]  = def;
        const auto& p = def->uses_.emplace(this, i);
        assert_unused(p.second);

        // TODO check that others are set
        if (i == num_ops() - 1) {
            check();
            update();
        }
    }
    return this;
}

void Def::unset(size_t i) {
    assert(i < num_ops() && "index out of bounds");
    auto def = op(i);
    assert(def->uses_.contains(Use(this, i)));
    def->uses_.erase(Use(this, i));
    assert(!def->uses_.contains(Use(this, i)));
    ops_ptr()[i] = nullptr;
}

Def* Def::set_type(const Def* type) {
    if (type_ != nullptr) unset_type();
    type_ = type;
    type->uses_.emplace(this, Use::Type);
    return this;
}

void Def::unset_type() {
    assert(type_->uses_.contains(Use(this, Use::Type)));
    type_->uses_.erase(Use(this, Use::Type));
    assert(!type_->uses_.contains(Use(this, Use::Type)));
    type_ = nullptr;
}

bool Def::is_set() const {
    //     auto all_set = std::ranges::all_of(ops(), [](auto op) { return op != nullptr; });
    //     assert((!isa_structural() || all_set) && "structurals must be always set");

    //     if (all_set) return true;
    //     if (!(std::ranges::all_of(ops(), [](auto op) { return op == nullptr; }))) {
    //         world().ELOG("{} {}", this->unique_name(), this->name());
    //         if (auto lam = isa<Lam>()) {
    //             world().ELOG("  {}", lam->filter());
    //             world().ELOG("  {}", lam->body());
    //         }
    //         assert(false && "some operands are set, others aren't");
    //     }

    //     assert(std::ranges::all_of(ops(), [](auto op) { return op == nullptr; }) && "some operands are set, others
    //     aren't"); return false;
    // }

    // bool Def::is_unfinished() const {
    //     return std::ranges::any_of(ops(), [](auto op) { return op == nullptr; });
    if (num_ops() == 0) return true;
    bool result = ops().back();
    assert((!result || std::ranges::all_of(ops().skip_back(), [](auto op) { return op; })) &&
           "the last operand is set but others in front of it aren't");
    return result;
}

void Def::make_external() { return world().make_external(this); }
void Def::make_internal() { return world().make_internal(this); }

std::string Def::unique_name() const { return *sym() + "_"s + std::to_string(gid()); }

DefArray Def::reduce(const Def* arg) const {
    if (auto nom = isa_nom()) return nom->reduce(arg);
    return ops();
}

DefArray Def::reduce(const Def* arg) {
    auto& cache = world().move_.cache;
    if (auto i = cache.find({this, arg}); i != cache.end()) return i->second;

    return cache[{this, arg}] = rewrite(this, arg);
}

const Def* Def::reduce_rec() const {
    auto def = this;
    while (auto app = def->isa<App>()) {
        auto callee = app->callee()->reduce_rec();
        if (callee->isa_nom()) {
            def = callee->reduce(app->arg()).back();
        } else {
            def = callee != app->callee() ? world().app(callee, app->arg()) : app;
            break;
        }
    }
    return def;
}

const Def* Def::refine(size_t i, const Def* new_op) const {
    DefArray new_ops(ops());
    new_ops[i] = new_op;
    return rebuild(world(), type(), new_ops);
}

const Def* Def::proj(nat_t a, nat_t i) const {
    if (a == 1) {
        if (!type()) return this;
        if (!isa_nom<Sigma>() && !type()->isa_nom<Sigma>()) return this;
    }

    World& w = world();

    if (isa<Tuple>() || isa<Sigma>()) {
        return op(i);
    } else if (auto arr = isa<Arr>()) {
        if (arr->arity()->isa<Top>()) return arr->body();
        return arr->reduce(w.lit_idx(arr->as_lit_arity(), i));
    } else if (auto pack = isa<Pack>()) {
        if (pack->arity()->isa<Top>()) return pack->body();
        assert(!w.is_frozen() && "TODO");
        return pack->reduce(w.lit_idx(pack->as_lit_arity(), i));
    } else if (sort() == Sort::Term) {
        if (w.is_frozen() || uses().size() < Search_In_Uses_Threshold) {
            for (auto u : uses()) {
                if (auto ex = u->isa<Extract>(); ex && ex->tuple() == this) {
                    if (auto index = isa_lit(ex->index()); index && *index == i) return ex;
                }
            }

            if (w.is_frozen()) return nullptr;
        }

        return w.extract(this, a, i);
    }

    return nullptr;
}

/*
 * Idx
 */

const Def* Idx::size(Ref def) {
    if (auto app = def->isa<App>()) {
        if (app->callee()->isa<Idx>()) return app->arg();
    }

    return nullptr;
}

std::optional<nat_t> Idx::size2bitwidth(const Def* size) {
    if (size->isa<Top>()) return 64;
    if (auto s = isa_lit(size)) return size2bitwidth(*s);
    return {};
}

/*
 * Global
 */

const App* Global::type() const { return Def::type()->as<App>(); }
const Def* Global::alloced_type() const { return type()->arg(0); }

std::pair<const Def*, std::vector<const Def*>> collect_args(const Def* def) {
    std::vector<const Def*> args;
    if (auto app = def->isa<App>()) {
        auto callee               = app->callee();
        auto arg                  = app->arg();
        auto [inner_callee, args] = collect_args(callee);
        args.push_back(arg);
        return {inner_callee, args};
    } else {
        return {def, args};
    }
}

} // namespace thorin<|MERGE_RESOLUTION|>--- conflicted
+++ resolved
@@ -77,39 +77,6 @@
  * rebuild
  */
 
-<<<<<<< HEAD
-const Def* Ac       ::rebuild(World& w, const Def* t, Defs o, const Def* dbg) const { return w.ac(t, o, dbg); }
-const Def* App      ::rebuild(World& w, const Def*  , Defs o, const Def* dbg) const { return w.app(o[0], o[1], dbg); }
-const Def* Arr      ::rebuild(World& w, const Def*  , Defs o, const Def* dbg) const { return w.arr(o[0], o[1], dbg); }
-const Def* Extract  ::rebuild(World& w, const Def*  , Defs o, const Def* dbg) const { return w.extract(o[0], o[1], dbg); }
-const Def* Insert   ::rebuild(World& w, const Def*  , Defs o, const Def* dbg) const { return w.insert(o[0], o[1], o[2], dbg); }
-const Def* Idx      ::rebuild(World& w, const Def*  , Defs  , const Def*    ) const { return w.type_idx(); }
-const Def* Lam      ::rebuild(World& w, const Def* t, Defs o, const Def* dbg) const { return w.lam(t->as<Pi>(), o[0], o[1], dbg); }
-const Def* Lit      ::rebuild(World& w, const Def* t, Defs  , const Def* dbg) const { return w.lit(t, get(), dbg); }
-const Def* Nat      ::rebuild(World& w, const Def*  , Defs  , const Def*    ) const { return w.type_nat(); }
-const Def* Pack     ::rebuild(World& w, const Def* t, Defs o, const Def* dbg) const { return w.pack(t->arity(), o[0], dbg); }
-const Def* Pi       ::rebuild(World& w, const Def*  , Defs o, const Def* dbg) const { return w.pi(o[0], o[1], dbg); }
-const Def* Pick     ::rebuild(World& w, const Def* t, Defs o, const Def* dbg) const { return w.pick(t, o[0], dbg); }
-const Def* Proxy    ::rebuild(World& w, const Def* t, Defs o, const Def* dbg) const { return w.proxy(t, o, as<Proxy>()->pass(), as<Proxy>()->tag(), dbg); }
-const Def* Sigma    ::rebuild(World& w, const Def*  , Defs o, const Def* dbg) const { return w.sigma(o, dbg); }
-const Def* Singleton::rebuild(World& w, const Def*  , Defs o, const Def* dbg) const { return w.singleton(o[0], dbg); }
-const Def* Type     ::rebuild(World& w, const Def*  , Defs o, const Def*    ) const { return w.type(o[0]); }
-const Def* Test     ::rebuild(World& w, const Def*  , Defs o, const Def* dbg) const { return w.test(o[0], o[1], o[2], o[3], dbg); }
-const Def* Tuple    ::rebuild(World& w, const Def* t, Defs o, const Def* dbg) const { return w.tuple(t, o, dbg); }
-const Def* UInc     ::rebuild(World& w, const Def*  , Defs o, const Def* dbg) const { return w.uinc(o[0], offset(), dbg); }
-const Def* UMax     ::rebuild(World& w, const Def*  , Defs o, const Def* dbg) const { return w.umax(o, dbg); }
-const Def* Univ     ::rebuild(World& w, const Def*  , Defs  , const Def*    ) const { return w.univ(); }
-const Def* Var      ::rebuild(World& w, const Def* t, Defs o, const Def* dbg) const { return w.var(t, o[0]->as_nom(), dbg); }
-const Def* Vel      ::rebuild(World& w, const Def* t, Defs o, const Def* dbg) const { return w.vel(t, o[0], dbg); }
-
-const Def* Axiom    ::rebuild(World& w, const Def* t, Defs  , const Def* dbg) const {
-    if (&w != &world()) return w.axiom(normalizer(), curry(), trip(), t, dialect(), tag(), sub(), dbg);
-    if(!w.checker().equiv(t, type(), dbg)) {
-        w.ELOG("Axiom type mismatch: \n  {} \n  {}", t, type());
-        w.ELOG("Axiom name {}", name());
-    }
-    assert(w.checker().equiv(t, type(), dbg));
-=======
 Ref Infer    ::rebuild_(World&,   Ref,   Defs  ) const { unreachable(); }
 Ref Global   ::rebuild_(World&,   Ref,   Defs  ) const { unreachable(); }
 Ref Ac       ::rebuild_(World& w, Ref t, Defs o) const { return w.ac(t, o); }
@@ -139,7 +106,6 @@
 Ref Axiom    ::rebuild_(World& w, Ref t, Defs ) const {
     if (&w != &world()) return w.axiom(normalizer(), curry(), trip(), t, dialect(), tag(), sub());
     assert(w.checker().equiv(t, type()));
->>>>>>> 529dac61
     return this;
 }
 
@@ -335,26 +301,6 @@
     return result;
 }
 
-<<<<<<< HEAD
-#ifndef NDEBUG
-void Def::set_debug_name(std::string_view n) const {
-    auto& w   = world();
-    auto name = w.tuple_str(n);
-
-    if (dbg_ == nullptr) {
-        auto file  = w.tuple_str("");
-        auto begin = w.lit_nat_max();
-        auto finis = w.lit_nat_max();
-        auto meta  = w.bot(w.type_bot());
-        dbg_       = w.tuple({name, w.tuple({file, begin, finis}), meta});
-    } else {
-        dbg_ = w.tuple({name, dbg_->proj(1), dbg_->proj(2)});
-    }
-}
-#endif
-
-=======
->>>>>>> 529dac61
 void Def::finalize() {
     for (size_t i = 0, e = num_ops(); i != e; ++i) {
         dep_ |= op(i)->dep();
@@ -416,25 +362,6 @@
 }
 
 bool Def::is_set() const {
-    //     auto all_set = std::ranges::all_of(ops(), [](auto op) { return op != nullptr; });
-    //     assert((!isa_structural() || all_set) && "structurals must be always set");
-
-    //     if (all_set) return true;
-    //     if (!(std::ranges::all_of(ops(), [](auto op) { return op == nullptr; }))) {
-    //         world().ELOG("{} {}", this->unique_name(), this->name());
-    //         if (auto lam = isa<Lam>()) {
-    //             world().ELOG("  {}", lam->filter());
-    //             world().ELOG("  {}", lam->body());
-    //         }
-    //         assert(false && "some operands are set, others aren't");
-    //     }
-
-    //     assert(std::ranges::all_of(ops(), [](auto op) { return op == nullptr; }) && "some operands are set, others
-    //     aren't"); return false;
-    // }
-
-    // bool Def::is_unfinished() const {
-    //     return std::ranges::any_of(ops(), [](auto op) { return op == nullptr; });
     if (num_ops() == 0) return true;
     bool result = ops().back();
     assert((!result || std::ranges::all_of(ops().skip_back(), [](auto op) { return op; })) &&
