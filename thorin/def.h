#pragma once

#include <optional>
#include <vector>

#include "thorin/debug.h"

#include "thorin/util/array.h"
#include "thorin/util/cast.h"
#include "thorin/util/container.h"
#include "thorin/util/hash.h"
#include "thorin/util/print.h"

// clang-format off
<<<<<<< HEAD
#define THORIN_NODE(m)                                                         \
    m(Type, type)       m(Univ, univ)                                          \
    m(Pi, pi)           m(Lam, lam)       m(App, app)                          \
    m(Sigma, sigma)     m(Tuple, tuple)   m(Extract, extract) m(Insert, insert)\
    m(Arr, arr)         m(Pack, pack)                                          \
    m(Join, join)       m(Vel, vel)       m(Test, test)       m(Top, top)      \
    m(Meet, meet)       m(Ac,  ac )       m(Pick, pick)       m(Bot, bot)      \
    m(Rule, rule)       m(RuleType, Rule)                                      \
    m(Proxy, proxy)                                                            \
    m(Axiom, axiom)                                                            \
    m(Lit, lit)                                                                \
    m(Nat, nat)         m(Idx, int)                                            \
    m(Var, var)                                                                \
    m(Infer, infer)                                                            \
    m(Global, global)                                                          \
=======
#define THORIN_NODE(m)                                                        \
    m(Type, type)       m(Univ, univ)                                         \
    m(Pi, pi)           m(Lam, lam)     m(App, app)                           \
    m(Sigma, sigma)     m(Tuple, tuple) m(Extract, extract) m(Insert, insert) \
    m(Arr, arr)         m(Pack, pack)                                         \
    m(Join, join)       m(Vel, vel)     m(Test, test)       m(Top, top)       \
    m(Meet, meet)       m(Ac,  ac )     m(Pick, pick)       m(Bot, bot)       \
    m(Proxy, proxy)                                                           \
    m(Axiom, axiom)                                                           \
    m(Lit, lit)                                                               \
    m(Nat, nat)         m(Idx, idx)                                           \
    m(Var, var)                                                               \
    m(Infer, infer)                                                           \
    m(Global, global)                                                         \
>>>>>>> fec785cc
    m(Singleton, singleton)
// clang-format on

namespace thorin {

namespace Node {
#define CODE(node, name) node,
enum : node_t { THORIN_NODE(CODE) Max };
#undef CODE
} // namespace Node

class App;
class Axiom;
class Var;
class Def;
class World;

using Defs     = ArrayRef<const Def*>;
using DefArray = Array<const Def*>;

//------------------------------------------------------------------------------

template<class T = u64>
std::optional<T> isa_lit(const Def*);
template<class T = u64>
T as_lit(const Def* def);

//------------------------------------------------------------------------------

/// References a user.
/// A Def `u` which uses Def `d` as `i^th` operand is a Use with Use::index `i` of Def `d`.
class Use {
public:
    static constexpr size_t Type = -1_s;

    Use() {}
    Use(const Def* def, size_t index)
        : def_(def)
        , index_(index) {}

    size_t index() const { return index_; }
    const Def* def() const { return def_; }
    operator const Def*() const { return def_; }
    const Def* operator->() const { return def_; }
    bool operator==(Use other) const { return this->def_ == other.def_ && this->index_ == other.index_; }

private:
    const Def* def_;
    size_t index_;
};

struct UseHash {
    inline hash_t operator()(Use) const;
};

struct UseEq {
    bool operator()(Use u1, Use u2) const { return u1 == u2; }
};

using Uses = absl::flat_hash_set<Use, UseHash, UseEq>;

// TODO remove or fix this
enum class Sort { Term, Type, Kind, Space, Univ };

//------------------------------------------------------------------------------

struct Dep {
    enum : unsigned {
        None  = 0,
        Axiom = 1 << 0,
        Proxy = 1 << 1,
        Nom   = 1 << 2,
        Var   = 1 << 3,
    };
};

/// Use as mixin to wrap all kind of Def::proj and Def::projs variants.
#define THORIN_PROJ(NAME, CONST)                                                                                   \
    nat_t num_##NAME##s() CONST { return ((const Def*)NAME())->num_projs(); }                                      \
    const Def* NAME(nat_t a, nat_t i, const Def* dbg = {}) CONST { return ((const Def*)NAME())->proj(a, i, dbg); } \
    const Def* NAME(nat_t i, const Def* dbg = {}) CONST { return ((const Def*)NAME())->proj(i, dbg); }             \
    template<nat_t A = -1_s, class F>                                                                              \
    auto NAME##s(F f, Defs dbgs = {}) CONST {                                                                      \
        return ((const Def*)NAME())->projs<A, F>(f, dbgs);                                                         \
    }                                                                                                              \
    template<nat_t A = -1_s>                                                                                       \
    auto NAME##s(Defs dbgs = {}) CONST {                                                                           \
        return ((const Def*)NAME())->projs<A>(dbgs);                                                               \
    }                                                                                                              \
    template<class F>                                                                                              \
    auto NAME##s(nat_t a, F f, Defs dbgs = {}) CONST {                                                             \
        return ((const Def*)NAME())->projs<F>(a, f, dbgs);                                                         \
    }                                                                                                              \
    auto NAME##s(nat_t a, Defs dbgs = {}) CONST { return ((const Def*)NAME())->projs(a, dbgs); }

/// Base class for all Def%s.
/// The data layout (see World::alloc and Def::partial_ops) looks like this:
/// ```
/// Def| dbg |type | op(0) ... op(num_ops-1) |
///    |--------------partial_ops------------|
///                |-------extended_ops------|
/// ```
/// @attention This means that any subclass of Def **must not** introduce additional members.
class Def : public RuntimeCast<Def> {
public:
    using NormalizeFn = const Def* (*)(const Def*, const Def*, const Def*, const Def*);

private:
    Def& operator=(const Def&) = delete;
    Def(const Def&)            = delete;

protected:
    /// Constructor for a structural Def.
    Def(World*, node_t, const Def* type, Defs ops, flags_t flags, const Def* dbg);
    Def(node_t n, const Def* type, Defs ops, flags_t flags, const Def* dbg);
    /// Constructor for a *nom*inal Def.
    Def(node_t, const Def* type, size_t num_ops, flags_t flags, const Def* dbg);
    virtual ~Def() = default;

public:
    /// @name getters
    ///@{
    World& world() const;
    flags_t flags() const { return flags_; }
    u32 gid() const { return gid_; }
    hash_t hash() const { return hash_; }
    node_t node() const { return node_; }
    std::string_view node_name() const;
    ///@}

    /// @name type
    ///@{
    /// Yields the **raw** type of this Def; maybe `nullptr`. @sa Def::unfold_type.
    const Def* type() const { return type_; }
    /// Yields the type of this Def and unfolds it if necessary. See Def::type, Def::reduce_rec.
    const Def* unfold_type() const;
    Sort sort() const;
    const Def* arity() const;
    ///@}

    /// @name ops
    ///@{
    template<size_t N = -1_s>
    auto ops() const {
        if constexpr (N == -1_s) {
            return Defs(num_ops_, ops_ptr());
        } else {
            return ArrayRef<const Def*>(N, ops_ptr()).template to_array<N>();
        }
    }
    const Def* op(size_t i) const { return ops()[i]; }
    size_t num_ops() const { return num_ops_; }
    ///@}

    /// @name set/unset ops
    ///@{
    Def* set(size_t i, const Def* def);
    Def* set(Defs ops) {
        for (size_t i = 0, e = num_ops(); i != e; ++i) set(i, ops[i]);
        return this;
    }

    void unset(size_t i);
    void unset() {
        for (size_t i = 0, e = num_ops(); i != e; ++i) unset(i);
    }
    Def* set_type(const Def*);
    void unset_type();

    /// Are all Def::ops of this nominal set?
    /// @returns
    /// * `true`, if all operands are set or Def::num_ops` == 0`.
    /// * `false`, if all operands are `nullptr`.
    /// * `assert`s otherwise.
    bool is_set() const;
    bool is_unset() const { return !is_set(); } ///< **Not** Def::is_set.
    bool is_unfinished() const;                 ///< Are there still some Def::ops **not** set?
    ///@}

    /// @name extended_ops
    ///@{
    /// Includes Def::dbg (if not `nullptr`), Def::type() (if not `nullptr`),
    /// and then the other Def::ops() (if Def::is_set) in this order.
    Defs extended_ops() const;
    const Def* extended_op(size_t i) const { return extended_ops()[i]; }
    size_t num_extended_ops() const { return extended_ops().size(); }
    ///@}

    /// @name partial_ops
    ///@{
    /// Includes Def::dbg, Def::type, and Def::ops (in this order).
    /// Also works with partially set Def%s and doesn't assert.
    /// Unset operands are `nullptr`.
    Defs partial_ops() const { return Defs(num_ops_ + 2, ops_ptr() - 2); }
    const Def* partial_op(size_t i) const { return partial_ops()[i]; }
    size_t num_partial_ops() const { return partial_ops().size(); }
    ///@}

    /// @name uses
    ///@{
    const Uses& uses() const { return uses_; }
    Array<Use> copy_uses() const { return Array<Use>(uses_.begin(), uses_.end()); }
    size_t num_uses() const { return uses().size(); }
    ///@}

    /// @name dependence checks
    ///@{
    /// @see Dep.
    unsigned dep() const { return dep_; }
    bool dep_none() const { return dep() == Dep::None; }
    bool dep_const() const { return !(dep() & (Dep::Nom | Dep::Var)); }
    bool dep_proxy() const { return dep_ & Dep::Proxy; }
    ///@}

    /// @name proj
    ///@{
    /// Splits this Def via Extract%s or directly accessing the Def::ops in the case of Sigma%s or Arr%ays.

    /// Yields Def::arity as_lit, if it is in fact a Lit, or `1` otherwise.
    nat_t num_projs() const {
        if (auto a = isa_lit(arity())) return *a;
        return 1;
    }
    /// Similar to World::extract while assuming an arity of @p a but also works on Sigma%s, and Arr%ays.
    /// If `this` is a Sort::Term (see Def::sort), Def::proj resorts to World::extract.
    const Def* proj(nat_t a, nat_t i, const Def* dbg = {}) const;

    /// Same as above but takes Def::num_projs as arity.
    const Def* proj(nat_t i, const Def* dbg = {}) const { return proj(num_projs(), i, dbg); }

    /// Splits this Def via Def::proj%ections into an Arr%ay (if `A == -1_s`) or `std::array` (otherwise).
    /// Applies @p f to each element.
    /// ```
    /// std::array<const Def*, 2> ab = def->projs<2>();
    /// std::array<u64, 2>        xy = def->projs<2>(as_lit<nat_t>);
    /// auto [a, b] = def->projs<2>();
    /// auto [x, y] = def->projs<2>(as_lit<nat_t>);
    /// Array<const Def*> projs = def->projs();               // projs has def->num_projs() many elements
    /// Array<const Def*> projs = def->projs(n);              // projs has n elements - asserts if incorrect
    /// Array<const Lit*> lits = def->projs(as_lit<nat_t>);   // same as above but applies as_lit<nat_t> to each element
    /// Array<const Lit*> lits = def->projs(n, as_lit<nat_t>);// same as above but applies as_lit<nat_t> to each element
    /// ```
    template<nat_t A = -1_s, class F>
    auto projs(F f, Defs dbgs = {}) const {
        using R = std::decay_t<decltype(f(this))>;
        if constexpr (A == -1_s) {
            return projs(num_projs(), f, dbgs);
        } else {
            assert(A == as_lit(arity()));
            std::array<R, A> array;
            for (nat_t i = 0; i != A; ++i) array[i] = f(proj(A, i, dbgs.empty() ? nullptr : dbgs[i]));
            return array;
        }
    }

    template<class F>
    auto projs(nat_t a, F f, Defs dbgs = {}) const {
        using R = std::decay_t<decltype(f(this))>;
        return Array<R>(a, [&](nat_t i) { return f(proj(a, i, dbgs.empty() ? nullptr : dbgs[i])); });
    }

    template<nat_t A = -1_s>
    auto projs(Defs dbgs = {}) const {
        return projs<A>([](const Def* def) { return def; }, dbgs);
    }
    auto projs(nat_t a, Defs dbgs = {}) const {
        return projs(
            a, [](const Def* def) { return def; }, dbgs);
    }
    ///@}

    /// @name externals
    ///@{
    bool is_external() const;
    bool is_internal() const { return !is_external(); } ///< *Not* Def::is_external.
    void make_external();
    void make_internal();
    ///@}

    /// @name debug
    ///@{
    const Def* dbg() const { return dbg_; } ///< Returns debug information as Def.
    Debug debug() const { return dbg_; }    ///< Returns the debug information as Debug.
    std::string name() const { return debug().name; }
    Loc loc() const { return debug().loc; }
    const Def* meta() const { return debug().meta; }
    void set_dbg(const Def* dbg) const { dbg_ = dbg; }
    /// Set Def::name in Debug build only; does nothing in Release build.
#ifndef NDEBUG
    void set_debug_name(std::string_view) const;
#else
    void set_debug_name(std::string_view) const {}
#endif
    std::string unique_name() const; ///< name + "_" + Def::gid
    ///@}

    /// @name casts
    ///@{
    template<class T = Def>
    const T* isa_structural() const {
        return isa_nom<T, true>();
    }
    template<class T = Def>
    const T* as_structural() const {
        return as_nom<T, true>();
    }

    /// If `this` is *nom*inal, it will cast constness away and perform a dynamic cast to @p T.
    template<class T = Def, bool invert = false>
    T* isa_nom() const {
        if constexpr (std::is_same<T, Def>::value)
            return nom_ ^ invert ? const_cast<Def*>(this) : nullptr;
        else
            return nom_ ^ invert ? const_cast<Def*>(this)->template isa<T>() : nullptr;
    }

    /// Asserts that @c this is a *nom*inal, casts constness away and performs a static cast to @p T (checked in Debug
    /// build).
    template<class T = Def, bool invert = false>
    T* as_nom() const {
        assert(nom_ ^ invert);
        if constexpr (std::is_same<T, Def>::value)
            return const_cast<Def*>(this);
        else
            return const_cast<Def*>(this)->template as<T>();
    }
    ///@}

    /// @name var
    ///@{
    /// Retrieve Var for *nominals*.

    const Var* var(const Def* dbg = {});
    THORIN_PROJ(var, )
    ///@}

    /// @name reduce
    ///@{
    /// Rewrites Def::ops by substituting `this` nominal's Var with @p arg.
    DefArray reduce(const Def* arg) const;
    DefArray reduce(const Def* arg);
    /// Transitively Def::reduce Lam%s, if `this` is an App.
    /// @returns the reduced body.
    const Def* reduce_rec() const;
    ///@}

    /// @name virtual methods
    ///@{
    virtual bool check() { return true; }
    virtual size_t first_dependend_op() { return 0; }
    virtual const Def* rebuild(World&, const Def*, Defs, const Def*) const { unreachable(); }
    /// Def::rebuild%s this Def while using @p new_op as substitute for its @p i'th Def::op
    const Def* refine(size_t i, const Def* new_op) const;
    virtual Def* stub(World&, const Def*, const Def*) { unreachable(); }
    virtual const Def* restructure() { return nullptr; }
    ///@}

    /// @name dump
    ///@{
    void dump() const;
    void dump(int max) const;
    void write(int max) const;
    void write(int max, const char* file) const;
    std::ostream& stream(std::ostream&, int max) const;
    friend std::ostream& operator<<(std::ostream&, const Def*);
    ///@}

protected:
    const Def** ops_ptr() const {
        return reinterpret_cast<const Def**>(reinterpret_cast<char*>(const_cast<Def*>(this + 1)));
    }
    void finalize();
    bool equal(const Def* other) const;

    union {
        NormalizeFn normalizer_; ///< Axiom%s use this member to store their normalizer.
        const Axiom* axiom_;     /// Curried App%s of Axiom%s use this member to propagate the Axiom.
        mutable World* world_;
    };

    flags_t flags_;
    uint8_t node_;
    unsigned nom_    : 1;
    unsigned dep_    : 4;
    unsigned pading_ : 3;
    u16 curry_;
    hash_t hash_;
    u32 gid_;
    u32 num_ops_;
    mutable Uses uses_;
    mutable const Def* dbg_;
    const Def* type_;

    friend class World;
    friend void swap(World&, World&);
};

template<class T>
const T* isa(flags_t f, const Def* def) {
    if (auto d = def->template isa<T>(); d && d->flags() == f) return d;
    return nullptr;
}

template<class T>
const T* as([[maybe_unused]] flags_t f, const Def* def) {
    assert(isa<T>(f, def));
    return def;
}

//------------------------------------------------------------------------------

template<class To>
using DefMap  = GIDMap<const Def*, To>;
using DefSet  = GIDSet<const Def*>;
using Def2Def = DefMap<const Def*>;
using DefDef  = std::tuple<const Def*, const Def*>;
using DefVec  = std::vector<const Def*>;

struct DefDefHash {
    hash_t operator()(DefDef pair) const {
        hash_t hash = std::get<0>(pair)->gid();
        hash        = murmur3(hash, std::get<1>(pair)->gid());
        hash        = murmur3_finalize(hash, 8);
        return hash;
    }
};

struct DefDefEq {
    bool operator()(DefDef p1, DefDef p2) const { return p1 == p2; }
};

template<class To>
using DefDefMap = absl::flat_hash_map<DefDef, To, DefDefHash, DefDefEq>;
using DefDefSet = absl::flat_hash_set<DefDef, DefDefHash, DefDefEq>;

template<class To>
using NomMap  = GIDMap<Def*, To>;
using NomSet  = GIDSet<Def*>;
using Nom2Nom = NomMap<Def*>;

//------------------------------------------------------------------------------

class Var : public Def {
private:
    Var(const Def* type, Def* nom, const Def* dbg)
        : Def(Node, type, Defs{nom}, 0, dbg) {}

public:
    /// @name ops
    ///@{
    Def* nom() const { return op(0)->as_nom(); }
    ///@}
    /// @name virtual methods
    ///@{
    const Def* rebuild(World&, const Def*, Defs, const Def*) const override;
    ///@}

    static constexpr auto Node = Node::Var;
    friend class World;
};

template<class To>
using VarMap  = GIDMap<const Var*, To>;
using VarSet  = GIDSet<const Var*>;
using Var2Var = VarMap<const Var*>;

class Univ : public Def {
private:
    Univ(World& world)
        : Def(&world, Node, nullptr, Defs{}, 0, nullptr) {}

public:
    /// @name virtual methods
    ///@{
    const Def* rebuild(World&, const Def*, Defs, const Def*) const override;
    ///@}

    static constexpr auto Node = Node::Univ;
    friend class World;
};

using level_t = u64;

class Type : public Def {
private:
    Type(const Def* level, const Def* dbg)
        : Def(Node, nullptr, {level}, 0, dbg) {}

public:
    const Def* level() const { return op(0); }

    /// @name virtual methods
    ///@{
    const Def* rebuild(World&, const Def*, Defs, const Def*) const override;
    ///@}

    static constexpr auto Node = Node::Type;
    friend class World;
};

class Lit : public Def {
private:
    Lit(const Def* type, flags_t val, const Def* dbg)
        : Def(Node, type, Defs{}, val, dbg) {}

public:
    template<class T = flags_t>
    T get() const {
        static_assert(sizeof(T) <= 8);
        return bitcast<T>(flags_);
    }

    /// @name virtual methods
    ///@{
    const Def* rebuild(World&, const Def*, Defs, const Def*) const override;
    ///@}

    static constexpr auto Node = Node::Lit;
    friend class World;
};

template<class T>
std::optional<T> isa_lit(const Def* def) {
    if (def == nullptr) return {};
    if (auto lit = def->isa<Lit>()) return lit->get<T>();
    return {};
}

template<class T>
T as_lit(const Def* def) {
    return def->as<Lit>()->get<T>();
}

class Nat : public Def {
private:
    Nat(World& world);

public:
    /// @name virtual methods
    ///@{
    const Def* rebuild(World&, const Def*, Defs, const Def*) const override;
    ///@}

    static constexpr auto Node = Node::Nat;
    friend class World;
};

/// A built-in constant of type `.Nat -> *`.
class Idx : public Def {
private:
    Idx(const Def* type)
        : Def(Node, type, Defs{}, 0, nullptr) {}

public:
    /// @name virtual methods
    ///@{
    const Def* rebuild(World&, const Def*, Defs, const Def*) const override;
    ///@}

    /// Checks if @p def isa `.Idx s` and returns s or `nullptr` otherwise.
    static const Def* size(const Def* def);

    static constexpr auto Node = Node::Idx;
    friend class World;
};

class Proxy : public Def {
private:
    Proxy(const Def* type, Defs ops, u32 pass, u32 tag, const Def* dbg)
        : Def(Node, type, ops, (u64(pass) << 32_u64) | u64(tag), dbg) {}

public:
    /// @name misc getters
    ///@{
    u32 pass() const { return u32(flags() >> 32_u64); } ///< IPass::index within PassMan.
    u32 tag() const { return u32(flags()); }
    ///@}

    /// @name virtual methods
    ///@{
    const Def* rebuild(World&, const Def*, Defs, const Def*) const override;
    ///@}

    static constexpr auto Node = Node::Proxy;
    friend class World;
};

/// This node is a hole in the IR that is inferred by its context later on.
/// It is modelled as a *nom*inal Def.
/// If inference was successful,
class Infer : public Def {
private:
    Infer(const Def* type, const Def* dbg)
        : Def(Node, type, 1, 0, dbg) {}

public:
    /// @name op
    ///@{
    const Def* op() const { return Def::op(0); }
    Infer* set(const Def* op) { return Def::set(0, op)->as<Infer>(); }
    ///@}

    /// @name virtual methods
    ///@{
    Infer* stub(World&, const Def*, const Def*) override;
    ///@}

    static constexpr auto Node = Node::Infer;
    friend class World;
};

/// @deprecated A global variable in the data segment.
/// A Global may be mutable or immutable.
/// @attention WILL BE REMOVED.
class Global : public Def {
private:
    Global(const Def* type, bool is_mutable, const Def* dbg)
        : Def(Node, type, 1, is_mutable, dbg) {}

public:
    /// @name ops
    ///@{
    /// This thing's sole purpose is to differentiate on global from another.
    const Def* init() const { return op(0); }
    void set(const Def* init) { Def::set(0, init); }
    ///@}

    /// @name type
    ///@{
    const App* type() const;
    const Def* alloced_type() const;
    ///@}

    /// @name misc getters
    ///@{
    bool is_mutable() const { return flags(); }
    ///@}

    /// @name virtual methods
    ///@{
    Global* stub(World&, const Def*, const Def*) override;
    ///@}

    static constexpr auto Node = Node::Global;
    friend class World;
};

hash_t UseHash::operator()(Use use) const { return hash_combine(hash_begin(u16(use.index())), hash_t(use->gid())); }

//------------------------------------------------------------------------------

} // namespace thorin<|MERGE_RESOLUTION|>--- conflicted
+++ resolved
@@ -12,23 +12,6 @@
 #include "thorin/util/print.h"
 
 // clang-format off
-<<<<<<< HEAD
-#define THORIN_NODE(m)                                                         \
-    m(Type, type)       m(Univ, univ)                                          \
-    m(Pi, pi)           m(Lam, lam)       m(App, app)                          \
-    m(Sigma, sigma)     m(Tuple, tuple)   m(Extract, extract) m(Insert, insert)\
-    m(Arr, arr)         m(Pack, pack)                                          \
-    m(Join, join)       m(Vel, vel)       m(Test, test)       m(Top, top)      \
-    m(Meet, meet)       m(Ac,  ac )       m(Pick, pick)       m(Bot, bot)      \
-    m(Rule, rule)       m(RuleType, Rule)                                      \
-    m(Proxy, proxy)                                                            \
-    m(Axiom, axiom)                                                            \
-    m(Lit, lit)                                                                \
-    m(Nat, nat)         m(Idx, int)                                            \
-    m(Var, var)                                                                \
-    m(Infer, infer)                                                            \
-    m(Global, global)                                                          \
-=======
 #define THORIN_NODE(m)                                                        \
     m(Type, type)       m(Univ, univ)                                         \
     m(Pi, pi)           m(Lam, lam)     m(App, app)                           \
@@ -36,6 +19,7 @@
     m(Arr, arr)         m(Pack, pack)                                         \
     m(Join, join)       m(Vel, vel)     m(Test, test)       m(Top, top)       \
     m(Meet, meet)       m(Ac,  ac )     m(Pick, pick)       m(Bot, bot)       \
+    m(Rule, rule)       m(RuleType, Rule)                                     \
     m(Proxy, proxy)                                                           \
     m(Axiom, axiom)                                                           \
     m(Lit, lit)                                                               \
@@ -43,7 +27,6 @@
     m(Var, var)                                                               \
     m(Infer, infer)                                                           \
     m(Global, global)                                                         \
->>>>>>> fec785cc
     m(Singleton, singleton)
 // clang-format on
 
